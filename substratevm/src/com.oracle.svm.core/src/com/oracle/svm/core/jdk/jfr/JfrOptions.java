/*
 * Copyright (c) 2020, Oracle and/or its affiliates. All rights reserved.
 * Copyright (c) 2020, Red Hat Inc. All rights reserved.
 * DO NOT ALTER OR REMOVE COPYRIGHT NOTICES OR THIS FILE HEADER.
 *
 * This code is free software; you can redistribute it and/or modify it
 * under the terms of the GNU General Public License version 2 only, as
 * published by the Free Software Foundation.  Oracle designates this
 * particular file as subject to the "Classpath" exception as provided
 * by Oracle in the LICENSE file that accompanied this code.
 *
 * This code is distributed in the hope that it will be useful, but WITHOUT
 * ANY WARRANTY; without even the implied warranty of MERCHANTABILITY or
 * FITNESS FOR A PARTICULAR PURPOSE.  See the GNU General Public License
 * version 2 for more details (a copy is included in the LICENSE file that
 * accompanied this code).
 *
 * You should have received a copy of the GNU General Public License version
 * 2 along with this work; if not, write to the Free Software Foundation,
 * Inc., 51 Franklin St, Fifth Floor, Boston, MA 02110-1301 USA.
 *
 * Please contact Oracle, 500 Oracle Parkway, Redwood Shores, CA 94065 USA
 * or visit www.oracle.com if you need additional information or have any
 * questions.
 */

package com.oracle.svm.core.jdk.jfr;

import java.util.ArrayList;
import java.util.Arrays;
import java.util.List;

import org.graalvm.collections.EconomicMap;
import org.graalvm.compiler.options.Option;
import org.graalvm.compiler.options.OptionKey;

import com.oracle.svm.core.jdk.jfr.logging.JfrLogger;
import com.oracle.svm.core.option.RuntimeOptionKey;

// Translated from JfrOptionSet.cpp
public class JfrOptions {

    // Taken from GlobalDefinitions.hpp
    private static final int K = 1024;
    private static final int M = K * K;
    private static final int G = M * K;

    private static final int MIN_STACK_DEPTH = 1;
    private static final int MAX_STACK_DEPTH = 2048;

    // Taken from JfrMemorySizer.cpp
    private static final int MAX_ADJUSTED_GLOBAL_BUFFER_SIZE = 1 * M;
    private static final int MIN_ADJUSTED_GLOBAL_BUFFER_SIZE_CUTOFF = 512 * K;
    private static final int MIN_GLOBAL_BUFFER_SIZE = 64 * K;
    // implies at least 2 * MIN_GLOBAL_BUFFER SIZE
    private static final int MIN_BUFFER_COUNT = 2;
    // MAX global buffer count open ended
    private static final int DEFAULT_BUFFER_COUNT = 20;
    // MAX thread local buffer size == size of a single global buffer (runtime determined)
    // DEFAULT thread local buffer size = 2 * os page size (runtime determined)
    private static final int MIN_THREAD_BUFFER_SIZE = 4 * K;
    private static final int MIN_MEMORY_SIZE = 1 * M;

    private static final int DEFAULT_MAX_CHUNK_SIZE = 12 * 1024 * 1024;
    private static final int MIN_MAX_CHUNKSIZE = 1024 * 1024;

    private static final String DELIMITER = ",";
    private static final String ARGUMENT_DELIMITER = "=";
    private static final String CHUNK_SIZE_ARG = "maxchunksize";
    private static final String GLOBAL_BUFFER_SIZE_ARG = "globalbuffersize";
    private static final String MEMORY_SIZE_ARG = "memorysize";
    private static final String RETRANSFORM = "retransform";
    private static final String STACK_DEPTH = "stackdepth";
    private static final String SAMPLE_PROTECTION = "sampleprotection";
    private static final String SAMPLE_THREADS = "samplethreads";
    private static final String OLD_OBJECT_QUEUE_SIZE = "old-object-queue-size";
    private static final String NUM_GLOBAL_BUFFERS = "numglobalbuffers";
    private static final String THREAD_BUFFER_SIZE = "threadbuffersize";
    private static final String REPOSITORY = "repository";
    // Arguments from JfrDcmds.cpp
    private static final String DUMPONEXIT = "dumponexit";
    private static final String FILENAME = "filename";
    private static final String NAME = "name";
    private static final String SETTINGS = "settings";
    private static final String DELAY = "delay";
    private static final String DURATION = "duration";
    private static final String DISK = "disk";
    private static final String MAXAGE = "maxage";
    private static final String MAXSIZE = "maxsize";
    private static final String GCROOTS = "path-to-gc-roots";

    // options pertaining to remote control
    private static final String REMOTE_PORT = "remote-port";
    private static final String REMOTE_PROTOCOL = "remote-protocol";

    private static int remotePort = -1; // 0 means ephemeral port; print out at startup
    private static String remoteProtocol = "https";

    // Thread Buffer Size, Memory Size, Global Buffer size, Max Chunk Size, Max Recording size are memory arguments
    private static int maxChunkSize = DEFAULT_MAX_CHUNK_SIZE;
    private static int globalBufferSize = 512 * K;
    private static int memorySize = 10 * M;
    private static int threadBufferSize = 8 * K;
    private static int globalBufferCount = 20;
    private static int oldObjectQueueSize = 256;
    private static int maxRecordingSize = 0; // 0 is a special value indicating no limit
    private static int stackDepth = 64;

    // Delay, Duration, Max Age are time arguments
    private static boolean startRecordingAutomatically = false;
    private static long delay = 0;
    private static long duration = 0;
    private static long maxAge = 0; // 0 is a special value indicating no limit

    private static boolean sampleThreads = true;
    private static boolean retransform = true;
    private static boolean sampleProtection = false; // Defaults to false if ASSERT is defined, otherwise defaults to true
    private static boolean dumpOnExit = false;
    private static boolean persistToDisk = false;
    private static boolean pathToGcRoots = false;

    private static String repositoryLocation = "";
    private static String filename = "";
    private static String recordingName = "";
    private static String recordingSettingsFile = "";

    private static int logLevel = Integer.MAX_VALUE;

    private static final ArrayList<String> startFlightRecordingOptionsArray = new ArrayList<>();

    static {
        // has a side effect call to jdk.jfr.internal.JVM
        setMaxChunkSize(DEFAULT_MAX_CHUNK_SIZE);
    }

    @Option(help = "Enable flight recorder logging with options")
    public static final RuntimeOptionKey<String> FlightRecorderLogging = new RuntimeOptionKey<String>("") {
        @Override
        protected void onValueUpdate(EconomicMap<OptionKey<?>, Object> values, String oldValue, String newValue) {
            parseFlightRecorderLoggingOption(newValue);
        }
    };

    @Option(help = "Start a flight recording with the given parameters")
    public static final RuntimeOptionKey<String> StartFlightRecordingOption = new RuntimeOptionKey<String>("") {
        @Override
        protected void onValueUpdate(EconomicMap<OptionKey<?>, Object> values, String oldValue, String newValue) {
            // Substrate parses it into option=value,option2=value,.... We can pass it on to our own parsing methods from here
            parseStartFlightRecordingOption(newValue);
            startRecordingAutomatically = true;
            // Do the sanity checks to make sure we have valid options
            if (!adjustMemoryOptions()) {
                throw new IllegalArgumentException("Failed to validate memory arguments");
            }
        }
    };

    @Option(help = "Pass an option to flight recorder")
    public static final RuntimeOptionKey<String> FlightRecorderOption = new RuntimeOptionKey<String>(""){
        @Override
        protected void onValueUpdate(EconomicMap<OptionKey<?>, Object> values, String oldValue, String newValue) {
            parseStartFlightRecordingOption(newValue);
            // Do the sanity checks to make sure we have valid options
            if (!adjustMemoryOptions()) {
                throw new IllegalArgumentException("Failed to validate memory arguments");
            }
        }
    };

    public static boolean parseFlightRecorderLoggingOption(String value) {
        switch (value) {
            case "":
            case "error":
                logLevel = JfrLogger.Level.ERROR.id;
                break;
            case "warning":
                logLevel = JfrLogger.Level.WARNING.id;
                break;
            case "info":
                logLevel = JfrLogger.Level.INFO.id;
                break;
            case "debug":
                logLevel = JfrLogger.Level.DEBUG.id;
                break;
            case "trace":
                logLevel = JfrLogger.Level.TRACE.id;
                break;
        }
        return true;
    }

    public static boolean parseStartFlightRecordingOption(String args) {
        if (args.equals("")) {
            // -XX:StartFlightRecording without any delimiter and values
            // No need to do anything here, just return and use defaults.
            return true;
        }
        // This argument has the form -XX:StartFlightRecording=arg1=value,arg2=value,...
        List<String> splitOptions = Arrays.asList(args.split(DELIMITER));
        startFlightRecordingOptionsArray.addAll(splitOptions);
        try {
            for (String opt : splitOptions) {
                String arg = opt.split(ARGUMENT_DELIMITER)[0];
                String val = opt.split(ARGUMENT_DELIMITER)[1];
                switch (arg) {
                    case REPOSITORY:
                        repositoryLocation = val;
                        break;
                    case DUMPONEXIT:
                        dumpOnExit = Boolean.parseBoolean(val);
                        break;
                    case REMOTE_PORT:
                        remotePort = Integer.parseInt(val);
                        break;
                    case REMOTE_PROTOCOL:
                        if ("http".equals(val) || "https".equals(val)) {
                            remoteProtocol = val;
                        } else {
                            throw new RuntimeException("JFR remote protocol must be either http or https (default).");
                        }
                    case THREAD_BUFFER_SIZE:
                        threadBufferSize = parseMemoryOption(val);
                        break;
                    case CHUNK_SIZE_ARG:
                        maxChunkSize = parseMemoryOption(val);
                        break;
                    case GLOBAL_BUFFER_SIZE_ARG:
                        globalBufferSize = parseMemoryOption(val);
                        break;
                    case MEMORY_SIZE_ARG:
                        memorySize = parseMemoryOption(val);
                        break;
                    case RETRANSFORM:
                        retransform = Boolean.parseBoolean(val);
                        break;
                    case STACK_DEPTH:
                        if (verifyStackArguments(Integer.parseInt(val))) {
                            stackDepth = Integer.parseInt(val);
                        } else {
                            throw new RuntimeException("Invalid Stack Depth specified. Stack depth must be between 1 and 2048.");
                        }
                        break;
                    case SAMPLE_PROTECTION:
                        sampleProtection = Boolean.parseBoolean(val);
                        break;
                    case SAMPLE_THREADS:
                        sampleThreads = Boolean.parseBoolean(val);
                        break;
                    case OLD_OBJECT_QUEUE_SIZE:
                        oldObjectQueueSize = Integer.parseInt(val);
                        break;
                    case NUM_GLOBAL_BUFFERS:
                        globalBufferCount = Integer.parseInt(val);
                        break;
                    case DISK:
                        persistToDisk = Boolean.parseBoolean(val);
                        break;
                    case FILENAME:
                        filename = val;
                        break;
                    case GCROOTS:
                        pathToGcRoots = Boolean.parseBoolean(val);
                        break;
                    case NAME:
                        recordingName = val;
                        break;
                    case SETTINGS:
                        recordingSettingsFile = val;
                        break;
                    case DELAY:
                        delay = parseTimeOption(val);
                        break;
                    case DURATION:
                        duration = parseTimeOption(val);
                        break;
                    case MAXAGE:
                        maxAge = parseTimeOption(val);
                        break;
                    case MAXSIZE:
                        maxRecordingSize = parseMemoryOption(val);
                        break;
                }
            }
        } catch (Exception e) {
            throw e;
        }
        return true;
    }

    private static long parseTimeOption(String arg) {
        String adjusted = arg.toLowerCase();
        if (adjusted.endsWith("ms")) {
            return Long.parseLong(adjusted.split("ms")[0]);
        } else if (adjusted.endsWith("s")) {
            return Long.parseLong(adjusted.split("s")[0]) * 1000;
        } else if (adjusted.endsWith("m")) {
            return Long.parseLong(adjusted.split("m")[0]) * 1000 * 60;
        } else if (adjusted.endsWith("h")) {
            return Long.parseLong(adjusted.split("h")[0]) * 1000 * 360;
        } else if (adjusted.endsWith("d")) {
            return Long.parseLong(adjusted.split("d")[0]) * 1000 * 60 * 60 * 24;
        } else {
            throw new IllegalArgumentException("Invalid time specified for " + arg + " specify time lengths with ms, s, m, h, or d");
        }
    }

    private static int parseMemoryOption(String arg) {
        String adjusted = arg.toLowerCase();
        if (adjusted.contains("k")) {
            return Integer.parseInt(adjusted.split("k")[0]) * K;
        } else if (arg.contains("m")) {
            return Integer.parseInt(adjusted.split("m")[0]) * M;
        } else if (arg.contains("g")) {
            return Integer.parseInt(adjusted.split("g")[0]) * G;
        } else {
            throw new RuntimeException("Invalid memory format specified for " + arg + " specify memory sizes with M, K, or G");
        }
    }

    // TODO: public static boolean configure() {
    // Configure sets up and executes a dcmd with all of the currently specified values, we'll leave it alone for now

    public static ArrayList<String> startFlightRecordingOptions() {
        return startFlightRecordingOptionsArray;
    }

    public static boolean initialize() {
        // Reference the Runtime Options so that they will be available at runtime
        JfrOptions.StartFlightRecordingOption.getValue();
        JfrOptions.FlightRecorderOption.getValue();
        JfrOptions.FlightRecorderLogging.getValue();
        // This is where we would register the jfr options with the dcmd parser, we don't need to do that here
        // We can still run the sanity checks on the memory options though.
        return adjustMemoryOptions();
    }

    // In the jfr sources this function adds all of the dcmd jfr options (repository, thread buffer size,
    // memory size, global buffer size, number of global buffers, max chunk size, stackdepth, sample threads,
    // retransform, old object queue size, and sample protection)
    // If we don't want to support, or can't support dcmd control of jfr in substrate then we can skip this
    // TODO: Implement this if it makes sense to do so
    //  private static void registerParserOptions()

    // In the jfr sources this function relies on the Dcmd parser for the heavy lifting, the bulk of it
    // is memory wrangling and string manipulation to grab and log the pending exception, this makes our job
    // here a bit easier. It's not needed unless we can/plan to support dcmd in substrate.
    // TODO: Implement this if it makes sense to do so
    // private static void parseFlightRecorderOptionsInternal()

    public static int getMaxChunkSize() {
        return maxChunkSize;
    }

    public static void setMaxChunkSize(int chunkSize) {
        if (chunkSize < MIN_MAX_CHUNKSIZE) {
            throw new IllegalArgumentException("Max chunk size must be at least " + MIN_MAX_CHUNKSIZE);
        }
        Target_jdk_jfr_internal_JVM.getJVM().setFileNotification(chunkSize);
        maxChunkSize = chunkSize;
    }

    public static boolean getStartRecordingAutomatically() {
        return startRecordingAutomatically;
    }

<<<<<<< HEAD
    public static int getRemotePort() {
        return remotePort;
    }

    public static String getRemoteProtocol() {
        return remoteProtocol;
    }

=======
>>>>>>> 9927c688
    public static int getGlobalBufferSize() {
        return globalBufferSize;
    }

    public static void setGlobalBufferSize(int bufferSize) {
        globalBufferSize = bufferSize;
    }

    public static int getMemorySize() {
        return memorySize;
    }

    public static void setMemorySize(int memorySize) {
        JfrOptions.memorySize = memorySize;
    }

    public static int getThreadBufferSize() {
        return threadBufferSize;
    }

    public static void setThreadBufferSize(int bufferSize) {
        threadBufferSize = bufferSize;
    }

    public static int getGlobalBufferCount() {
        return globalBufferCount;
    }

    public static void setGlobalBufferCount(int bufferCount) {
        globalBufferCount = bufferCount;
    }

    public static long getObjectQueueSize() {
        return oldObjectQueueSize;
    }

    public static void setObjectQueueSize(int queueSize) {
        oldObjectQueueSize = queueSize;
    }

    public static int getStackDepth() {
        return stackDepth;
    }

    public static void setStackDepth(int depth) {
        if (depth < MIN_STACK_DEPTH) {
            stackDepth = MIN_STACK_DEPTH;
        } else if (depth > MAX_STACK_DEPTH) {
            stackDepth = MAX_STACK_DEPTH;
        } else {
            stackDepth = depth;
        }
    }

    public static boolean isSampleThreadsEnabled() {
        return sampleThreads;
    }

    public static void setSampleThreads(boolean sampling) {
        sampleThreads = sampling;
    }

    public static boolean isRetransformEnabled() {
        return retransform;
    }

    public static void setRetransform(boolean retransformEnabled) {
        retransform = retransformEnabled;
    }

    public static boolean isSampleProtectionEnabled() {
        return sampleProtection;
    }

    // This is wrapped in an #ifdef ASSERT in the jdk sources
    public static void setSampleProtection(boolean sampleProtection) {
        JfrOptions.sampleProtection = sampleProtection;
    }

    public static boolean allowRetransforms() {
        //TODO: Do we have a way of checking if JVMTI is present/enabled?
        // #if INCLUDE_JVMTI
        // return true
        // #else
        // return false
        return false;
    }

    public static boolean allowEventRetransforms() {
        // return allow_retransforms() && (DumpSharedSpaces || can_retransform());
        return false;
    }

    public static boolean isPersistedToDisk() {
        return persistToDisk;
    }

    public static boolean trackPathToGcRoots() {
        return pathToGcRoots;
    }

    public static String getRecordingFileName() {
        return filename;
    }

    public static String getRecordingName() {
        return recordingName;
    }

    public static String getRecordingSettingsFile() {
        return recordingSettingsFile;
    }

    public static String getRepositoryLocation() {
        return repositoryLocation;
    }

    public static long getRecordingDelay() {
        return delay;
    }

    public static long getDuration() {
        return duration;
    }

    public static long getMaxAge() {
        return maxAge;
    }

    public static long getMaxRecordingSize() {
        return maxRecordingSize;
    }

    public static boolean getDumpOnExit() {
        return dumpOnExit;
    }

    public static boolean compressedIntegers() {
        return true;
    }

    public static int getLogLevel() {
        return logLevel;
    }

     /* Starting with the initial set of memory values from the user,
      * sanitize, enforce min/max rules and adjust to a set of consistent options.
      *
      * Adjusted memory sizes will be page aligned.
      */
    static boolean adjustMemoryOptions() {
        if (!ensureValidMinimumSizes()) {
            return false;
        }
        if (!validMemoryRelations()) {
            return false;
        }
        if (!verifyStackArguments(stackDepth)) {
            return false;
        }

        /* TODO: Revisit once JfrMemorySizer is rewritten
        if (!JfrMemorySizer::adjust_options(&options)) {
            if (!check_for_ambiguity(_dcmd_memorysize, _dcmd_globalbuffersize, _dcmd_numglobalbuffers)) {
                return false;
            }
        }*/
        if (!checkForAmbiguity()) {
            return false;
        }

        return true;
    }

    private static boolean verifyStackArguments(int stackDepth) {
        if (stackDepth < MIN_STACK_DEPTH) {
            return false;
        } else if (stackDepth > MAX_STACK_DEPTH) {
            return false;
        } else {
            return true;
        }
    }

    private static boolean ensureValidMinimumSizes() {
        // ensure valid minimum memory sizes
        if (!(memorySize >= MIN_MEMORY_SIZE)) {
            return false;
        }
        if (!(globalBufferSize >= MIN_GLOBAL_BUFFER_SIZE)) {
            return false;
        }
        if (!(globalBufferCount >= MIN_BUFFER_COUNT)) {
            return false;
        }
        if (!(threadBufferSize >= MIN_THREAD_BUFFER_SIZE)) {
            return false;
        }
        return true;
    }

    private static boolean validMemoryRelations() {
        if (!(memorySize >= globalBufferSize)) {
            return false;
        }
        if (!(globalBufferSize >= threadBufferSize)) {
            return false;
        }
        if (!(globalBufferSize * globalBufferCount >= MIN_MEMORY_SIZE)) {
            return false;
        }
        return true;
    }

    private static boolean checkForAmbiguity() {
        long calcSize = globalBufferSize * globalBufferCount;
        if (calcSize != memorySize) {
            // ambiguous
            JfrLogger.logError("Value specified for number of global buffers, global buffer size, and" +
            "memory size are causing ambiguity when trying to determine how much memory to use. " +
            "global buffer count * global buffer size do not equal memory size. Try to remove one of the " +
            "involved options or make sure they are unambiguous.");
            return false;
        }
        return true;
    }

}<|MERGE_RESOLUTION|>--- conflicted
+++ resolved
@@ -95,6 +95,7 @@
 
     private static int remotePort = -1; // 0 means ephemeral port; print out at startup
     private static String remoteProtocol = "https";
+    private static boolean startRecordingAutomatically = false;
 
     // Thread Buffer Size, Memory Size, Global Buffer size, Max Chunk Size, Max Recording size are memory arguments
     private static int maxChunkSize = DEFAULT_MAX_CHUNK_SIZE;
@@ -107,7 +108,6 @@
     private static int stackDepth = 64;
 
     // Delay, Duration, Max Age are time arguments
-    private static boolean startRecordingAutomatically = false;
     private static long delay = 0;
     private static long duration = 0;
     private static long maxAge = 0; // 0 is a special value indicating no limit
@@ -363,7 +363,6 @@
         return startRecordingAutomatically;
     }
 
-<<<<<<< HEAD
     public static int getRemotePort() {
         return remotePort;
     }
@@ -372,8 +371,6 @@
         return remoteProtocol;
     }
 
-=======
->>>>>>> 9927c688
     public static int getGlobalBufferSize() {
         return globalBufferSize;
     }
