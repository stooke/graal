/*
 * Copyright (c) 2013, 2017, Oracle and/or its affiliates. All rights reserved.
 * DO NOT ALTER OR REMOVE COPYRIGHT NOTICES OR THIS FILE HEADER.
 *
 * This code is free software; you can redistribute it and/or modify it
 * under the terms of the GNU General Public License version 2 only, as
 * published by the Free Software Foundation.  Oracle designates this
 * particular file as subject to the "Classpath" exception as provided
 * by Oracle in the LICENSE file that accompanied this code.
 *
 * This code is distributed in the hope that it will be useful, but WITHOUT
 * ANY WARRANTY; without even the implied warranty of MERCHANTABILITY or
 * FITNESS FOR A PARTICULAR PURPOSE.  See the GNU General Public License
 * version 2 for more details (a copy is included in the LICENSE file that
 * accompanied this code).
 *
 * You should have received a copy of the GNU General Public License version
 * 2 along with this work; if not, write to the Free Software Foundation,
 * Inc., 51 Franklin St, Fifth Floor, Boston, MA 02110-1301 USA.
 *
 * Please contact Oracle, 500 Oracle Parkway, Redwood Shores, CA 94065 USA
 * or visit www.oracle.com if you need additional information or have any
 * questions.
 */
package com.oracle.svm.core;

<<<<<<< HEAD
=======
import static org.graalvm.compiler.core.common.SpeculativeExecutionAttacksMitigations.None;
import static org.graalvm.compiler.core.common.SpeculativeExecutionAttacksMitigations.Options.MitigateSpeculativeExecutionAttacks;
import static org.graalvm.compiler.options.OptionType.User;

>>>>>>> a6189354
import java.nio.file.Paths;
import java.util.List;
import java.util.function.Predicate;

import org.graalvm.collections.EconomicMap;
import org.graalvm.collections.UnmodifiableEconomicMap;
import org.graalvm.compiler.api.replacements.Fold;
import org.graalvm.compiler.core.common.GraalOptions;
import org.graalvm.compiler.options.Option;
import org.graalvm.compiler.options.OptionKey;
import org.graalvm.compiler.options.OptionStability;
import org.graalvm.compiler.options.OptionType;
import org.graalvm.compiler.options.OptionValues;
import org.graalvm.compiler.serviceprovider.JavaVersionUtil;
import org.graalvm.nativeimage.Platform;
import org.graalvm.nativeimage.Platforms;

import com.oracle.svm.core.jdk.JavaNetSubstitutions;
import com.oracle.svm.core.option.APIOption;
import com.oracle.svm.core.option.HostedOptionKey;
import com.oracle.svm.core.option.HostedOptionValues;
import com.oracle.svm.core.option.OptionUtils;
import com.oracle.svm.core.option.RuntimeOptionKey;
import com.oracle.svm.core.option.XOptions;

import static org.graalvm.compiler.core.common.GraalOptions.TrackNodeSourcePosition;
import static org.graalvm.compiler.options.OptionType.User;

public class SubstrateOptions {

    @Option(help = "Class containing the default entry point method. Optional if --shared is used.", type = OptionType.User)//
    public static final HostedOptionKey<String> Class = new HostedOptionKey<>("");

    @Option(help = "Name of the main entry point method. Optional if --shared is used.")//
    public static final HostedOptionKey<String> Method = new HostedOptionKey<>("main");

    @Option(help = "Name of the output file to be generated", type = OptionType.User)//
    public static final HostedOptionKey<String> Name = new HostedOptionKey<>("");

    @APIOption(name = "shared")//
    @Option(help = "Build shared library")//
    public static final HostedOptionKey<Boolean> SharedLibrary = new HostedOptionKey<>(false);

    @APIOption(name = "static")//
    @Option(help = "Build statically linked executable (requires static libc and zlib)")//
    public static final HostedOptionKey<Boolean> StaticExecutable = new HostedOptionKey<>(false);

    public static final int ForceFallback = 10;
    public static final int Automatic = 5;
    public static final int NoFallback = 0;

    public static final String OptionNameForceFallback = "force-fallback";
    public static final String OptionNameAutoFallback = "auto-fallback";
    public static final String OptionNameNoFallback = "no-fallback";

    @APIOption(name = OptionNameForceFallback, fixedValue = "" + ForceFallback, customHelp = "force building of fallback image") //
    @APIOption(name = OptionNameAutoFallback, fixedValue = "" + Automatic, customHelp = "build stand-alone image if possible") //
    @APIOption(name = OptionNameNoFallback, fixedValue = "" + NoFallback, customHelp = "build stand-alone image or report failure") //
    @Option(help = "Define when fallback-image generation should be used.")//
    public static final HostedOptionKey<Integer> FallbackThreshold = new HostedOptionKey<>(Automatic);

    public static final String IMAGE_CLASSPATH_PREFIX = "-imagecp";
    public static final String WATCHPID_PREFIX = "-watchpid";
    private static ValueUpdateHandler optimizeValueUpdateHandler;

    @Option(help = "Show available options based on comma-separated option-types (allowed categories: User, Expert, Debug).")//
    public static final OptionKey<String> PrintFlags = new OptionKey<>(null);

    @Option(help = "Control native-image code optimizations: 0 - no optimizations, 1 - basic optimizations, 2 - aggressive optimizations.", type = OptionType.User)//
    public static final HostedOptionKey<Integer> Optimize = new HostedOptionKey<Integer>(2) {
        @Override
        protected void onValueUpdate(EconomicMap<OptionKey<?>, Object> values, Integer oldValue, Integer newValue) {
            SubstrateOptions.IncludeNodeSourcePositions.update(values, newValue < 1);
            SubstrateOptions.AOTInline.update(values, newValue > 0);
            SubstrateOptions.AOTTrivialInline.update(values, newValue > 0);
            if (optimizeValueUpdateHandler != null) {
                optimizeValueUpdateHandler.onValueUpdate(values, oldValue, newValue);
            }
        }
    };

    public interface ValueUpdateHandler {
        void onValueUpdate(EconomicMap<OptionKey<?>, Object> values, Integer oldValue, Integer newValue);
    }

    public static void setOptimizeValueUpdateHandler(ValueUpdateHandler updateHandler) {
        SubstrateOptions.optimizeValueUpdateHandler = updateHandler;
    }

    @Option(help = "Track NodeSourcePositions during runtime-compilation")//
    public static final HostedOptionKey<Boolean> IncludeNodeSourcePositions = new HostedOptionKey<>(false);

    @Option(help = "Search path for C libraries passed to the linker (list of comma-separated directories)")//
    public static final HostedOptionKey<String[]> CLibraryPath = new HostedOptionKey<>(new String[]{
                    Paths.get("clibraries/" + OS.getCurrent().asPackageName() + "-" + SubstrateUtil.getArchitectureName()).toAbsolutePath().toString()});

    @Option(help = "Path passed to the linker as the -rpath (list of comma-separated directories)")//
    public static final HostedOptionKey<String[]> LinkerRPath = new HostedOptionKey<>(null);

    @Option(help = "Directory of the image file to be generated", type = OptionType.User)//
    public static final HostedOptionKey<String> Path = new HostedOptionKey<>(Paths.get(".").toAbsolutePath().normalize().resolve("svmbuild").toString());

    @APIOption(name = "-ea", customHelp = "enable assertions in the generated image")//
    @APIOption(name = "-da", kind = APIOption.APIOptionKind.Negated, customHelp = "disable assertions in the generated image")//
    @Option(help = "Enable or disable Java assert statements at run time", type = OptionType.User)//
    public static final HostedOptionKey<Boolean> RuntimeAssertions = new HostedOptionKey<>(false);

    public static boolean getRuntimeAssertionsForClass(String name) {
        return RuntimeAssertions.getValue() && getRuntimeAssertionsFilter().test(name);
    }

    @Fold
    static Predicate<String> getRuntimeAssertionsFilter() {
        return makeFilter(RuntimeAssertionsFilter.getValue());
    }

    @Option(help = "Use a card remembered set heap for GC")//
    public static final HostedOptionKey<Boolean> UseCardRememberedSetHeap = new HostedOptionKey<>(true);

    @Option(help = "Print summary GC information after each collection")//
    public static final RuntimeOptionKey<Boolean> PrintGC = new RuntimeOptionKey<>(false);

    @Option(help = "Print more information about the heap before and after each collection")//
    public static final RuntimeOptionKey<Boolean> VerboseGC = new RuntimeOptionKey<>(false);

    @Option(help = "Verify the heap before and after each collection.")//
    public static final HostedOptionKey<Boolean> VerifyHeap = new HostedOptionKey<>(false);

    @Option(help = "The minimum heap size at run-time, in bytes.", type = OptionType.User)//
    public static final RuntimeOptionKey<Long> MinHeapSize = new RuntimeOptionKey<Long>(0L) {
        @Override
        protected void onValueUpdate(EconomicMap<OptionKey<?>, Object> values, Long oldValue, Long newValue) {
            if (!SubstrateUtil.HOSTED) {
                XOptions.getXms().setValue(newValue);
            }
        }
    };

    @Option(help = "The maximum heap size at run-time, in bytes.", type = OptionType.User)//
    public static final RuntimeOptionKey<Long> MaxHeapSize = new RuntimeOptionKey<Long>(0L) {
        @Override
        protected void onValueUpdate(EconomicMap<OptionKey<?>, Object> values, Long oldValue, Long newValue) {
            if (!SubstrateUtil.HOSTED) {
                XOptions.getXmx().setValue(newValue);
            }
        }
    };

    @Option(help = "The maximum size of the young generation at run-time, in bytes", type = OptionType.User)//
    public static final RuntimeOptionKey<Long> MaxNewSize = new RuntimeOptionKey<Long>(0L) {
        @Override
        protected void onValueUpdate(EconomicMap<OptionKey<?>, Object> values, Long oldValue, Long newValue) {
            if (!SubstrateUtil.HOSTED) {
                XOptions.getXmn().setValue(newValue);
            }
        }
    };

    @Option(help = "The size of each thread stack at run-time, in bytes.", type = OptionType.User)//
    public static final RuntimeOptionKey<Long> StackSize = new RuntimeOptionKey<Long>(0L) {
        @Override
        protected void onValueUpdate(EconomicMap<OptionKey<?>, Object> values, Long oldValue, Long newValue) {
            if (!SubstrateUtil.HOSTED) {
                XOptions.getXss().setValue(newValue);
            }
        }
    };

    @Option(help = "Verify naming conventions during image construction.")//
    public static final HostedOptionKey<Boolean> VerifyNamingConventions = new HostedOptionKey<>(false);

    @Option(help = "Enable support for threads and and thread-local variables (disable for single-threaded implementation)")//
    public static final HostedOptionKey<Boolean> MultiThreaded = new HostedOptionKey<>(true);

    @Option(help = "Use only a writable native image heap.")//
    public static final HostedOptionKey<Boolean> UseOnlyWritableBootImageHeap = new HostedOptionKey<>(false);

    @Option(help = "Support multiple isolates.") //
    public static final HostedOptionKey<Boolean> SpawnIsolates = new HostedOptionKey<Boolean>(null) {
        @Override
        public Boolean getValueOrDefault(UnmodifiableEconomicMap<OptionKey<?>, Object> values) {
            if (!values.containsKey(this)) {
                /*
                 * With the LLVM backend, isolate support has a significant performance cost, so we
                 * disable it unless it is explicitly enabled.
                 */
                return !useLLVMBackend();
            }
            return (Boolean) values.get(this);
        }

        @Override
        public Boolean getValue(OptionValues values) {
            assert checkDescriptorExists();
            return getValueOrDefault(values.getMap());
        }
    };

    @Option(help = "Trace VMOperation execution.")//
    public static final HostedOptionKey<Boolean> TraceVMOperations = new HostedOptionKey<>(false);

    @Option(help = "Instrument code to trace and report class initialization.")//
    public static final HostedOptionKey<Boolean> TraceClassInitialization = new HostedOptionKey<>(false);

    @Option(help = "Prefix that is added to the names of entry point methods.")//
    public static final HostedOptionKey<String> EntryPointNamePrefix = new HostedOptionKey<>("");

    @Option(help = "Prefix that is added to the names of API functions.")//
    public static final HostedOptionKey<String> APIFunctionPrefix = new HostedOptionKey<>("graal_");

    @APIOption(name = "enable-http", fixedValue = "http", customHelp = "enable http support in the generated image")//
    @APIOption(name = "enable-https", fixedValue = "https", customHelp = "enable https support in the generated image")//
    @APIOption(name = "enable-url-protocols")//
    @Option(help = "List of comma separated URL protocols to enable.")//
    public static final HostedOptionKey<String[]> EnableURLProtocols = new HostedOptionKey<String[]>(null) {
        @Override
        protected void onValueUpdate(EconomicMap<OptionKey<?>, Object> values, String[] oldValue, String[] newValue) {
            for (String protocol : OptionUtils.flatten(",", newValue)) {
                if (protocol.equals(JavaNetSubstitutions.HTTPS_PROTOCOL)) {
                    EnableAllSecurityServices.update(values, true);
                }
            }
        }
    };

    @APIOption(name = "enable-all-security-services")//
    @Option(help = "Add all security service classes to the generated image.")//
    public static final HostedOptionKey<Boolean> EnableAllSecurityServices = new HostedOptionKey<Boolean>(false) {
        @Override
        protected void onValueUpdate(EconomicMap<OptionKey<?>, Object> values, Boolean oldValue, Boolean newValue) {
            if (newValue) {
                /*
                 * Some providers like SunEC and SunSASL are implemented in native libs. These
                 * providers are added to the image when EnableAllSecurityServices is set. If they
                 * are actually used at runtime the user must provide and load the native libs.
                 */
                JNI.update(values, true);
            }
        }
    };

    @Option(help = "Enable Java Native Interface (JNI) support.")//
    public static final HostedOptionKey<Boolean> JNI = new HostedOptionKey<>(true);

    @Option(help = "Report information about known JNI elements when lookup fails", type = OptionType.User)//
    public static final HostedOptionKey<Boolean> JNIVerboseLookupErrors = new HostedOptionKey<>(false);

    @Option(help = "Export Invocation API symbols.", type = OptionType.User)//
    public static final HostedOptionKey<Boolean> JNIExportSymbols = new HostedOptionKey<>(true);

    /*
     * Object and array allocation options.
     */
    @Option(help = "Number of cache lines to load after the array allocation using prefetch instructions generated in JIT compiled code.")//
    public static final HostedOptionKey<Integer> AllocatePrefetchLines = new HostedOptionKey<>(3);

    @Option(help = "Number of cache lines to load after the object address using prefetch instructions generated in JIT compiled code.")//
    public static final HostedOptionKey<Integer> AllocateInstancePrefetchLines = new HostedOptionKey<>(1);

    @Option(help = "Generated code style for prefetch instructions: for 0 or less no prefetch instructions are generated and for 1 or more prefetch instructions are introduced after each allocation.")//
    public static final HostedOptionKey<Integer> AllocatePrefetchStyle = new HostedOptionKey<>(1);

    @Option(help = "Sets the prefetch instruction to prefetch ahead of the allocation pointer. Possible values are from 0 to 3. The actual instructions behind the values depend on the platform.")//
    public static final HostedOptionKey<Integer> AllocatePrefetchInstr = new HostedOptionKey<>(0);

    /*
     * Isolate tear down options.
     */

    @Option(help = "The number of nanoseconds before and between which tearing down an isolate gives a warning message.  0 implies no warning.")//
    public static final RuntimeOptionKey<Long> TearDownWarningNanos = new RuntimeOptionKey<>(0L);

    @Option(help = "The number of nanoseconds before tearing down an isolate gives a failure message.  0 implies no message.")//
    public static final RuntimeOptionKey<Long> TearDownFailureNanos = new RuntimeOptionKey<>(0L);

    public static final long getTearDownWarningNanos() {
        return TearDownWarningNanos.getValue().longValue();
    }

    public static final long getTearDownFailureNanos() {
        return TearDownFailureNanos.getValue().longValue();
    }

    /*
     * The default value is derived by taking the common value from HotSpot configs.
     */
    @Option(help = "Sets the size (in bytes) of the prefetch distance for object allocation. " +
                    "Memory about to be written with the value of new objects is prefetched up to this distance starting from the address of the last allocated object. " +
                    "Each Java thread has its own allocation point.")//
    public static final HostedOptionKey<Integer> AllocatePrefetchDistance = new HostedOptionKey<>(256);

    @Option(help = "Sets the step size (in bytes) for sequential prefetch instructions.")//
    public static final HostedOptionKey<Integer> AllocatePrefetchStepSize = new HostedOptionKey<>(16);

    @Option(help = "Define the maximum number of stores for which the loop that zeroes out objects is unrolled.")//
    public static final HostedOptionKey<Integer> MaxUnrolledObjectZeroingStores = new HostedOptionKey<>(8);

    @Option(help = "Provide method names for stack traces.")//
    public static final HostedOptionKey<Boolean> StackTrace = new HostedOptionKey<>(true);

    @Option(help = "Parse and consume standard options and system properties from the command line arguments when the VM is created.")//
    public static final HostedOptionKey<Boolean> ParseRuntimeOptions = new HostedOptionKey<>(true);

    @Option(help = "Only use Java assert statements for classes that are matching the comma-separated list of package prefixes.")//
    public static final HostedOptionKey<String[]> RuntimeAssertionsFilter = new HostedOptionKey<>(null);

    @Option(help = "Perform method inlining in the AOT compiled native image")//
    public static final HostedOptionKey<Boolean> AOTInline = new HostedOptionKey<>(true);

    @Option(help = "Perform trivial method inlining in the AOT compiled native image")//
    public static final HostedOptionKey<Boolean> AOTTrivialInline = new HostedOptionKey<>(true);

    @Option(help = "file:doc-files/NeverInlineHelp.txt", type = OptionType.Debug)//
    public static final HostedOptionKey<String[]> NeverInline = new HostedOptionKey<>(null);

    @Option(help = "Maximum number of nodes in a method so that it is considered trivial.")//
    public static final HostedOptionKey<Integer> MaxNodesInTrivialMethod = new HostedOptionKey<>(20);

    @Option(help = "Maximum number of invokes in a method so that it is considered trivial (for testing only).")//
    public static final HostedOptionKey<Integer> MaxInvokesInTrivialMethod = new HostedOptionKey<>(1);

    @Option(help = "Maximum number of nodes in a method so that it is considered trivial, if it does not have any invokes.")//
    public static final HostedOptionKey<Integer> MaxNodesInTrivialLeafMethod = new HostedOptionKey<>(40);

    @Option(help = "Saves stack base pointer on the stack on method entry.")//
    public static final HostedOptionKey<Boolean> PreserveFramePointer = new HostedOptionKey<>(false);

    @Option(help = "Use callee saved registers to reduce spilling for low-frequency calls to stubs (if callee saved registers are supported by the architecture)")//
    public static final HostedOptionKey<Boolean> UseCalleeSavedRegisters = new HostedOptionKey<>(true);

    @Option(help = "Report error if <typename>[:<UsageKind>{,<UsageKind>}] is discovered during analysis (valid values for UsageKind: InHeap, Allocated, InTypeCheck).", type = OptionType.Debug)//
    public static final HostedOptionKey<String[]> ReportAnalysisForbiddenType = new HostedOptionKey<>(new String[0]);

    @Option(help = "Backend used by the compiler", type = OptionType.User)//
    public static final HostedOptionKey<String> CompilerBackend = new HostedOptionKey<String>("lir") {
        @Override
        protected void onValueUpdate(EconomicMap<OptionKey<?>, Object> values, String oldValue, String newValue) {
            if ("llvm".equals(newValue)) {
                if (JavaVersionUtil.JAVA_SPEC > 8) {
                    EmitStringEncodingSubstitutions.update(values, false);
                }
                /*
                 * The code information is filled before linking, which means that stripping dead
                 * functions makes it incoherent with the executable.
                 */
                RemoveUnusedSymbols.update(values, false);
                /*
                 * The LLVM backend doesn't support speculative execution attack mitigation
                 */
                MitigateSpeculativeExecutionAttacks.update(values, None);
            }
        }
    };

    @Fold
    public static boolean useLLVMBackend() {
        return "llvm".equals(CompilerBackend.getValue());
    }

    @Option(help = "Emit substitutions for UTF16 and latin1 compression", type = OptionType.Debug)//
    public static final HostedOptionKey<Boolean> EmitStringEncodingSubstitutions = new HostedOptionKey<>(true);

    @Option(help = "Determines if VM operations should be executed in a dedicated thread.", type = OptionType.Expert)//
    public static final HostedOptionKey<Boolean> UseDedicatedVMOperationThread = new HostedOptionKey<>(false);

    @Platforms(Platform.HOSTED_ONLY.class)
    public static Predicate<String> makeFilter(String[] definedFilters) {
        if (definedFilters != null) {
            List<String> wildCardList = OptionUtils.flatten(",", definedFilters);
            return javaName -> {
                for (String wildCard : wildCardList) {
                    if (javaName.startsWith(wildCard)) {
                        return true;
                    }
                }
                return false;
            };
        }
        return javaName -> true;
    }

    @Option(help = "Use linker option to prevent unreferenced symbols in image.")//
    public static final HostedOptionKey<Boolean> RemoveUnusedSymbols = new HostedOptionKey<>(false);
    @Option(help = "Use linker option to remove all local symbols from image.")//
    public static final HostedOptionKey<Boolean> DeleteLocalSymbols = new HostedOptionKey<>(true);

    @Option(help = "Fold SecurityManager getter.", stability = OptionStability.EXPERIMENTAL, type = OptionType.Expert) //
    public static final HostedOptionKey<Boolean> FoldSecurityManagerGetter = new HostedOptionKey<>(true);

    @APIOption(name = "native-compiler-path")//
    @Option(help = "Provide custom path to C compiler used for query code compilation and linking.", type = OptionType.User)//
    public static final HostedOptionKey<String> CCompilerPath = new HostedOptionKey<>(null);
    @APIOption(name = "native-compiler-options")//
    @Option(help = "Provide custom C compiler option used for query code compilation.", type = OptionType.User)//
    public static final HostedOptionKey<String[]> CCompilerOption = new HostedOptionKey<>(new String[0]);

    @APIOption(name = "native-image-info")//
    @Option(help = "Show native-toolchain information and image-build settings", type = User)//
    public static final HostedOptionKey<Boolean> DumpTargetInfo = new HostedOptionKey<>(false);

    @Option(help = "file:doc-files/UseMuslCHelp.txt", type = OptionType.Expert)//
    public static final HostedOptionKey<String> UseMuslC = new HostedOptionKey<>(null);

    /**
     * The alignment for AOT and JIT compiled methods. The value is constant folded during image
     * generation, i.e., cannot be changed at run time, so that it can be used in uninterruptible
     * code.
     */
    @Fold
    public static int codeAlignment() {
        return GraalOptions.LoopHeaderAlignment.getValue(HostedOptionValues.singleton());
    }
    @Option(help = "Insert debug info into the generated native image or library")//
    public static final HostedOptionKey<Integer> GenerateDebugInfo = new HostedOptionKey<Integer>(0) {
        @Override
        protected void onValueUpdate(EconomicMap<OptionKey<?>, Object> values, Integer oldValue, Integer newValue) {
            // force update of TrackNodeSourcePosition
            if (newValue > 0 && !Boolean.TRUE.equals(values.get(TrackNodeSourcePosition))) {
                TrackNodeSourcePosition.update(values, true);
            }
            if (newValue > 0 && !Boolean.FALSE.equals(values.get(DeleteLocalSymbols))) {
                DeleteLocalSymbols.update(values, false);
            }
        }
    };

    @Option(help = "Search path for source files for Application or GraalVM classes (list of comma-separated directories or jar files)")//
    public static final HostedOptionKey<String[]> DebugInfoSourceSearchPath = new HostedOptionKey<String[]>(null) {
    };
}<|MERGE_RESOLUTION|>--- conflicted
+++ resolved
@@ -24,13 +24,10 @@
  */
 package com.oracle.svm.core;
 
-<<<<<<< HEAD
-=======
 import static org.graalvm.compiler.core.common.SpeculativeExecutionAttacksMitigations.None;
 import static org.graalvm.compiler.core.common.SpeculativeExecutionAttacksMitigations.Options.MitigateSpeculativeExecutionAttacks;
 import static org.graalvm.compiler.options.OptionType.User;
 
->>>>>>> a6189354
 import java.nio.file.Paths;
 import java.util.List;
 import java.util.function.Predicate;
@@ -57,7 +54,6 @@
 import com.oracle.svm.core.option.XOptions;
 
 import static org.graalvm.compiler.core.common.GraalOptions.TrackNodeSourcePosition;
-import static org.graalvm.compiler.options.OptionType.User;
 
 public class SubstrateOptions {
 
@@ -443,6 +439,7 @@
     public static int codeAlignment() {
         return GraalOptions.LoopHeaderAlignment.getValue(HostedOptionValues.singleton());
     }
+
     @Option(help = "Insert debug info into the generated native image or library")//
     public static final HostedOptionKey<Integer> GenerateDebugInfo = new HostedOptionKey<Integer>(0) {
         @Override
