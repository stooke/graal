/*
 * Copyright (c) 2013, 2017, Oracle and/or its affiliates. All rights reserved.
 * DO NOT ALTER OR REMOVE COPYRIGHT NOTICES OR THIS FILE HEADER.
 *
 * This code is free software; you can redistribute it and/or modify it
 * under the terms of the GNU General Public License version 2 only, as
 * published by the Free Software Foundation.  Oracle designates this
 * particular file as subject to the "Classpath" exception as provided
 * by Oracle in the LICENSE file that accompanied this code.
 *
 * This code is distributed in the hope that it will be useful, but WITHOUT
 * ANY WARRANTY; without even the implied warranty of MERCHANTABILITY or
 * FITNESS FOR A PARTICULAR PURPOSE.  See the GNU General Public License
 * version 2 for more details (a copy is included in the LICENSE file that
 * accompanied this code).
 *
 * You should have received a copy of the GNU General Public License version
 * 2 along with this work; if not, write to the Free Software Foundation,
 * Inc., 51 Franklin St, Fifth Floor, Boston, MA 02110-1301 USA.
 *
 * Please contact Oracle, 500 Oracle Parkway, Redwood Shores, CA 94065 USA
 * or visit www.oracle.com if you need additional information or have any
 * questions.
 */
package com.oracle.svm.core;

import static org.graalvm.compiler.core.common.SpeculativeExecutionAttacksMitigations.None;
import static org.graalvm.compiler.core.common.SpeculativeExecutionAttacksMitigations.Options.MitigateSpeculativeExecutionAttacks;
import static org.graalvm.compiler.options.OptionType.User;

import java.util.List;
import java.util.function.Predicate;

import org.graalvm.collections.EconomicMap;
import org.graalvm.collections.UnmodifiableEconomicMap;
import org.graalvm.compiler.api.replacements.Fold;
import org.graalvm.compiler.core.common.GraalOptions;
import org.graalvm.compiler.options.Option;
import org.graalvm.compiler.options.OptionKey;
import org.graalvm.compiler.options.OptionStability;
import org.graalvm.compiler.options.OptionType;
import org.graalvm.compiler.options.OptionValues;
import org.graalvm.compiler.serviceprovider.JavaVersionUtil;
import org.graalvm.nativeimage.Platform;
import org.graalvm.nativeimage.Platforms;

import com.oracle.svm.core.jdk.JavaNetSubstitutions;
import com.oracle.svm.core.option.APIOption;
import com.oracle.svm.core.option.HostedOptionKey;
import com.oracle.svm.core.option.HostedOptionValues;
import com.oracle.svm.core.option.OptionUtils;
import com.oracle.svm.core.option.RuntimeOptionKey;
import com.oracle.svm.core.option.XOptions;

import static org.graalvm.compiler.core.common.GraalOptions.TrackNodeSourcePosition;

public class SubstrateOptions {

    @Option(help = "Class containing the default entry point method. Optional if --shared is used.", type = OptionType.User)//
    public static final HostedOptionKey<String> Class = new HostedOptionKey<>("");

    @Option(help = "Name of the main entry point method. Optional if --shared is used.")//
    public static final HostedOptionKey<String> Method = new HostedOptionKey<>("main");

    @Option(help = "Name of the output file to be generated", type = OptionType.User)//
    public static final HostedOptionKey<String> Name = new HostedOptionKey<>("");

    @APIOption(name = "shared")//
    @Option(help = "Build shared library")//
    public static final HostedOptionKey<Boolean> SharedLibrary = new HostedOptionKey<>(false);

    @APIOption(name = "static")//
    @Option(help = "Build statically linked executable (requires static libc and zlib)")//
    public static final HostedOptionKey<Boolean> StaticExecutable = new HostedOptionKey<>(false);

    public static final int ForceFallback = 10;
    public static final int Automatic = 5;
    public static final int NoFallback = 0;

    public static final String OptionNameForceFallback = "force-fallback";
    public static final String OptionNameAutoFallback = "auto-fallback";
    public static final String OptionNameNoFallback = "no-fallback";

    @APIOption(name = OptionNameForceFallback, fixedValue = "" + ForceFallback, customHelp = "force building of fallback image") //
    @APIOption(name = OptionNameAutoFallback, fixedValue = "" + Automatic, customHelp = "build stand-alone image if possible") //
    @APIOption(name = OptionNameNoFallback, fixedValue = "" + NoFallback, customHelp = "build stand-alone image or report failure") //
    @Option(help = "Define when fallback-image generation should be used.")//
    public static final HostedOptionKey<Integer> FallbackThreshold = new HostedOptionKey<>(Automatic);

    public static final String IMAGE_CLASSPATH_PREFIX = "-imagecp";
    public static final String WATCHPID_PREFIX = "-watchpid";
    private static ValueUpdateHandler optimizeValueUpdateHandler;

    @Option(help = "Show available options based on comma-separated option-types (allowed categories: User, Expert, Debug).")//
    public static final OptionKey<String> PrintFlags = new OptionKey<>(null);

    @Option(help = "Control native-image code optimizations: 0 - no optimizations, 1 - basic optimizations, 2 - aggressive optimizations.", type = OptionType.User)//
    public static final HostedOptionKey<Integer> Optimize = new HostedOptionKey<Integer>(2) {
        @Override
        protected void onValueUpdate(EconomicMap<OptionKey<?>, Object> values, Integer oldValue, Integer newValue) {
            SubstrateOptions.IncludeNodeSourcePositions.update(values, newValue < 1);
            SubstrateOptions.AOTInline.update(values, newValue > 0);
            SubstrateOptions.AOTTrivialInline.update(values, newValue > 0);
            if (optimizeValueUpdateHandler != null) {
                optimizeValueUpdateHandler.onValueUpdate(values, oldValue, newValue);
            }
        }
    };

    public interface ValueUpdateHandler {
        void onValueUpdate(EconomicMap<OptionKey<?>, Object> values, Integer oldValue, Integer newValue);
    }

    public static void setOptimizeValueUpdateHandler(ValueUpdateHandler updateHandler) {
        SubstrateOptions.optimizeValueUpdateHandler = updateHandler;
    }

    @Option(help = "Track NodeSourcePositions during runtime-compilation")//
    public static final HostedOptionKey<Boolean> IncludeNodeSourcePositions = new HostedOptionKey<>(false);

    @Option(help = "Search path for C libraries passed to the linker (list of comma-separated directories)")//
    public static final HostedOptionKey<String[]> CLibraryPath = new HostedOptionKey<>(null);

    @Option(help = "Path passed to the linker as the -rpath (list of comma-separated directories)")//
    public static final HostedOptionKey<String[]> LinkerRPath = new HostedOptionKey<>(null);

    @Option(help = "Directory of the image file to be generated", type = OptionType.User)//
    public static final HostedOptionKey<String> Path = new HostedOptionKey<>(null);

    @APIOption(name = "-ea", customHelp = "enable assertions in the generated image")//
    @APIOption(name = "-da", kind = APIOption.APIOptionKind.Negated, customHelp = "disable assertions in the generated image")//
    @Option(help = "Enable or disable Java assert statements at run time", type = OptionType.User)//
    public static final HostedOptionKey<Boolean> RuntimeAssertions = new HostedOptionKey<>(false);

    public static boolean getRuntimeAssertionsForClass(String name) {
        return RuntimeAssertions.getValue() && getRuntimeAssertionsFilter().test(name);
    }

    @Fold
    static Predicate<String> getRuntimeAssertionsFilter() {
        return makeFilter(RuntimeAssertionsFilter.getValue());
    }

    @Option(help = "Use a card remembered set heap for GC")//
    public static final HostedOptionKey<Boolean> UseCardRememberedSetHeap = new HostedOptionKey<>(true);

    @Option(help = "Print summary GC information after each collection")//
    public static final RuntimeOptionKey<Boolean> PrintGC = new RuntimeOptionKey<>(false);

    @Option(help = "Print more information about the heap before and after each collection")//
    public static final RuntimeOptionKey<Boolean> VerboseGC = new RuntimeOptionKey<>(false);

    @Option(help = "Verify the heap before and after each collection.")//
    public static final HostedOptionKey<Boolean> VerifyHeap = new HostedOptionKey<>(false);

    @Option(help = "The minimum heap size at run-time, in bytes.", type = OptionType.User)//
    public static final RuntimeOptionKey<Long> MinHeapSize = new RuntimeOptionKey<Long>(0L) {
        @Override
        protected void onValueUpdate(EconomicMap<OptionKey<?>, Object> values, Long oldValue, Long newValue) {
            if (!SubstrateUtil.HOSTED) {
                XOptions.getXms().setValue(newValue);
            }
        }
    };

    @Option(help = "The maximum heap size at run-time, in bytes.", type = OptionType.User)//
    public static final RuntimeOptionKey<Long> MaxHeapSize = new RuntimeOptionKey<Long>(0L) {
        @Override
        protected void onValueUpdate(EconomicMap<OptionKey<?>, Object> values, Long oldValue, Long newValue) {
            if (!SubstrateUtil.HOSTED) {
                XOptions.getXmx().setValue(newValue);
            }
        }
    };

    @Option(help = "The maximum size of the young generation at run-time, in bytes", type = OptionType.User)//
    public static final RuntimeOptionKey<Long> MaxNewSize = new RuntimeOptionKey<Long>(0L) {
        @Override
        protected void onValueUpdate(EconomicMap<OptionKey<?>, Object> values, Long oldValue, Long newValue) {
            if (!SubstrateUtil.HOSTED) {
                XOptions.getXmn().setValue(newValue);
            }
        }
    };

    @Option(help = "The size of each thread stack at run-time, in bytes.", type = OptionType.User)//
    public static final RuntimeOptionKey<Long> StackSize = new RuntimeOptionKey<Long>(0L) {
        @Override
        protected void onValueUpdate(EconomicMap<OptionKey<?>, Object> values, Long oldValue, Long newValue) {
            if (!SubstrateUtil.HOSTED) {
                XOptions.getXss().setValue(newValue);
            }
        }
    };

    @Option(help = "Verify naming conventions during image construction.")//
    public static final HostedOptionKey<Boolean> VerifyNamingConventions = new HostedOptionKey<>(false);

    @Option(help = "Enable support for threads and and thread-local variables (disable for single-threaded implementation)")//
    public static final HostedOptionKey<Boolean> MultiThreaded = new HostedOptionKey<>(true);

    @Option(help = "Use only a writable native image heap.")//
    public static final HostedOptionKey<Boolean> UseOnlyWritableBootImageHeap = new HostedOptionKey<>(false);

    @Option(help = "Support multiple isolates.") //
    public static final HostedOptionKey<Boolean> SpawnIsolates = new HostedOptionKey<Boolean>(null) {
        @Override
        public Boolean getValueOrDefault(UnmodifiableEconomicMap<OptionKey<?>, Object> values) {
            if (!values.containsKey(this)) {
                /*
                 * With the LLVM backend, isolate support has a significant performance cost, so we
                 * disable it unless it is explicitly enabled.
                 */
                return !useLLVMBackend();
            }
            return (Boolean) values.get(this);
        }

        @Override
        public Boolean getValue(OptionValues values) {
            assert checkDescriptorExists();
            return getValueOrDefault(values.getMap());
        }
    };

    @Option(help = "Trace VMOperation execution.")//
    public static final HostedOptionKey<Boolean> TraceVMOperations = new HostedOptionKey<>(false);

    @Option(help = "Instrument code to trace and report class initialization.")//
    public static final HostedOptionKey<Boolean> TraceClassInitialization = new HostedOptionKey<>(false);

    @Option(help = "Prefix that is added to the names of entry point methods.")//
    public static final HostedOptionKey<String> EntryPointNamePrefix = new HostedOptionKey<>("");

    @Option(help = "Prefix that is added to the names of API functions.")//
    public static final HostedOptionKey<String> APIFunctionPrefix = new HostedOptionKey<>("graal_");

    @APIOption(name = "enable-http", fixedValue = "http", customHelp = "enable http support in the generated image")//
    @APIOption(name = "enable-https", fixedValue = "https", customHelp = "enable https support in the generated image")//
    @APIOption(name = "enable-url-protocols")//
    @Option(help = "List of comma separated URL protocols to enable.")//
    public static final HostedOptionKey<String[]> EnableURLProtocols = new HostedOptionKey<String[]>(null) {
        @Override
        protected void onValueUpdate(EconomicMap<OptionKey<?>, Object> values, String[] oldValue, String[] newValue) {
            for (String protocol : OptionUtils.flatten(",", newValue)) {
                if (protocol.equals(JavaNetSubstitutions.HTTPS_PROTOCOL)) {
                    EnableAllSecurityServices.update(values, true);
                }
            }
        }
    };

    @APIOption(name = "enable-all-security-services")//
    @Option(help = "Add all security service classes to the generated image.")//
    public static final HostedOptionKey<Boolean> EnableAllSecurityServices = new HostedOptionKey<Boolean>(false) {
        @Override
        protected void onValueUpdate(EconomicMap<OptionKey<?>, Object> values, Boolean oldValue, Boolean newValue) {
            if (newValue) {
                /*
                 * Some providers like SunEC and SunSASL are implemented in native libs. These
                 * providers are added to the image when EnableAllSecurityServices is set. If they
                 * are actually used at runtime the user must provide and load the native libs.
                 */
                JNI.update(values, true);
            }
        }
    };

    @Option(help = "Enable Java Native Interface (JNI) support.")//
    public static final HostedOptionKey<Boolean> JNI = new HostedOptionKey<>(true);

    @Option(help = "Report information about known JNI elements when lookup fails", type = OptionType.User)//
    public static final HostedOptionKey<Boolean> JNIVerboseLookupErrors = new HostedOptionKey<>(false);

    @Option(help = "Export Invocation API symbols.", type = OptionType.User)//
    public static final HostedOptionKey<Boolean> JNIExportSymbols = new HostedOptionKey<>(true);

    /*
     * Object and array allocation options.
     */
    @Option(help = "Number of cache lines to load after the array allocation using prefetch instructions generated in JIT compiled code.")//
    public static final HostedOptionKey<Integer> AllocatePrefetchLines = new HostedOptionKey<>(3);

    @Option(help = "Number of cache lines to load after the object address using prefetch instructions generated in JIT compiled code.")//
    public static final HostedOptionKey<Integer> AllocateInstancePrefetchLines = new HostedOptionKey<>(1);

    @Option(help = "Generated code style for prefetch instructions: for 0 or less no prefetch instructions are generated and for 1 or more prefetch instructions are introduced after each allocation.")//
    public static final HostedOptionKey<Integer> AllocatePrefetchStyle = new HostedOptionKey<>(1);

    @Option(help = "Sets the prefetch instruction to prefetch ahead of the allocation pointer. Possible values are from 0 to 3. The actual instructions behind the values depend on the platform.")//
    public static final HostedOptionKey<Integer> AllocatePrefetchInstr = new HostedOptionKey<>(0);

    /*
     * Isolate tear down options.
     */

    @Option(help = "The number of nanoseconds before and between which tearing down an isolate gives a warning message.  0 implies no warning.")//
    public static final RuntimeOptionKey<Long> TearDownWarningNanos = new RuntimeOptionKey<>(0L);

    @Option(help = "The number of nanoseconds before tearing down an isolate gives a failure message.  0 implies no message.")//
    public static final RuntimeOptionKey<Long> TearDownFailureNanos = new RuntimeOptionKey<>(0L);

    public static final long getTearDownWarningNanos() {
        return TearDownWarningNanos.getValue().longValue();
    }

    public static final long getTearDownFailureNanos() {
        return TearDownFailureNanos.getValue().longValue();
    }

    /*
     * The default value is derived by taking the common value from HotSpot configs.
     */
    @Option(help = "Sets the size (in bytes) of the prefetch distance for object allocation. " +
                    "Memory about to be written with the value of new objects is prefetched up to this distance starting from the address of the last allocated object. " +
                    "Each Java thread has its own allocation point.")//
    public static final HostedOptionKey<Integer> AllocatePrefetchDistance = new HostedOptionKey<>(256);

    @Option(help = "Sets the step size (in bytes) for sequential prefetch instructions.")//
    public static final HostedOptionKey<Integer> AllocatePrefetchStepSize = new HostedOptionKey<>(16);

    @Option(help = "Define the maximum number of stores for which the loop that zeroes out objects is unrolled.")//
    public static final HostedOptionKey<Integer> MaxUnrolledObjectZeroingStores = new HostedOptionKey<>(8);

    @Option(help = "Provide method names for stack traces.")//
    public static final HostedOptionKey<Boolean> StackTrace = new HostedOptionKey<>(true);

    @Option(help = "Parse and consume standard options and system properties from the command line arguments when the VM is created.")//
    public static final HostedOptionKey<Boolean> ParseRuntimeOptions = new HostedOptionKey<>(true);

    @Option(help = "Only use Java assert statements for classes that are matching the comma-separated list of package prefixes.")//
    public static final HostedOptionKey<String[]> RuntimeAssertionsFilter = new HostedOptionKey<>(null);

    @Option(help = "Perform method inlining in the AOT compiled native image")//
    public static final HostedOptionKey<Boolean> AOTInline = new HostedOptionKey<>(true);

    @Option(help = "Perform trivial method inlining in the AOT compiled native image")//
    public static final HostedOptionKey<Boolean> AOTTrivialInline = new HostedOptionKey<>(true);

    @Option(help = "file:doc-files/NeverInlineHelp.txt", type = OptionType.Debug)//
    public static final HostedOptionKey<String[]> NeverInline = new HostedOptionKey<>(null);

    @Option(help = "Maximum number of nodes in a method so that it is considered trivial.")//
    public static final HostedOptionKey<Integer> MaxNodesInTrivialMethod = new HostedOptionKey<>(20);

    @Option(help = "Maximum number of invokes in a method so that it is considered trivial (for testing only).")//
    public static final HostedOptionKey<Integer> MaxInvokesInTrivialMethod = new HostedOptionKey<>(1);

    @Option(help = "Maximum number of nodes in a method so that it is considered trivial, if it does not have any invokes.")//
    public static final HostedOptionKey<Integer> MaxNodesInTrivialLeafMethod = new HostedOptionKey<>(40);

    @Option(help = "Saves stack base pointer on the stack on method entry.")//
    public static final HostedOptionKey<Boolean> PreserveFramePointer = new HostedOptionKey<>(false);

    @Option(help = "Use callee saved registers to reduce spilling for low-frequency calls to stubs (if callee saved registers are supported by the architecture)")//
    public static final HostedOptionKey<Boolean> UseCalleeSavedRegisters = new HostedOptionKey<>(true);

    @Option(help = "Report error if <typename>[:<UsageKind>{,<UsageKind>}] is discovered during analysis (valid values for UsageKind: InHeap, Allocated, InTypeCheck).", type = OptionType.Debug)//
    public static final HostedOptionKey<String[]> ReportAnalysisForbiddenType = new HostedOptionKey<>(new String[0]);

    @Option(help = "Backend used by the compiler", type = OptionType.User)//
    public static final HostedOptionKey<String> CompilerBackend = new HostedOptionKey<String>("lir") {
        @Override
        protected void onValueUpdate(EconomicMap<OptionKey<?>, Object> values, String oldValue, String newValue) {
            if ("llvm".equals(newValue)) {
                if (JavaVersionUtil.JAVA_SPEC > 8) {
                    EmitStringEncodingSubstitutions.update(values, false);
                }
                /*
                 * The code information is filled before linking, which means that stripping dead
                 * functions makes it incoherent with the executable.
                 */
                RemoveUnusedSymbols.update(values, false);
                /*
                 * The LLVM backend doesn't support speculative execution attack mitigation
                 */
                MitigateSpeculativeExecutionAttacks.update(values, None);
            }
        }
    };

    @Fold
    public static boolean useLLVMBackend() {
        return "llvm".equals(CompilerBackend.getValue());
    }

    @Option(help = "Emit substitutions for UTF16 and latin1 compression", type = OptionType.Debug)//
    public static final HostedOptionKey<Boolean> EmitStringEncodingSubstitutions = new HostedOptionKey<>(true);

    @Option(help = "Determines if VM operations should be executed in a dedicated thread.", type = OptionType.Expert)//
    public static final HostedOptionKey<Boolean> UseDedicatedVMOperationThread = new HostedOptionKey<>(false);

    @Platforms(Platform.HOSTED_ONLY.class)
    public static Predicate<String> makeFilter(String[] definedFilters) {
        if (definedFilters != null) {
            List<String> wildCardList = OptionUtils.flatten(",", definedFilters);
            return javaName -> {
                for (String wildCard : wildCardList) {
                    if (javaName.startsWith(wildCard)) {
                        return true;
                    }
                }
                return false;
            };
        }
        return javaName -> true;
    }

    @Option(help = "Use linker option to prevent unreferenced symbols in image.")//
    public static final HostedOptionKey<Boolean> RemoveUnusedSymbols = new HostedOptionKey<>(false);
    @Option(help = "Use linker option to remove all local symbols from image.")//
    public static final HostedOptionKey<Boolean> DeleteLocalSymbols = new HostedOptionKey<>(true);

    @Option(help = "Fold SecurityManager getter.", stability = OptionStability.EXPERIMENTAL, type = OptionType.Expert) //
    public static final HostedOptionKey<Boolean> FoldSecurityManagerGetter = new HostedOptionKey<>(true);

    @APIOption(name = "native-compiler-path")//
    @Option(help = "Provide custom path to C compiler used for query code compilation and linking.", type = OptionType.User)//
    public static final HostedOptionKey<String> CCompilerPath = new HostedOptionKey<>(null);
    @APIOption(name = "native-compiler-options")//
    @Option(help = "Provide custom C compiler option used for query code compilation.", type = OptionType.User)//
    public static final HostedOptionKey<String[]> CCompilerOption = new HostedOptionKey<>(new String[0]);

    @APIOption(name = "native-image-info")//
    @Option(help = "Show native-toolchain information and image-build settings", type = User)//
    public static final HostedOptionKey<Boolean> DumpTargetInfo = new HostedOptionKey<>(false);

    @Option(help = "file:doc-files/UseMuslCHelp.txt", type = OptionType.Expert)//
    public static final HostedOptionKey<String> UseMuslC = new HostedOptionKey<>(null);

    @Option(help = "When set to true, the image generator verifies that the image heap does not contain a home directory as a substring", type = User)//
    public static final HostedOptionKey<Boolean> DetectUserDirectoriesInImageHeap = new HostedOptionKey<>(false);

    @Option(help = "The interval in minutes between watchdog checks (0 disables the watchdog)", type = OptionType.Expert)//
    public static final HostedOptionKey<Integer> DeadlockWatchdogInterval = new HostedOptionKey<>(10);
    @Option(help = "Exit the image builder VM after printing call stacks", type = OptionType.Expert)//
    public static final HostedOptionKey<Boolean> DeadlockWatchdogExitOnTimeout = new HostedOptionKey<>(true);

    /**
     * The alignment for AOT and JIT compiled methods. The value is constant folded during image
     * generation, i.e., cannot be changed at run time, so that it can be used in uninterruptible
     * code.
     */
    @Fold
    public static int codeAlignment() {
        return GraalOptions.LoopHeaderAlignment.getValue(HostedOptionValues.singleton());
    }

<<<<<<< HEAD
=======
    @Option(help = "Populate reference queues in a separate thread rather than after a garbage collection.", type = OptionType.Expert) //
    public static final HostedOptionKey<Boolean> UseReferenceHandlerThread = new HostedOptionKey<>(false);

>>>>>>> 261045f8
    @Option(help = "Insert debug info into the generated native image or library")//
    public static final HostedOptionKey<Integer> GenerateDebugInfo = new HostedOptionKey<Integer>(0) {
        @Override
        protected void onValueUpdate(EconomicMap<OptionKey<?>, Object> values, Integer oldValue, Integer newValue) {
            // force update of TrackNodeSourcePosition
            if (newValue > 0 && !Boolean.TRUE.equals(values.get(TrackNodeSourcePosition))) {
                TrackNodeSourcePosition.update(values, true);
            }
<<<<<<< HEAD
            if (newValue > 0 && !Boolean.FALSE.equals(values.get(DeleteLocalSymbols))) {
                DeleteLocalSymbols.update(values, false);
            }
        }
    };

=======
        }
    };
>>>>>>> 261045f8
    @Option(help = "Search path for source files for Application or GraalVM classes (list of comma-separated directories or jar files)")//
    public static final HostedOptionKey<String[]> DebugInfoSourceSearchPath = new HostedOptionKey<String[]>(null) {
    };
}<|MERGE_RESOLUTION|>--- conflicted
+++ resolved
@@ -446,12 +446,9 @@
         return GraalOptions.LoopHeaderAlignment.getValue(HostedOptionValues.singleton());
     }
 
-<<<<<<< HEAD
-=======
     @Option(help = "Populate reference queues in a separate thread rather than after a garbage collection.", type = OptionType.Expert) //
     public static final HostedOptionKey<Boolean> UseReferenceHandlerThread = new HostedOptionKey<>(false);
 
->>>>>>> 261045f8
     @Option(help = "Insert debug info into the generated native image or library")//
     public static final HostedOptionKey<Integer> GenerateDebugInfo = new HostedOptionKey<Integer>(0) {
         @Override
@@ -460,17 +457,11 @@
             if (newValue > 0 && !Boolean.TRUE.equals(values.get(TrackNodeSourcePosition))) {
                 TrackNodeSourcePosition.update(values, true);
             }
-<<<<<<< HEAD
             if (newValue > 0 && !Boolean.FALSE.equals(values.get(DeleteLocalSymbols))) {
                 DeleteLocalSymbols.update(values, false);
             }
         }
     };
-
-=======
-        }
-    };
->>>>>>> 261045f8
     @Option(help = "Search path for source files for Application or GraalVM classes (list of comma-separated directories or jar files)")//
     public static final HostedOptionKey<String[]> DebugInfoSourceSearchPath = new HostedOptionKey<String[]>(null) {
     };
