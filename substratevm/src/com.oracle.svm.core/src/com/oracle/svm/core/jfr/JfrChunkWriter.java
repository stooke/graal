/*
 * Copyright (c) 2019, 2021, Oracle and/or its affiliates. All rights reserved.
 * DO NOT ALTER OR REMOVE COPYRIGHT NOTICES OR THIS FILE HEADER.
 *
 * This code is free software; you can redistribute it and/or modify it
 * under the terms of the GNU General Public License version 2 only, as
 * published by the Free Software Foundation.  Oracle designates this
 * particular file as subject to the "Classpath" exception as provided
 * by Oracle in the LICENSE file that accompanied this code.
 *
 * This code is distributed in the hope that it will be useful, but WITHOUT
 * ANY WARRANTY; without even the implied warranty of MERCHANTABILITY or
 * FITNESS FOR A PARTICULAR PURPOSE.  See the GNU General Public License
 * version 2 for more details (a copy is included in the LICENSE file that
 * accompanied this code).
 *
 * You should have received a copy of the GNU General Public License version
 * 2 along with this work; if not, write to the Free Software Foundation,
 * Inc., 51 Franklin St, Fifth Floor, Boston, MA 02110-1301 USA.
 *
 * Please contact Oracle, 500 Oracle Parkway, Redwood Shores, CA 94065 USA
 * or visit www.oracle.com if you need additional information or have any
 * questions.
 */
package com.oracle.svm.core.jfr;

import static com.oracle.svm.core.jfr.JfrThreadLocal.getJavaBufferList;
import static com.oracle.svm.core.jfr.JfrThreadLocal.getNativeBufferList;

import java.nio.charset.StandardCharsets;

import org.graalvm.compiler.api.replacements.Fold;
import org.graalvm.compiler.core.common.NumUtil;
import org.graalvm.nativeimage.IsolateThread;
import org.graalvm.nativeimage.Platform;
import org.graalvm.nativeimage.Platforms;
import org.graalvm.word.UnsignedWord;
import org.graalvm.word.WordFactory;

import com.oracle.svm.core.Uninterruptible;
import com.oracle.svm.core.heap.VMOperationInfos;
import com.oracle.svm.core.jfr.sampler.JfrExecutionSampler;
import com.oracle.svm.core.jfr.sampler.JfrRecurringCallbackExecutionSampler;
import com.oracle.svm.core.jfr.traceid.JfrTraceIdEpoch;
import com.oracle.svm.core.locks.VMMutex;
import com.oracle.svm.core.os.RawFileOperationSupport;
<<<<<<< HEAD
import com.oracle.svm.core.os.RawFileOperationSupport.RawFileDescriptor;
=======
import com.oracle.svm.core.os.RawFileOperationSupport.FileAccessMode;
import com.oracle.svm.core.os.RawFileOperationSupport.FileCreationMode;
>>>>>>> 06fb7cb2
import com.oracle.svm.core.sampler.SamplerBuffersAccess;
import com.oracle.svm.core.thread.JavaVMOperation;
import com.oracle.svm.core.thread.ThreadingSupportImpl;
import com.oracle.svm.core.thread.VMOperation;
import com.oracle.svm.core.thread.VMOperationControl;
import com.oracle.svm.core.thread.VMThreads;

/**
 * This class is used when writing the in-memory JFR data to a file. For all operations, except
 * those listed in {@link JfrUnlockedChunkWriter}, it is necessary to acquire the {@link #lock}
 * before invoking the operation.
 *
 * If an operation needs both a safepoint and the lock, then it is necessary to acquire the lock
 * outside of the safepoint. Otherwise, this will result in deadlocks as other threads may hold the
 * lock while they are paused at a safepoint.
 */
public final class JfrChunkWriter implements JfrUnlockedChunkWriter {
    public static final byte[] FILE_MAGIC = {'F', 'L', 'R', '\0'};
    public static final short JFR_VERSION_MAJOR = 2;
    public static final short JFR_VERSION_MINOR = 1;
    private static final int CHUNK_SIZE_OFFSET = 8;
    private static final int FILE_STATE_OFFSET = 64;
    private static final byte COMPLETE = 0;
    private static final short FLAG_COMPRESSED_INTS = 0b01;
    private static final short FLAG_CHUNK_FINAL = 0b10;

    private final VMMutex lock;
    private final JfrGlobalMemory globalMemory;
    private final JfrMetadata metadata;
    private final JfrRepository[] flushCheckpointRepos;
    private final JfrRepository[] threadCheckpointRepos;
    private final boolean compressedInts;

    private long notificationThreshold;

    private String filename;
    private RawFileDescriptor fd;
    private long chunkStartTicks;
    private long chunkStartNanos;
    private byte nextGeneration;
    private boolean newChunk;
    private boolean isFinal;
    private long lastMetadataId;
    private SignedWord metadataPosition;
    private SignedWord lastCheckpointOffset;

    @Platforms(Platform.HOSTED_ONLY.class)
    public JfrChunkWriter(JfrGlobalMemory globalMemory, JfrStackTraceRepository stackTraceRepo, JfrMethodRepository methodRepo, JfrTypeRepository typeRepo, JfrSymbolRepository symbolRepo,
                    JfrThreadRepository threadRepo) {
        this.lock = new VMMutex("jfrChunkWriter");
        this.globalMemory = globalMemory;
        this.metadata = new JfrMetadata(null);
        this.compressedInts = true;

        /*
         * Repositories earlier in the write order may reference entries of repositories later in
         * the write order. This ordering is required to prevent races during flushing without
         * changing epoch.
         */
        this.flushCheckpointRepos = new JfrRepository[]{stackTraceRepo, methodRepo, typeRepo, symbolRepo};
        this.threadCheckpointRepos = new JfrRepository[]{threadRepo};
    }

    @Override
    public void initialize(long maxChunkSize) {
        this.notificationThreshold = maxChunkSize;
    }

    @Override
    public JfrChunkWriter lock() {
        assert !VMOperation.isInProgressAtSafepoint() : "could cause deadlocks";
        lock.lock();
        return this;
    }

    public void unlock() {
        lock.unlock();
    }

    @Uninterruptible(reason = "Called from uninterruptible code.", mayBeInlined = true)
    @Override
    public boolean hasOpenFile() {
        return getFileSupport().isValid(fd);
    }

    public long getChunkStartNanos() {
        return chunkStartNanos;
    }

    public void setFilename(String filename) {
        assert lock.isOwner();
        this.filename = filename;
    }

    public void maybeOpenFile() {
        assert lock.isOwner();
        if (filename != null) {
            openFile(filename);
        }
    }

    public void openFile(String outputFile) {
        assert lock.isOwner();
        filename = outputFile;
<<<<<<< HEAD
        fd = getFileSupport().open(filename, RawFileOperationSupport.FileAccessMode.READ_WRITE);

        chunkStartTicks = JfrTicks.elapsedTicks();
        chunkStartNanos = JfrTicks.currentTimeNanos();
        nextGeneration = 1;
        newChunk = true;
        isFinal = false;
        lastMetadataId = -1;
        metadataPosition = WordFactory.signed(-1);
        lastCheckpointOffset = WordFactory.signed(-1);

=======
        fd = getFileSupport().create(filename, FileCreationMode.CREATE_OR_REPLACE, FileAccessMode.READ_WRITE);
>>>>>>> 06fb7cb2
        writeFileHeader();
    }

    @Uninterruptible(reason = "Prevent safepoints as those could change the flushed position.")
    public void write(JfrBuffer buffer) {
        assert lock.isOwner();
        assert buffer.isNonNull();
        assert buffer.getBufferType() == JfrBufferType.C_HEAP || VMOperation.isInProgressAtSafepoint() || JfrBufferNodeAccess.isLockedByCurrentThread(buffer.getNode());
        assert buffer.getNode() == null || !JfrBufferNodeAccess.isRetired(buffer.getNode());

        UnsignedWord unflushedSize = JfrBufferAccess.getUnflushedSize(buffer);
        if (unflushedSize.equal(0)) {
            return;
        }

        boolean success = getFileSupport().write(fd, JfrBufferAccess.getFlushedPos(buffer), unflushedSize);
        if (success) {
            JfrBufferAccess.increaseFlushedPos(buffer, unflushedSize);
        }
<<<<<<< HEAD
    }

    public void flush() {
        assert lock.isOwner();

        flushStorage(true);

        writeThreadCheckpoint(true);
        writeFlushCheckpoint(true);
        writeMetadataEvent();
        patchFileHeader(true);

        newChunk = false;
    }

    public void markChunkFinal() {
        assert lock.isOwner();
        isFinal = true;
=======
        return getFileSupport().position(fd) > notificationThreshold;
>>>>>>> 06fb7cb2
    }

    /**
     * Write all the in-memory data to the file.
     */
    public void closeFile() {
        assert lock.isOwner();
        /*
         * Switch to a new epoch. This is done at a safepoint to ensure that we end up with
         * consistent data, even if multiple threads have JFR events in progress.
         */
        JfrChangeEpochOperation op = new JfrChangeEpochOperation();
        op.enqueue();

        /*
         * After changing the epoch, all subsequently triggered JFR events will be recorded into the
         * data structures of the new epoch. This guarantees that the data in the old epoch can be
         * persisted to a file without a safepoint.
         */
<<<<<<< HEAD
=======
        long constantPoolPosition = writeCheckpointEvent(repositories);
        long metadataPosition = writeMetadataEvent(metadataDescriptor);
        patchFileHeader(constantPoolPosition, metadataPosition);
        getFileSupport().close(fd);
>>>>>>> 06fb7cb2

        writeThreadCheckpoint(false);
        writeFlushCheckpoint(false);
        writeMetadataEvent();
        patchFileHeader(false);

        getFileSupport().close(fd);
        filename = null;
        fd = WordFactory.nullPointer();
    }

    private void writeFileHeader() {
        /* Write the header - some data gets patched later on. */
        getFileSupport().write(fd, FILE_MAGIC);
        getFileSupport().writeShort(fd, JFR_VERSION_MAJOR);
        getFileSupport().writeShort(fd, JFR_VERSION_MINOR);
        assert getFileSupport().position(fd) == CHUNK_SIZE_OFFSET;
        getFileSupport().writeLong(fd, 0L); // chunk size
        getFileSupport().writeLong(fd, 0L); // last checkpoint offset
        getFileSupport().writeLong(fd, 0L); // metadata position
        getFileSupport().writeLong(fd, chunkStartNanos);
        getFileSupport().writeLong(fd, 0L); // durationNanos
        getFileSupport().writeLong(fd, chunkStartTicks);
        getFileSupport().writeLong(fd, JfrTicks.getTicksFrequency());
        assert getFileSupport().position(fd).equal(FILE_STATE_OFFSET);
        getFileSupport().writeByte(fd, getAndIncrementGeneration());
        getFileSupport().writeByte(fd, (byte) 0); // padding
        getFileSupport().writeShort(fd, computeHeaderFlags());
    }

<<<<<<< HEAD
    private void patchFileHeader(boolean flushpoint) {
        assert lock.isOwner();
        assert metadataPosition.greaterThan(0);
        assert lastCheckpointOffset.greaterThan(0);

        byte generation = flushpoint ? getAndIncrementGeneration() : COMPLETE;
        SignedWord currentPos = getFileSupport().position(fd);
        long chunkSize = currentPos.rawValue();
        long durationNanos = JfrTicks.currentTimeNanos() - chunkStartNanos;

        getFileSupport().seek(fd, WordFactory.signed(CHUNK_SIZE_OFFSET));
        getFileSupport().writeLong(fd, chunkSize);
        getFileSupport().writeLong(fd, lastCheckpointOffset.rawValue());
        getFileSupport().writeLong(fd, metadataPosition.rawValue());
=======
    public void patchFileHeader(long constantPoolPosition, long metadataPosition) {
        long chunkSize = getFileSupport().position(fd);
        long durationNanos = JfrTicks.currentTimeNanos() - chunkStartNanos;
        getFileSupport().seek(fd, CHUNK_SIZE_OFFSET);
        getFileSupport().writeLong(fd, chunkSize);
        getFileSupport().writeLong(fd, constantPoolPosition);
        getFileSupport().writeLong(fd, metadataPosition);
>>>>>>> 06fb7cb2
        getFileSupport().writeLong(fd, chunkStartNanos);
        getFileSupport().writeLong(fd, durationNanos);

        getFileSupport().seek(fd, WordFactory.signed(FILE_STATE_OFFSET));
        getFileSupport().writeByte(fd, generation);
        getFileSupport().writeByte(fd, (byte) 0);
        getFileSupport().writeShort(fd, computeHeaderFlags());

        /* Move pointer back to correct position for next write. */
        getFileSupport().seek(fd, currentPos);
    }

    private short computeHeaderFlags() {
        short flags = 0;
        if (compressedInts) {
            flags |= FLAG_COMPRESSED_INTS;
        }
        if (isFinal) {
            flags |= FLAG_CHUNK_FINAL;
        }
        return flags;
    }

<<<<<<< HEAD
    private byte getAndIncrementGeneration() {
        if (nextGeneration == Byte.MAX_VALUE) {
            // Restart counter if required.
            nextGeneration = 1;
            return Byte.MAX_VALUE;
        }
        return nextGeneration++;
    }

    private void writeFlushCheckpoint(boolean flushpoint) {
        writeCheckpointEvent(JfrCheckpointType.Flush, flushCheckpointRepos, newChunk, flushpoint);
    }

    private void writeThreadCheckpoint(boolean flushpoint) {
        assert threadCheckpointRepos.length == 1 && threadCheckpointRepos[0] == SubstrateJVM.getThreadRepo();
        /* The code below is only atomic enough because the epoch can't change while flushing. */
        if (SubstrateJVM.getThreadRepo().hasUnflushedData()) {
            writeCheckpointEvent(JfrCheckpointType.Threads, threadCheckpointRepos, false, flushpoint);
        }
    }

    private void writeCheckpointEvent(JfrCheckpointType type, JfrRepository[] repositories, boolean writeSerializers, boolean flushpoint) {
        assert lock.isOwner();

        SignedWord start = beginEvent();
        writeCompressedLong(JfrReservedEvent.CHECKPOINT.getId());
=======
    private long writeCheckpointEvent(JfrConstantPool[] repositories) {
        long start = beginEvent();
        writeCompressedLong(CONSTANT_POOL_TYPE_ID);
>>>>>>> 06fb7cb2
        writeCompressedLong(JfrTicks.elapsedTicks());
        writeCompressedLong(0); // duration
        writeCompressedLong(getDeltaToLastCheckpoint(start));
        writeByte(type.getId());

<<<<<<< HEAD
        SignedWord poolCountPos = getFileSupport().position(fd);
        getFileSupport().writeInt(fd, 0); // pool count (patched below)

        int poolCount = writeSerializers ? writeSerializers() : 0;
        poolCount += writeConstantPools(repositories, flushpoint);

        SignedWord currentPos = getFileSupport().position(fd);
=======
        long poolCountPos = getFileSupport().position(fd);
        getFileSupport().writeInt(fd, 0); // We'll patch this later.
        JfrConstantPool[] serializers = JfrSerializerSupport.get().getSerializers();
        int poolCount = writeConstantPools(serializers) + writeConstantPools(repositories);
        long currentPos = getFileSupport().position(fd);
>>>>>>> 06fb7cb2
        getFileSupport().seek(fd, poolCountPos);
        writePaddedInt(poolCount);

        getFileSupport().seek(fd, currentPos);
        endEvent(start);

        lastCheckpointOffset = start;
    }

    private long getDeltaToLastCheckpoint(SignedWord startOfNewCheckpoint) {
        if (lastCheckpointOffset.lessThan(0)) {
            return 0L;
        }
        return lastCheckpointOffset.subtract(startOfNewCheckpoint).rawValue();
    }

<<<<<<< HEAD
    private int writeSerializers() {
        JfrSerializer[] serializers = JfrSerializerSupport.get().getSerializers();
        for (JfrSerializer serializer : serializers) {
            serializer.write(this);
        }
        return serializers.length;
    }

    private int writeConstantPools(JfrRepository[] repositories, boolean flushpoint) {
        int poolCount = 0;
        for (JfrRepository repo : repositories) {
            poolCount += repo.write(this, flushpoint);
        }
        return poolCount;
    }

    public void setMetadata(byte[] bytes) {
        metadata.setDescriptor(bytes);
    }

    private void writeMetadataEvent() {
        assert lock.isOwner();

        /* Only write the metadata if this is a new chunk or if it changed in the meanwhile. */
        long currentMetadataId = metadata.getCurrentMetadataId();
        if (lastMetadataId == currentMetadataId) {
            return;
        }

        SignedWord start = beginEvent();
        writeCompressedLong(JfrReservedEvent.METADATA.getId());
=======
    private long writeMetadataEvent(byte[] metadataDescriptor) {
        long start = beginEvent();
        writeCompressedLong(METADATA_TYPE_ID);
>>>>>>> 06fb7cb2
        writeCompressedLong(JfrTicks.elapsedTicks());
        writeCompressedLong(0); // duration
        writeCompressedLong(currentMetadataId);
        writeBytes(metadata.getDescriptor()); // payload
        endEvent(start);

        metadataPosition = start;
        lastMetadataId = currentMetadataId;
    }

    public boolean shouldRotateDisk() {
<<<<<<< HEAD
        assert lock.isOwner();
        return getFileSupport().isValid(fd) && getFileSupport().size(fd).greaterThan(WordFactory.signed(notificationThreshold));
    }

    @Uninterruptible(reason = "Called from uninterruptible code.", mayBeInlined = true)
    public SignedWord beginEvent() {
        SignedWord start = getFileSupport().position(fd);
=======
        assert lock.isHeldByCurrentThread();
        return getFileSupport().isValid(fd) && getFileSupport().size(fd) > notificationThreshold;
    }

    public long beginEvent() {
        long start = getFileSupport().position(fd);
>>>>>>> 06fb7cb2
        // Write a placeholder for the size. Will be patched by endEvent,
        getFileSupport().writeInt(fd, 0);
        return start;
    }

<<<<<<< HEAD
    @Uninterruptible(reason = "Called from uninterruptible code.", mayBeInlined = true)
    public void endEvent(SignedWord start) {
        SignedWord end = getFileSupport().position(fd);
        SignedWord writtenBytes = end.subtract(start);
        assert (int) writtenBytes.rawValue() == writtenBytes.rawValue();

        getFileSupport().seek(fd, start);
        writePaddedInt(writtenBytes.rawValue());
=======
    public void endEvent(long start) {
        long end = getFileSupport().position(fd);
        long writtenBytes = end - start;
        getFileSupport().seek(fd, start);
        getFileSupport().writeInt(fd, makePaddedInt(writtenBytes));
>>>>>>> 06fb7cb2
        getFileSupport().seek(fd, end);
    }

    @Uninterruptible(reason = "Called from uninterruptible code.", mayBeInlined = true)
    public void writeBoolean(boolean value) {
        assert lock.isOwner() || VMOperationControl.isDedicatedVMOperationThread() && lock.hasOwner();
        writeByte((byte) (value ? 1 : 0));
    }

    @Uninterruptible(reason = "Called from uninterruptible code.", mayBeInlined = true)
    public void writeByte(byte value) {
        assert lock.isOwner() || VMOperationControl.isDedicatedVMOperationThread() && lock.hasOwner();
        getFileSupport().writeByte(fd, value);
    }

    @Uninterruptible(reason = "Called from uninterruptible code.", mayBeInlined = true)
    public void writeBytes(byte[] values) {
        assert lock.isOwner() || VMOperationControl.isDedicatedVMOperationThread() && lock.hasOwner();
        getFileSupport().write(fd, values);
    }

    @Uninterruptible(reason = "Called from uninterruptible code.", mayBeInlined = true)
    public void writeCompressedInt(int value) {
        assert lock.isOwner() || VMOperationControl.isDedicatedVMOperationThread() && lock.hasOwner();
        writeCompressedLong(value & 0xFFFFFFFFL);
    }

    @Uninterruptible(reason = "Called from uninterruptible code.", mayBeInlined = true)
    public void writePaddedInt(long value) {
        assert lock.isOwner() || VMOperationControl.isDedicatedVMOperationThread() && lock.hasOwner();
        assert (int) value == value;
        getFileSupport().writeInt(fd, JfrNativeEventWriter.makePaddedInt((int) value));
    }

    @Uninterruptible(reason = "Called from uninterruptible code.", mayBeInlined = true)
    public void writeCompressedLong(long value) {
        assert lock.isOwner() || VMOperationControl.isDedicatedVMOperationThread() && lock.hasOwner();
        long v = value;
        if ((v & ~0x7FL) == 0L) {
            getFileSupport().writeByte(fd, (byte) v); // 0-6
            return;
        }
        getFileSupport().writeByte(fd, (byte) (v | 0x80L)); // 0-6
        v >>>= 7;
        if ((v & ~0x7FL) == 0L) {
            getFileSupport().writeByte(fd, (byte) v); // 7-13
            return;
        }
        getFileSupport().writeByte(fd, (byte) (v | 0x80L)); // 7-13
        v >>>= 7;
        if ((v & ~0x7FL) == 0L) {
            getFileSupport().writeByte(fd, (byte) v); // 14-20
            return;
        }
        getFileSupport().writeByte(fd, (byte) (v | 0x80L)); // 14-20
        v >>>= 7;
        if ((v & ~0x7FL) == 0L) {
            getFileSupport().writeByte(fd, (byte) v); // 21-27
            return;
        }
        getFileSupport().writeByte(fd, (byte) (v | 0x80L)); // 21-27
        v >>>= 7;
        if ((v & ~0x7FL) == 0L) {
            getFileSupport().writeByte(fd, (byte) v); // 28-34
            return;
        }
        getFileSupport().writeByte(fd, (byte) (v | 0x80L)); // 28-34
        v >>>= 7;
        if ((v & ~0x7FL) == 0L) {
            getFileSupport().writeByte(fd, (byte) v); // 35-41
            return;
        }
        getFileSupport().writeByte(fd, (byte) (v | 0x80L)); // 35-41
        v >>>= 7;
        if ((v & ~0x7FL) == 0L) {
            getFileSupport().writeByte(fd, (byte) v); // 42-48
            return;
        }
        getFileSupport().writeByte(fd, (byte) (v | 0x80L)); // 42-48
        v >>>= 7;

        if ((v & ~0x7FL) == 0L) {
            getFileSupport().writeByte(fd, (byte) v); // 49-55
            return;
        }
        getFileSupport().writeByte(fd, (byte) (v | 0x80L)); // 49-55
        getFileSupport().writeByte(fd, (byte) (v >>> 7)); // 56-63, last byte as is.
    }

    @Fold
    static RawFileOperationSupport getFileSupport() {
        return RawFileOperationSupport.bigEndian();
    }

    public void writeString(String str) {
        if (str.isEmpty()) {
            getFileSupport().writeByte(fd, StringEncoding.EMPTY_STRING.getValue());
        } else {
            byte[] bytes = str.getBytes(StandardCharsets.UTF_8);
            getFileSupport().writeByte(fd, StringEncoding.UTF8_BYTE_ARRAY.getValue());
            writeCompressedInt(bytes.length);
            getFileSupport().write(fd, bytes);
        }
    }

    @Uninterruptible(reason = "Prevent pollution of the current thread's thread local JFR buffer.")
    private void flushStorage(boolean flushpoint) {
        traverseThreadLocalBuffers(getJavaBufferList(), flushpoint);
        traverseThreadLocalBuffers(getNativeBufferList(), flushpoint);

        flushGlobalMemory(flushpoint);
    }

    @Uninterruptible(reason = "Locking without transition requires that the whole critical section is uninterruptible.")
    private void traverseThreadLocalBuffers(JfrBufferList list, boolean flushpoint) {
        JfrBufferNode node = list.getHead();
        JfrBufferNode prev = WordFactory.nullPointer();

        while (node.isNonNull()) {
            JfrBufferNode next = node.getNext();
            boolean success = JfrBufferNodeAccess.tryLock(node);
            if (success) {
                JfrBuffer buffer = JfrBufferNodeAccess.getBuffer(node);
                if (buffer.isNull()) {
                    list.removeNode(node, prev);
                    JfrBufferNodeAccess.free(node);
                    node = next;
                    continue;
                }

                /* Skip retired nodes as they may contain invalid data. */
                if (!JfrBufferNodeAccess.isRetired(node)) {
                    try {
                        if (flushpoint) {
                            /*
                             * I/O operations may be slow, so this flushes to the global buffers
                             * instead of writing to disk directly. This mitigates the risk of
                             * acquiring the thread-local buffers for too long.
                             */
                            SubstrateJVM.getGlobalMemory().write(buffer, true);
                        } else {
                            write(buffer);
                        }
                        /*
                         * The flushed position is modified in the calls above. We do *not*
                         * reinitialize the thread-local buffers as the individual threads will
                         * handle space reclamation on their own time.
                         */
                    } finally {
                        JfrBufferNodeAccess.unlock(node);
                    }
                }
            }

            assert success || flushpoint;
            prev = node;
            node = next;
        }
    }

    @Uninterruptible(reason = "Locking without transition requires that the whole critical section is uninterruptible.")
    private void flushGlobalMemory(boolean flushpoint) {
        JfrBufferList buffers = globalMemory.getBuffers();
        JfrBufferNode node = buffers.getHead();
        while (node.isNonNull()) {
            boolean success = JfrBufferNodeAccess.tryLock(node);
            if (success) {
                try {
                    JfrBuffer buffer = JfrBufferNodeAccess.getBuffer(node);
                    write(buffer);
                    JfrBufferAccess.reinitialize(buffer);
                } finally {
                    JfrBufferNodeAccess.unlock(node);
                }
            }
            assert success || flushpoint;
            node = node.getNext();
        }
    }

    @Uninterruptible(reason = "Called from uninterruptible code.", mayBeInlined = true)
    public boolean isLockedByCurrentThread() {
        return lock.isOwner();
    }

    public enum StringEncoding {
        NULL(0),
        EMPTY_STRING(1),
        CONSTANT_POOL(2),
        UTF8_BYTE_ARRAY(3),
        CHAR_ARRAY(4),
        LATIN1_BYTE_ARRAY(5);

<<<<<<< HEAD
        private final byte value;

        StringEncoding(int value) {
            this.value = NumUtil.safeToByte(value);
        }
=======
        public final byte byteValue;
>>>>>>> 06fb7cb2

        @Uninterruptible(reason = "Called from uninterruptible code.", mayBeInlined = true)
        public byte getValue() {
            return value;
        }
    }

    private class JfrChangeEpochOperation extends JavaVMOperation {
        protected JfrChangeEpochOperation() {
            super(VMOperationInfos.get(JfrChangeEpochOperation.class, "JFR change epoch", SystemEffect.SAFEPOINT));
        }

        @Override
        protected void operate() {
            changeEpoch();
        }

        /**
         * We need to ensure that all JFR events that are triggered by the current thread are
         * recorded for the next epoch. Otherwise, those JFR events could pollute the data that we
         * currently try to persist. To ensure that, we must uninterruptedly flush all data that is
         * currently in-flight.
         */
        @Uninterruptible(reason = "Prevent pollution of the current thread's thread local JFR buffer.")
        private void changeEpoch() {
            processSamplerBuffers();
            flushStorage(false);

            /* Notify all event writers that the epoch changed. */
            for (IsolateThread thread = VMThreads.firstThread(); thread.isNonNull(); thread = VMThreads.nextThread(thread)) {
                JfrThreadLocal.notifyEventWriter(thread);
            }

            JfrTraceIdEpoch.getInstance().changeEpoch();

            // Now that the epoch changed, re-register all running threads for the new epoch.
            SubstrateJVM.getThreadRepo().registerRunningThreads();
        }

        /**
         * The VM is at a safepoint, so all other threads have a native state. However, execution
         * sampling could still be executed. For the {@link JfrRecurringCallbackExecutionSampler},
         * it is sufficient to mark this method as uninterruptible to prevent execution of the
         * recurring callbacks. If the SIGPROF-based sampler is used, the signal handler may still
         * be executed at any time for any thread (including the current thread). To prevent races,
         * we need to ensure that there are no threads that execute the SIGPROF handler while we are
         * accessing the currently active buffers of other threads.
         */
        @Uninterruptible(reason = "Prevent JFR recording.")
        private void processSamplerBuffers() {
            assert VMOperation.isInProgressAtSafepoint();
            assert ThreadingSupportImpl.isRecurringCallbackPaused();

            JfrExecutionSampler.singleton().disallowThreadsInSamplerCode();
            try {
                processSamplerBuffers0();
            } finally {
                JfrExecutionSampler.singleton().allowThreadsInSamplerCode();
            }
        }

        @Uninterruptible(reason = "Prevent JFR recording.")
        private void processSamplerBuffers0() {
            SamplerBuffersAccess.processActiveBuffers();
            SamplerBuffersAccess.processFullBuffers(false);
        }
    }
}<|MERGE_RESOLUTION|>--- conflicted
+++ resolved
@@ -34,6 +34,7 @@
 import org.graalvm.nativeimage.IsolateThread;
 import org.graalvm.nativeimage.Platform;
 import org.graalvm.nativeimage.Platforms;
+import org.graalvm.word.SignedWord;
 import org.graalvm.word.UnsignedWord;
 import org.graalvm.word.WordFactory;
 
@@ -44,12 +45,7 @@
 import com.oracle.svm.core.jfr.traceid.JfrTraceIdEpoch;
 import com.oracle.svm.core.locks.VMMutex;
 import com.oracle.svm.core.os.RawFileOperationSupport;
-<<<<<<< HEAD
 import com.oracle.svm.core.os.RawFileOperationSupport.RawFileDescriptor;
-=======
-import com.oracle.svm.core.os.RawFileOperationSupport.FileAccessMode;
-import com.oracle.svm.core.os.RawFileOperationSupport.FileCreationMode;
->>>>>>> 06fb7cb2
 import com.oracle.svm.core.sampler.SamplerBuffersAccess;
 import com.oracle.svm.core.thread.JavaVMOperation;
 import com.oracle.svm.core.thread.ThreadingSupportImpl;
@@ -154,8 +150,7 @@
     public void openFile(String outputFile) {
         assert lock.isOwner();
         filename = outputFile;
-<<<<<<< HEAD
-        fd = getFileSupport().open(filename, RawFileOperationSupport.FileAccessMode.READ_WRITE);
+        fd = getFileSupport().create(filename, FileCreationMode.CREATE_OR_REPLACE, FileAccessMode.READ_WRITE);
 
         chunkStartTicks = JfrTicks.elapsedTicks();
         chunkStartNanos = JfrTicks.currentTimeNanos();
@@ -166,9 +161,6 @@
         metadataPosition = WordFactory.signed(-1);
         lastCheckpointOffset = WordFactory.signed(-1);
 
-=======
-        fd = getFileSupport().create(filename, FileCreationMode.CREATE_OR_REPLACE, FileAccessMode.READ_WRITE);
->>>>>>> 06fb7cb2
         writeFileHeader();
     }
 
@@ -188,7 +180,6 @@
         if (success) {
             JfrBufferAccess.increaseFlushedPos(buffer, unflushedSize);
         }
-<<<<<<< HEAD
     }
 
     public void flush() {
@@ -207,9 +198,6 @@
     public void markChunkFinal() {
         assert lock.isOwner();
         isFinal = true;
-=======
-        return getFileSupport().position(fd) > notificationThreshold;
->>>>>>> 06fb7cb2
     }
 
     /**
@@ -229,13 +217,6 @@
          * data structures of the new epoch. This guarantees that the data in the old epoch can be
          * persisted to a file without a safepoint.
          */
-<<<<<<< HEAD
-=======
-        long constantPoolPosition = writeCheckpointEvent(repositories);
-        long metadataPosition = writeMetadataEvent(metadataDescriptor);
-        patchFileHeader(constantPoolPosition, metadataPosition);
-        getFileSupport().close(fd);
->>>>>>> 06fb7cb2
 
         writeThreadCheckpoint(false);
         writeFlushCheckpoint(false);
@@ -252,7 +233,7 @@
         getFileSupport().write(fd, FILE_MAGIC);
         getFileSupport().writeShort(fd, JFR_VERSION_MAJOR);
         getFileSupport().writeShort(fd, JFR_VERSION_MINOR);
-        assert getFileSupport().position(fd) == CHUNK_SIZE_OFFSET;
+        assert getFileSupport().position(fd).equal(CHUNK_SIZE_OFFSET);
         getFileSupport().writeLong(fd, 0L); // chunk size
         getFileSupport().writeLong(fd, 0L); // last checkpoint offset
         getFileSupport().writeLong(fd, 0L); // metadata position
@@ -266,7 +247,6 @@
         getFileSupport().writeShort(fd, computeHeaderFlags());
     }
 
-<<<<<<< HEAD
     private void patchFileHeader(boolean flushpoint) {
         assert lock.isOwner();
         assert metadataPosition.greaterThan(0);
@@ -281,15 +261,6 @@
         getFileSupport().writeLong(fd, chunkSize);
         getFileSupport().writeLong(fd, lastCheckpointOffset.rawValue());
         getFileSupport().writeLong(fd, metadataPosition.rawValue());
-=======
-    public void patchFileHeader(long constantPoolPosition, long metadataPosition) {
-        long chunkSize = getFileSupport().position(fd);
-        long durationNanos = JfrTicks.currentTimeNanos() - chunkStartNanos;
-        getFileSupport().seek(fd, CHUNK_SIZE_OFFSET);
-        getFileSupport().writeLong(fd, chunkSize);
-        getFileSupport().writeLong(fd, constantPoolPosition);
-        getFileSupport().writeLong(fd, metadataPosition);
->>>>>>> 06fb7cb2
         getFileSupport().writeLong(fd, chunkStartNanos);
         getFileSupport().writeLong(fd, durationNanos);
 
@@ -313,7 +284,6 @@
         return flags;
     }
 
-<<<<<<< HEAD
     private byte getAndIncrementGeneration() {
         if (nextGeneration == Byte.MAX_VALUE) {
             // Restart counter if required.
@@ -340,17 +310,11 @@
 
         SignedWord start = beginEvent();
         writeCompressedLong(JfrReservedEvent.CHECKPOINT.getId());
-=======
-    private long writeCheckpointEvent(JfrConstantPool[] repositories) {
-        long start = beginEvent();
-        writeCompressedLong(CONSTANT_POOL_TYPE_ID);
->>>>>>> 06fb7cb2
         writeCompressedLong(JfrTicks.elapsedTicks());
         writeCompressedLong(0); // duration
         writeCompressedLong(getDeltaToLastCheckpoint(start));
         writeByte(type.getId());
 
-<<<<<<< HEAD
         SignedWord poolCountPos = getFileSupport().position(fd);
         getFileSupport().writeInt(fd, 0); // pool count (patched below)
 
@@ -358,13 +322,6 @@
         poolCount += writeConstantPools(repositories, flushpoint);
 
         SignedWord currentPos = getFileSupport().position(fd);
-=======
-        long poolCountPos = getFileSupport().position(fd);
-        getFileSupport().writeInt(fd, 0); // We'll patch this later.
-        JfrConstantPool[] serializers = JfrSerializerSupport.get().getSerializers();
-        int poolCount = writeConstantPools(serializers) + writeConstantPools(repositories);
-        long currentPos = getFileSupport().position(fd);
->>>>>>> 06fb7cb2
         getFileSupport().seek(fd, poolCountPos);
         writePaddedInt(poolCount);
 
@@ -381,7 +338,6 @@
         return lastCheckpointOffset.subtract(startOfNewCheckpoint).rawValue();
     }
 
-<<<<<<< HEAD
     private int writeSerializers() {
         JfrSerializer[] serializers = JfrSerializerSupport.get().getSerializers();
         for (JfrSerializer serializer : serializers) {
@@ -413,11 +369,6 @@
 
         SignedWord start = beginEvent();
         writeCompressedLong(JfrReservedEvent.METADATA.getId());
-=======
-    private long writeMetadataEvent(byte[] metadataDescriptor) {
-        long start = beginEvent();
-        writeCompressedLong(METADATA_TYPE_ID);
->>>>>>> 06fb7cb2
         writeCompressedLong(JfrTicks.elapsedTicks());
         writeCompressedLong(0); // duration
         writeCompressedLong(currentMetadataId);
@@ -429,7 +380,6 @@
     }
 
     public boolean shouldRotateDisk() {
-<<<<<<< HEAD
         assert lock.isOwner();
         return getFileSupport().isValid(fd) && getFileSupport().size(fd).greaterThan(WordFactory.signed(notificationThreshold));
     }
@@ -437,20 +387,11 @@
     @Uninterruptible(reason = "Called from uninterruptible code.", mayBeInlined = true)
     public SignedWord beginEvent() {
         SignedWord start = getFileSupport().position(fd);
-=======
-        assert lock.isHeldByCurrentThread();
-        return getFileSupport().isValid(fd) && getFileSupport().size(fd) > notificationThreshold;
-    }
-
-    public long beginEvent() {
-        long start = getFileSupport().position(fd);
->>>>>>> 06fb7cb2
         // Write a placeholder for the size. Will be patched by endEvent,
         getFileSupport().writeInt(fd, 0);
         return start;
     }
 
-<<<<<<< HEAD
     @Uninterruptible(reason = "Called from uninterruptible code.", mayBeInlined = true)
     public void endEvent(SignedWord start) {
         SignedWord end = getFileSupport().position(fd);
@@ -459,13 +400,6 @@
 
         getFileSupport().seek(fd, start);
         writePaddedInt(writtenBytes.rawValue());
-=======
-    public void endEvent(long start) {
-        long end = getFileSupport().position(fd);
-        long writtenBytes = end - start;
-        getFileSupport().seek(fd, start);
-        getFileSupport().writeInt(fd, makePaddedInt(writtenBytes));
->>>>>>> 06fb7cb2
         getFileSupport().seek(fd, end);
     }
 
@@ -659,15 +593,11 @@
         CHAR_ARRAY(4),
         LATIN1_BYTE_ARRAY(5);
 
-<<<<<<< HEAD
         private final byte value;
 
         StringEncoding(int value) {
             this.value = NumUtil.safeToByte(value);
         }
-=======
-        public final byte byteValue;
->>>>>>> 06fb7cb2
 
         @Uninterruptible(reason = "Called from uninterruptible code.", mayBeInlined = true)
         public byte getValue() {
