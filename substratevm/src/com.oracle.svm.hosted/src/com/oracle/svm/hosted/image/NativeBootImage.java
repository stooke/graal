--- conflicted
+++ resolved
@@ -24,8 +24,6 @@
  */
 package com.oracle.svm.hosted.image;
 
-import static com.oracle.objectfile.debuginfo.DebugInfoProvider.DebugFrameSizeChange.Type.EXTEND;
-import static com.oracle.objectfile.debuginfo.DebugInfoProvider.DebugFrameSizeChange.Type.CONTRACT;
 import static com.oracle.svm.core.SubstrateUtil.mangleName;
 import static com.oracle.svm.core.util.VMError.shouldNotReachHere;
 
@@ -46,28 +44,18 @@
 import java.util.HashMap;
 import java.util.HashSet;
 import java.util.IdentityHashMap;
-import java.util.LinkedList;
 import java.util.List;
 import java.util.Map;
 import java.util.Optional;
 import java.util.Set;
 import java.util.stream.Collectors;
-import java.util.stream.Stream;
-
-import com.oracle.graal.pointsto.infrastructure.OriginalClassProvider;
-import com.oracle.svm.core.option.HostedOptionValues;
-import com.oracle.svm.hosted.image.sources.SourceManager;
-import com.oracle.svm.hosted.meta.HostedType;
-import jdk.vm.ci.code.site.Mark;
-import jdk.vm.ci.meta.LineNumberTable;
+
 import org.graalvm.collections.Pair;
 import org.graalvm.compiler.code.CompilationResult;
-import org.graalvm.compiler.code.SourceMapping;
 import org.graalvm.compiler.core.common.CompressEncoding;
 import org.graalvm.compiler.core.common.NumUtil;
 import org.graalvm.compiler.debug.DebugContext;
 import org.graalvm.compiler.debug.Indent;
-import org.graalvm.compiler.graph.NodeSourcePosition;
 import org.graalvm.compiler.serviceprovider.BufferUtil;
 import org.graalvm.nativeimage.ImageSingletons;
 import org.graalvm.nativeimage.c.function.CFunctionPointer;
@@ -79,10 +67,6 @@
 import com.oracle.objectfile.LayoutDecision;
 import com.oracle.objectfile.LayoutDecisionMap;
 import com.oracle.objectfile.ObjectFile;
-import com.oracle.objectfile.debuginfo.DebugInfoProvider;
-import com.oracle.objectfile.debuginfo.DebugInfoProvider.DebugCodeInfo;
-import com.oracle.objectfile.debuginfo.DebugInfoProvider.DebugFrameSizeChange;
-import com.oracle.objectfile.debuginfo.DebugInfoProvider.DebugLineInfo;
 import com.oracle.objectfile.ObjectFile.Element;
 import com.oracle.objectfile.ObjectFile.ProgbitsSectionImpl;
 import com.oracle.objectfile.ObjectFile.RelocationKind;
@@ -481,11 +465,7 @@
             // give the object file a chance to install it
             if (SubstrateOptions.GenerateDebugInfo.getValue(HostedOptionValues.singleton()) > 0) {
                 ImageSingletons.add(SourceManager.class, new SourceManager());
-<<<<<<< HEAD
-                DebugInfoProvider provider = new NativeImageDebugInfoProvider(codeCache, heap);
-=======
                 DebugInfoProvider provider = new NativeImageDebugInfoProvider(debug, codeCache, heap);
->>>>>>> a19d77b0
                 objectFile.installDebugInfo(provider);
             }
             // - Write the heap, either to its own section, or to the ro and rw data sections.
@@ -982,265 +962,4 @@
         protected final ObjectFile objectFile;
         protected final NativeImageCodeCache codeCache;
     }
-
-    /**
-     * implementation of the DebugInfoProvider API interface
-     * that allows type, code and heap data info to be passed to
-     * an ObjectFile when generation of debug info is enabled.
-     */
-    private class NativeImageDebugInfoProvider implements DebugInfoProvider {
-        private final NativeImageCodeCache codeCache;
-        private final NativeImageHeap heap;
-
-        NativeImageDebugInfoProvider(NativeImageCodeCache codeCache, NativeImageHeap heap) {
-            super();
-            this.codeCache = codeCache;
-            this.heap = heap;
-        }
-
-        @Override
-        public Stream<DebugTypeInfo> typeInfoProvider() {
-            return Stream.empty();
-        }
-
-        @Override
-        public Stream<DebugCodeInfo> codeInfoProvider() {
-            return codeCache.compilations.entrySet().stream().map(entry -> new NativeImageDebugCodeInfo(entry.getKey(), entry.getValue()));
-        }
-
-        @Override
-        public Stream<DebugDataInfo> dataInfoProvider() {
-            return Stream.empty();
-        }
-    }
-
-    private static final String[] GRAAL_SRC_PACKAGE_PREFIXES = {
-            "org.graalvm",
-            "com.oracle.graal",
-            "com.oracle.objectfile",
-            "com.oracle.svm",
-            "com.oracle.truffle",
-    };
-
-
-    /**
-     * implementation of the DebugCodeInfo API interface
-     * that allows code info to be passed to an ObjectFile
-     * when generation of debug info is enabled.
-     */
-    private class NativeImageDebugCodeInfo implements DebugCodeInfo {
-        private final HostedMethod method;
-        private final ResolvedJavaType javaType;
-        private final CompilationResult compilation;
-        private Path fullFilePath;
-
-        NativeImageDebugCodeInfo(HostedMethod method, CompilationResult compilation) {
-            this.method = method;
-            HostedType declaringClass = method.getDeclaringClass();
-            Class<?> clazz = declaringClass.getJavaClass();
-            this.javaType = declaringClass.getWrapped();
-            this.compilation = compilation;
-            fullFilePath = ImageSingletons.lookup(SourceManager.class).findAndCacheSource(javaType, clazz);
-        }
-
-        @Override
-        public String fileName() {
-            if (fullFilePath != null) {
-                return fullFilePath.getFileName().toString();
-            }
-            return null;
-        }
-        @Override
-        public Path filePath() {
-            if (fullFilePath != null) {
-                return fullFilePath.getParent();
-            }
-            return null;
-        }
-
-        @Override
-        public String className() {
-            return javaType.toClassName();
-        }
-
-        @Override
-        public String methodName() {
-            return method.format("%n");
-        }
-
-        @Override
-        public String paramNames() {
-            return method.format("%P");
-        }
-
-        @Override
-        public String returnTypeName() {
-            return method.format("%R");
-        }
-
-        @Override
-        public int addressLo() {
-            return method.getCodeAddressOffset();
-        }
-
-        @Override
-        public int addressHi() {
-            return method.getCodeAddressOffset() + compilation.getTargetCodeSize();
-        }
-
-        @Override
-        public int line() {
-            LineNumberTable lineNumberTable = method.getLineNumberTable();
-            if (lineNumberTable != null) {
-                return lineNumberTable.getLineNumber(0);
-            }
-            return -1;
-        }
-
-        @Override
-        public Stream<DebugLineInfo> lineInfoProvider() {
-            if (fileName().toString().length() == 0) {
-                return Stream.empty();
-            }
-            return compilation.getSourceMappings().stream().map(sourceMapping -> new NativeImageDebugLineInfo(sourceMapping));
-        }
-
-        public int getFrameSize() {
-            return compilation.getTotalFrameSize();
-        }
-
-        public List<DebugFrameSizeChange> getFrameSizeChanges() {
-            List<DebugFrameSizeChange> frameSizeChanges = new LinkedList<>();
-            for (Mark mark : compilation.getMarks()) {
-                // we only need to observe stack increment or decrement points
-                if (mark.id.equals("PROLOGUE_DECD_RSP")) {
-                    NativeImageDebugFrameSizeChange sizeChange = new NativeImageDebugFrameSizeChange(mark.pcOffset, EXTEND);
-                    frameSizeChanges.add(sizeChange);
-                    // } else if (mark.id.equals("PROLOGUE_END")) {
-                    // can ignore these
-                    // } else if (mark.id.equals("EPILOGUE_START")) {
-                    // can ignore these
-                } else if (mark.id.equals("EPILOGUE_INCD_RSP")) {
-                    NativeImageDebugFrameSizeChange sizeChange = new NativeImageDebugFrameSizeChange(mark.pcOffset, CONTRACT);
-                    frameSizeChanges.add(sizeChange);
-                    // } else if(mark.id.equals("EPILOGUE_END")) {
-                }
-            }
-            return frameSizeChanges;
-        }
-    }
-
-    /**
-     * implementation of the DebugLineInfo API interface
-     * that allows line number info to be passed to an
-     * ObjectFile when generation of debug info is enabled.
-     */
-    private class NativeImageDebugLineInfo implements DebugLineInfo {
-        private final int bci;
-        private final ResolvedJavaMethod method;
-        private final int lo;
-        private final int hi;
-        private Path fullFilePath;
-
-        NativeImageDebugLineInfo(SourceMapping sourceMapping) {
-            NodeSourcePosition position = sourceMapping.getSourcePosition();
-            int bci = position.getBCI();
-            this.bci = (bci >= 0 ? bci : 0);
-            this.method = position.getMethod();
-            this.lo = sourceMapping.getStartOffset();
-            this.hi = sourceMapping.getEndOffset();
-            computeFullFilePath();
-        }
-
-        @Override
-        public String fileName() {
-           if (fullFilePath != null) {
-                return fullFilePath.getFileName().toString();
-            }
-            return null;
-        }
-
-        public Path filePath() {
-            if (fullFilePath != null) {
-                return fullFilePath.getParent();
-            }
-            return null;
-        }
-
-        @Override
-        public String className() {
-            return method.format("%H");
-        }
-
-        @Override
-        public String methodName() {
-            return method.format("%n");
-        }
-
-        @Override
-        public int addressLo() {
-            return lo;
-        }
-
-        @Override
-        public int addressHi() {
-            return hi;
-        }
-
-        @Override
-        public int line() {
-            LineNumberTable lineNumberTable = method.getLineNumberTable();
-            if (lineNumberTable != null) {
-                return lineNumberTable.getLineNumber(bci);
-            }
-            return -1;
-        }
-
-        private void computeFullFilePath() {
-            ResolvedJavaType declaringClass = method.getDeclaringClass();
-            Class<?> clazz = null;
-            if (declaringClass instanceof OriginalClassProvider) {
-                clazz = ((OriginalClassProvider) declaringClass).getJavaClass();
-            }
-            /*
-             * HostedType and AnalysisType punt calls to
-             * getSourceFilename to the wrapped class so
-             * for consistency we need to do the path lookup
-             * relative to the wrapped class
-             */
-            if (declaringClass instanceof HostedType) {
-                declaringClass = ((HostedType) declaringClass).getWrapped();
-            }
-            if (declaringClass instanceof AnalysisType) {
-                declaringClass = ((AnalysisType) declaringClass).getWrapped();
-            }
-            fullFilePath = ImageSingletons.lookup(SourceManager.class).findAndCacheSource(declaringClass, clazz);
-        }
-
-    }
-
-    /**
-     * implementation of the DebugFrameSizeChange API interface
-     * that allows stack frame size change info to be passed to
-     * an ObjectFile when generation of debug info is enabled.
-     */
-    private class NativeImageDebugFrameSizeChange implements DebugFrameSizeChange {
-        private int offset;
-        private Type type;
-
-        NativeImageDebugFrameSizeChange(int offset, Type type) {
-            this.offset = offset;
-            this.type = type;
-        }
-
-        @Override
-        public int getOffset() {
-            return offset;
-        }
-
-        @Override
-        public Type getType() {
-            return type;
-        }
-    }
 }