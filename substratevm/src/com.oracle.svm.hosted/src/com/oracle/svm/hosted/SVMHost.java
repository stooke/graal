/*
 * Copyright (c) 2016, 2021, Oracle and/or its affiliates. All rights reserved.
 * DO NOT ALTER OR REMOVE COPYRIGHT NOTICES OR THIS FILE HEADER.
 *
 * This code is free software; you can redistribute it and/or modify it
 * under the terms of the GNU General Public License version 2 only, as
 * published by the Free Software Foundation.  Oracle designates this
 * particular file as subject to the "Classpath" exception as provided
 * by Oracle in the LICENSE file that accompanied this code.
 *
 * This code is distributed in the hope that it will be useful, but WITHOUT
 * ANY WARRANTY; without even the implied warranty of MERCHANTABILITY or
 * FITNESS FOR A PARTICULAR PURPOSE.  See the GNU General Public License
 * version 2 for more details (a copy is included in the LICENSE file that
 * accompanied this code).
 *
 * You should have received a copy of the GNU General Public License version
 * 2 along with this work; if not, write to the Free Software Foundation,
 * Inc., 51 Franklin St, Fifth Floor, Boston, MA 02110-1301 USA.
 *
 * Please contact Oracle, 500 Oracle Parkway, Redwood Shores, CA 94065 USA
 * or visit www.oracle.com if you need additional information or have any
 * questions.
 */
package com.oracle.svm.hosted;

import java.lang.ref.PhantomReference;
import java.lang.ref.Reference;
import java.lang.ref.SoftReference;
import java.lang.ref.WeakReference;
import java.lang.reflect.AnnotatedElement;
import java.lang.reflect.Modifier;
import java.util.ArrayList;
import java.util.Collections;
import java.util.EnumSet;
import java.util.HashMap;
import java.util.HashSet;
import java.util.List;
import java.util.Map;
import java.util.Optional;
import java.util.Set;
import java.util.concurrent.ConcurrentHashMap;
import java.util.concurrent.ConcurrentMap;
import java.util.concurrent.CopyOnWriteArrayList;
import java.util.function.BiConsumer;

import org.graalvm.compiler.api.replacements.SnippetReflectionProvider;
import org.graalvm.compiler.core.common.spi.ForeignCallDescriptor;
import org.graalvm.compiler.core.common.spi.ForeignCallsProvider;
import org.graalvm.compiler.debug.MethodFilter;
import org.graalvm.compiler.graph.Node;
import org.graalvm.compiler.java.GraphBuilderPhase.Instance;
import org.graalvm.compiler.nodes.StaticDeoptimizingNode;
import org.graalvm.compiler.nodes.StructuredGraph;
import org.graalvm.compiler.nodes.ValueNode;
import org.graalvm.compiler.nodes.extended.UnsafeAccessNode;
import org.graalvm.compiler.nodes.graphbuilderconf.GraphBuilderConfiguration;
import org.graalvm.compiler.nodes.graphbuilderconf.IntrinsicContext;
import org.graalvm.compiler.nodes.java.AccessFieldNode;
import org.graalvm.compiler.options.Option;
import org.graalvm.compiler.options.OptionValues;
import org.graalvm.compiler.phases.OptimisticOptimizations;
import org.graalvm.compiler.phases.common.BoxNodeIdentityPhase;
import org.graalvm.compiler.phases.common.CanonicalizerPhase;
import org.graalvm.compiler.serviceprovider.JavaVersionUtil;
import org.graalvm.compiler.virtual.phases.ea.PartialEscapePhase;
import org.graalvm.nativeimage.Platform;
import org.graalvm.nativeimage.Platforms;
import org.graalvm.nativeimage.c.function.RelocatedPointer;
import org.graalvm.nativeimage.hosted.Feature.DuringAnalysisAccess;
import org.graalvm.util.GuardedAnnotationAccess;

import com.oracle.graal.pointsto.BigBang;
import com.oracle.graal.pointsto.PointsToAnalysis;
import com.oracle.graal.pointsto.api.SharedHostVM;
import com.oracle.graal.pointsto.constraints.UnsupportedFeatureException;
import com.oracle.graal.pointsto.infrastructure.OriginalClassProvider;
import com.oracle.graal.pointsto.meta.AnalysisField;
import com.oracle.graal.pointsto.meta.AnalysisMethod;
import com.oracle.graal.pointsto.meta.AnalysisType;
import com.oracle.graal.pointsto.meta.AnalysisUniverse;
import com.oracle.graal.pointsto.meta.HostedProviders;
import com.oracle.graal.pointsto.phases.InlineBeforeAnalysisPolicy;
import com.oracle.graal.pointsto.util.GraalAccess;
import com.oracle.svm.core.BuildPhaseProvider;
import com.oracle.svm.core.RuntimeAssertionsSupport;
import com.oracle.svm.core.SubstrateOptions;
import com.oracle.svm.core.SubstrateUtil;
import com.oracle.svm.core.annotate.NeverInline;
import com.oracle.svm.core.annotate.UnknownClass;
import com.oracle.svm.core.annotate.UnknownObjectField;
import com.oracle.svm.core.annotate.UnknownPrimitiveField;
import com.oracle.svm.core.classinitialization.EnsureClassInitializedNode;
import com.oracle.svm.core.graal.meta.SubstrateForeignCallLinkage;
import com.oracle.svm.core.graal.meta.SubstrateForeignCallsProvider;
import com.oracle.svm.core.graal.stackvalue.StackValueNode;
import com.oracle.svm.core.graal.thread.VMThreadLocalAccess;
import com.oracle.svm.core.heap.StoredContinuation;
import com.oracle.svm.core.heap.Target_java_lang_ref_Reference;
import com.oracle.svm.core.hub.DynamicHub;
import com.oracle.svm.core.hub.HubType;
import com.oracle.svm.core.hub.ReferenceType;
import com.oracle.svm.core.jdk.ClassLoaderSupport;
import com.oracle.svm.core.jdk.RecordSupport;
import com.oracle.svm.core.jdk.SealedClassSupport;
import com.oracle.svm.core.option.HostedOptionKey;
import com.oracle.svm.core.option.SubstrateOptionsParser;
import com.oracle.svm.core.util.HostedStringDeduplication;
import com.oracle.svm.core.util.VMError;
import com.oracle.svm.hosted.classinitialization.ClassInitializationSupport;
import com.oracle.svm.hosted.code.InliningUtilities;
import com.oracle.svm.hosted.meta.HostedType;
import com.oracle.svm.hosted.phases.AnalysisGraphBuilderPhase;
import com.oracle.svm.hosted.phases.ImplicitAssertionsPhase;
import com.oracle.svm.hosted.phases.InlineBeforeAnalysisPolicyImpl;
import com.oracle.svm.hosted.substitute.UnsafeAutomaticSubstitutionProcessor;

import jdk.vm.ci.meta.DeoptimizationReason;
import jdk.vm.ci.meta.ResolvedJavaField;
import jdk.vm.ci.meta.ResolvedJavaMethod;
import jdk.vm.ci.meta.ResolvedJavaType;

public class SVMHost extends SharedHostVM {
    private final ConcurrentHashMap<AnalysisType, DynamicHub> typeToHub = new ConcurrentHashMap<>();
    private final ConcurrentHashMap<DynamicHub, AnalysisType> hubToType = new ConcurrentHashMap<>();

    private final Map<String, EnumSet<AnalysisType.UsageKind>> forbiddenTypes;
    private final Platform platform;
    private final ClassInitializationSupport classInitializationSupport;
    private final HostedStringDeduplication stringTable;
    private final UnsafeAutomaticSubstitutionProcessor automaticSubstitutions;
<<<<<<< HEAD
=======
    private final List<BiConsumer<DuringAnalysisAccess, Class<?>>> classReachabilityListeners;
    private final SnippetReflectionProvider originalSnippetReflection;
>>>>>>> d2b0513c

    /**
     * Optionally keep the Graal graphs alive during analysis. This increases the memory footprint
     * and should therefore never be enabled in production.
     */
    private ConcurrentMap<AnalysisMethod, StructuredGraph> analysisGraphs;

    /*
     * Information that is collected from the Graal graphs parsed during analysis, so that we do not
     * need to keep the whole graphs alive.
     */
    private final ConcurrentMap<AnalysisMethod, Boolean> containsStackValueNode = new ConcurrentHashMap<>();
    private final ConcurrentMap<AnalysisMethod, Boolean> classInitializerSideEffect = new ConcurrentHashMap<>();
    private final ConcurrentMap<AnalysisMethod, Set<AnalysisType>> initializedClasses = new ConcurrentHashMap<>();
    private final ConcurrentMap<AnalysisMethod, Boolean> analysisTrivialMethods = new ConcurrentHashMap<>();

    public SVMHost(OptionValues options, ClassLoader classLoader, ClassInitializationSupport classInitializationSupport,
<<<<<<< HEAD
                    UnsafeAutomaticSubstitutionProcessor automaticSubstitutions, Platform platform) {
        super(options, classLoader);
=======
                    UnsafeAutomaticSubstitutionProcessor automaticSubstitutions, Platform platform, SnippetReflectionProvider originalSnippetReflection) {
        this.options = options;
        this.classLoader = classLoader;
>>>>>>> d2b0513c
        this.classInitializationSupport = classInitializationSupport;
        this.originalSnippetReflection = originalSnippetReflection;
        this.stringTable = HostedStringDeduplication.singleton();
        this.forbiddenTypes = setupForbiddenTypes(options);
        this.automaticSubstitutions = automaticSubstitutions;
        this.platform = platform;
    }

    private static Map<String, EnumSet<AnalysisType.UsageKind>> setupForbiddenTypes(OptionValues options) {
        List<String> forbiddenTypesOptionValues = SubstrateOptions.ReportAnalysisForbiddenType.getValue(options).values();
        Map<String, EnumSet<AnalysisType.UsageKind>> forbiddenTypes = new HashMap<>();
        for (String forbiddenTypesOptionValue : forbiddenTypesOptionValues) {
            String[] typeNameUsageKind = forbiddenTypesOptionValue.split(":", 2);
            EnumSet<AnalysisType.UsageKind> usageKinds;
            if (typeNameUsageKind.length == 1) {
                usageKinds = EnumSet.allOf(AnalysisType.UsageKind.class);
            } else {
                usageKinds = EnumSet.noneOf(AnalysisType.UsageKind.class);
                String[] usageKindValues = typeNameUsageKind[1].split(",");
                for (String usageKindValue : usageKindValues) {
                    usageKinds.add(AnalysisType.UsageKind.valueOf(usageKindValue));
                }

            }
            forbiddenTypes.put(typeNameUsageKind[0], usageKinds);
        }
        return forbiddenTypes.isEmpty() ? null : forbiddenTypes;
    }

    @Override
    public void checkForbidden(AnalysisType type, AnalysisType.UsageKind kind) {
        if (SubstrateOptions.VerifyNamingConventions.getValue()) {
            NativeImageGenerator.checkName(type.getWrapped().toJavaName(), null, null);
        }

        if (forbiddenTypes == null) {
            return;
        }

        /*
         * We check the class hierarchy, because putting a restriction on a superclass should cover
         * all subclasses too.
         *
         * We do not check the interface hierarchy for now, although it would be possible. But it
         * seems less likely that someone registers an interface as forbidden.
         */
        for (AnalysisType cur = type; cur != null; cur = cur.getSuperclass()) {
            EnumSet<AnalysisType.UsageKind> forbiddenType = forbiddenTypes.get(cur.getWrapped().toJavaName());
            if (forbiddenType != null && forbiddenType.contains(kind)) {
                throw new UnsupportedFeatureException("Forbidden type " + cur.getWrapped().toJavaName() +
                                (cur.equals(type) ? "" : " (superclass of " + type.getWrapped().toJavaName() + ")") +
                                " UsageKind: " + kind);
            }
        }
    }

    @Override
    public Instance createGraphBuilderPhase(HostedProviders providers, GraphBuilderConfiguration graphBuilderConfig, OptimisticOptimizations optimisticOpts, IntrinsicContext initialIntrinsicContext) {
        return new AnalysisGraphBuilderPhase(providers, graphBuilderConfig, optimisticOpts, initialIntrinsicContext, providers.getWordTypes());
    }

    @Override
    public String getImageName() {
        return SubstrateOptions.Name.getValue(options);
    }

    @Override
    public boolean isRelocatedPointer(Object originalObject) {
        return originalObject instanceof RelocatedPointer;
    }

    @Override
    public void installInThread(Object vmConfig) {
        super.installInThread(vmConfig);
        assert vmConfig == ImageSingletonsSupportImpl.HostedManagement.get();
    }

    @Override
    public Object getConfiguration() {
        return ImageSingletonsSupportImpl.HostedManagement.getAndAssertExists();
    }

    @Override
    public void registerType(AnalysisType analysisType) {

        DynamicHub hub = createHub(analysisType);
        /* Register the hub->type and type->hub mappings. */
        Object existing = typeToHub.put(analysisType, hub);
        assert existing == null;
        existing = hubToType.put(hub, analysisType);
        assert existing == null;

    }

    @Override
    public void initializeType(AnalysisType analysisType) {
        if (!analysisType.isReachable()) {
            throw VMError.shouldNotReachHere("Registering and initializing a type that was not yet marked as reachable: " + analysisType);
        }
        if (BuildPhaseProvider.isAnalysisFinished()) {
            throw VMError.shouldNotReachHere("Initializing type after analysis: " + analysisType);
        }

        /* Decide when the type should be initialized. */
        classInitializationSupport.maybeInitializeHosted(analysisType);

        /*
         * For reachable classes, registering class's package in appropriate class loader.
         */
        Class<?> javaClass = analysisType.getJavaClass();
        /**
         * Due to using {@link NativeImageSystemClassLoader}, a class's ClassLoader during runtime
         * may be different than the class used to load it during native-image generation.
         */
        ClassLoader classloader = javaClass.getClassLoader();
        if (classloader == null) {
            classloader = BootLoaderSupport.getBootLoader();
        }
        ClassLoader runtimeClassLoader = ClassLoaderFeature.getRuntimeClassLoader(classloader);
        if (runtimeClassLoader != null) {
            Package packageValue = javaClass.getPackage();
            if (packageValue != null) {
                DynamicHub typeHub = typeToHub.get(analysisType);
                String packageName = typeHub.getPackageName();
                ClassLoaderSupport.registerPackage(runtimeClassLoader, packageName, packageValue);
            }
        }

        /* Compute the automatic substitutions. */
        automaticSubstitutions.computeSubstitutions(this, GraalAccess.getOriginalProviders().getMetaAccess().lookupJavaType(analysisType.getJavaClass()), super.options());
    }

    @Override
    public boolean isInitialized(AnalysisType type) {
        boolean shouldInitializeAtRuntime = classInitializationSupport.shouldInitializeAtRuntime(type);
        assert shouldInitializeAtRuntime || type.getWrapped().isInitialized() : "Types that are not marked for runtime initializations must have been initialized: " + type;

        return !shouldInitializeAtRuntime;
    }

    private final boolean parseOnce = SubstrateOptions.parseOnce();

    @Override
    public GraphBuilderConfiguration updateGraphBuilderConfiguration(GraphBuilderConfiguration config, AnalysisMethod method) {
        return config.withRetainLocalVariables(retainLocalVariables());
    }

    private boolean retainLocalVariables() {
        if (parseOnce) {
            /*
             * Disabling liveness analysis preserves the values of local variables beyond the
             * bytecode-liveness. This greatly helps debugging. When local variable numbers are
             * reused by javac, local variables can still get illegal values. Since we cannot
             * "restore" such illegal values during deoptimization, we cannot disable liveness
             * analysis for deoptimization target methods.
             *
             * TODO: ParseOnce does not support deoptimization targets yet, this needs to be added
             * later.
             */
            return SubstrateOptions.optimizationLevel() <= 0;

        } else {
            /*
             * We want to always disable the liveness analysis, since we want the points-to analysis
             * to be as conservative as possible. The analysis results can then be used with the
             * liveness analysis enabled or disabled.
             */
            return true;
        }
    }

    @Override
    public Optional<AnalysisMethod> handleForeignCall(ForeignCallDescriptor foreignCallDescriptor, ForeignCallsProvider foreignCallsProvider) {
        SubstrateForeignCallsProvider foreignCalls = (SubstrateForeignCallsProvider) foreignCallsProvider;
        /* In unit tests, we run with no registered foreign calls. */
        Optional<AnalysisMethod> targetMethod = Optional.empty();
        if (foreignCalls.getForeignCalls().size() > 0) {
            SubstrateForeignCallLinkage linkage = foreignCalls.lookupForeignCall(foreignCallDescriptor);
            targetMethod = Optional.of((AnalysisMethod) linkage.getMethod());
        }
        return targetMethod;
    }

    public DynamicHub dynamicHub(ResolvedJavaType type) {
        AnalysisType aType;
        if (type instanceof AnalysisType) {
            aType = (AnalysisType) type;
        } else if (type instanceof HostedType) {
            aType = ((HostedType) type).getWrapped();
        } else {
            throw VMError.shouldNotReachHere("Found unsupported type: " + type);
        }
        /* Ensure that the hub is registered in both typeToHub and hubToType. */
        return typeToHub.get(aType);
    }

    public AnalysisType lookupType(DynamicHub hub) {
        assert hub != null : "Hub must not be null";
        return hubToType.get(hub);
    }

    private DynamicHub createHub(AnalysisType type) {
        DynamicHub superHub = null;
        if ((type.isInstanceClass() && type.getSuperclass() != null) || type.isArray()) {
            superHub = dynamicHub(type.getSuperclass());
        }
        DynamicHub componentHub = null;
        if (type.isArray()) {
            componentHub = dynamicHub(type.getComponentType());
        }
        Class<?> javaClass = type.getJavaClass();
        int modifiers = javaClass.getModifiers();

        /*
         * If the class is an application class then it was loaded by NativeImageClassLoader. The
         * ClassLoaderFeature object replacer will unwrap the original AppClassLoader from the
         * NativeImageClassLoader.
         */
        ClassLoader hubClassLoader = javaClass.getClassLoader();

        /* Class names must be interned strings according to the Java specification. */
        String className = type.toClassName().intern();
        /*
         * There is no need to have file names as interned strings. So we perform our own
         * de-duplication.
         */
        String sourceFileName = stringTable.deduplicate(type.getSourceFileName(), true);

        Class<?> nestHost = javaClass.getNestHost();
        boolean isHidden = SubstrateUtil.isHiddenClass(javaClass);
        boolean isRecord = RecordSupport.singleton().isRecord(javaClass);
        boolean assertionStatus = RuntimeAssertionsSupport.singleton().desiredAssertionStatus(javaClass);
        boolean isSealed = SealedClassSupport.singleton().isSealed(javaClass);

        final DynamicHub dynamicHub = new DynamicHub(javaClass, className, computeHubType(type), computeReferenceType(type),
                        isLocalClass(javaClass), isAnonymousClass(javaClass), superHub, componentHub, sourceFileName,
                        modifiers, hubClassLoader, isHidden, isRecord, nestHost, assertionStatus, type.hasDefaultMethods(),
                        type.declaresDefaultMethods(), isSealed);
        if (JavaVersionUtil.JAVA_SPEC > 8) {
            ModuleAccess.extractAndSetModule(dynamicHub, javaClass);
        }
        return dynamicHub;
    }

    private static Object isLocalClass(Class<?> javaClass) {
        try {
            return javaClass.isLocalClass();
        } catch (InternalError e) {
            return e;
        } catch (LinkageError e) {
            if (NativeImageOptions.AllowIncompleteClasspath.getValue()) {
                return e;
            } else {
                return unsupportedMethod(javaClass, "isLocalClass");
            }
        }
    }

    /**
     * @return boolean if class is available or LinkageError if class' parents are not on the
     *         classpath or InternalError if the class is invalid.
     */
    private static Object isAnonymousClass(Class<?> javaClass) {
        try {
            return javaClass.isAnonymousClass();
        } catch (InternalError e) {
            return e;
        } catch (LinkageError e) {
            if (NativeImageOptions.AllowIncompleteClasspath.getValue()) {
                return e;
            } else {
                return unsupportedMethod(javaClass, "isAnonymousClass");
            }
        }
    }

    private static Object unsupportedMethod(Class<?> javaClass, String methodName) {
        String message = "Discovered a type for which " + methodName + " can't be called: " + javaClass.getTypeName() +
                        ". To avoid this issue at build time use the " +
                        SubstrateOptionsParser.commandArgument(NativeImageOptions.AllowIncompleteClasspath, "+") +
                        " option. The LinkageError will then be reported at run time when this method is called for the first time.";
        throw new UnsupportedFeatureException(message);
    }

    public static boolean isUnknownClass(ResolvedJavaType resolvedJavaType) {
        return resolvedJavaType.getAnnotation(UnknownClass.class) != null;
    }

    public static boolean isUnknownObjectField(ResolvedJavaField resolvedJavaField) {
        return resolvedJavaField.getAnnotation(UnknownObjectField.class) != null;
    }

    public static boolean isUnknownPrimitiveField(AnalysisField field) {
        return field.getAnnotation(UnknownPrimitiveField.class) != null;
    }

    public ClassInitializationSupport getClassInitializationSupport() {
        return classInitializationSupport;
    }

    public UnsafeAutomaticSubstitutionProcessor getAutomaticSubstitutionProcessor() {
        return automaticSubstitutions;
    }

    private static HubType computeHubType(AnalysisType type) {
        if (type.isArray()) {
            if (type.getComponentType().isPrimitive() || type.getComponentType().isWordType()) {
                return HubType.TypeArray;
            } else {
                return HubType.ObjectArray;
            }
        } else if (type.isInstanceClass()) {
            if (Reference.class.isAssignableFrom(type.getJavaClass())) {
                return HubType.InstanceReference;
            } else if (type.getJavaClass().equals(StoredContinuation.class)) {
                return HubType.StoredContinuation;
            }
            assert !Target_java_lang_ref_Reference.class.isAssignableFrom(type.getJavaClass()) : "should not see substitution type here";
            return HubType.Instance;
        } else {
            return HubType.Other;
        }
    }

    private static ReferenceType computeReferenceType(AnalysisType type) {
        Class<?> clazz = type.getJavaClass();
        if (PhantomReference.class.isAssignableFrom(clazz)) {
            return ReferenceType.Phantom;
        } else if (WeakReference.class.isAssignableFrom(clazz)) {
            return ReferenceType.Weak;
        } else if (SoftReference.class.isAssignableFrom(clazz)) {
            return ReferenceType.Soft;
        } else if (Reference.class.isAssignableFrom(clazz)) {
            return ReferenceType.Other;
        }
        return ReferenceType.None;
    }

    @Override
    public void checkType(ResolvedJavaType type, AnalysisUniverse universe) {
        Class<?> originalClass = OriginalClassProvider.getJavaClass(originalSnippetReflection, type);
        ClassLoader originalClassLoader = originalClass.getClassLoader();
        if (NativeImageSystemClassLoader.singleton().isDisallowedClassLoader(originalClassLoader)) {
            String message = "Class " + originalClass.getName() + " was loaded by " + originalClassLoader + " and not by the current image class loader " + classLoader + ". ";
            message += "This usually means that some objects from a previous build leaked in the current build. ";
            message += "This can happen when using the image build server. ";
            message += "To fix the issue you must reset all static state from the bootclasspath and application classpath that points to the application objects. ";
            message += "If the offending code is in JDK code please file a bug with GraalVM. ";
            throw new UnsupportedFeatureException(message);
        }
    }

    @Override
    public void methodAfterParsingHook(BigBang bb, AnalysisMethod method, StructuredGraph graph) {
        if (graph != null) {
            graph.setGuardsStage(StructuredGraph.GuardsStage.FIXED_DEOPTS);

            if (parseOnce) {
                optimizeAfterParsing(bb, graph);
                /*
                 * Do a complete Canonicalizer run once before graph encoding, to clean up any
                 * leftover uncanonicalized nodes.
                 */
                CanonicalizerPhase.create().apply(graph, bb.getProviders());
            }

            for (BiConsumer<AnalysisMethod, StructuredGraph> methodAfterParsingHook : methodAfterParsingHooks) {
                methodAfterParsingHook.accept(method, graph);
            }
        }
    }

    protected void optimizeAfterParsing(BigBang bb, StructuredGraph graph) {
        new ImplicitAssertionsPhase().apply(graph, bb.getProviders());
        new BoxNodeIdentityPhase().apply(graph, bb.getProviders());
        new PartialEscapePhase(false, false, CanonicalizerPhase.create(), null, options).apply(graph, bb.getProviders());
    }

    @Override
    public void methodBeforeTypeFlowCreationHook(PointsToAnalysis bb, AnalysisMethod method, StructuredGraph graph) {
        if (method.isEntryPoint() && !Modifier.isStatic(graph.method().getModifiers())) {
            ValueNode receiver = graph.start().stateAfter().localAt(0);
            if (receiver != null && receiver.hasUsages()) {
                /*
                 * Entry point methods should be static. However, for unit testing we also use JUnit
                 * test methods as entry points, and they are by convention non-static. If the
                 * receiver was used, the execution would crash because the receiver is null (or
                 * undefined).
                 */
                bb.getUnsupportedFeatures().addMessage(method.format("%H.%n(%p)"), method, "Entry point is non-static and uses its receiver: " + method.format("%r %H.%n(%p)"));
            }
        }

        if (!NativeImageOptions.ReportUnsupportedElementsAtRuntime.getValue()) {
            for (Node n : graph.getNodes()) {
                if (n instanceof StaticDeoptimizingNode) {
                    StaticDeoptimizingNode node = (StaticDeoptimizingNode) n;

                    if (node.getReason() == DeoptimizationReason.JavaSubroutineMismatch) {
                        bb.getUnsupportedFeatures().addMessage(method.format("%H.%n(%p)"), method, "The bytecodes of the method " + method.format("%H.%n(%p)") +
                                        " contain a JSR/RET structure that could not be simplified by the compiler. The JSR bytecode is unused and deprecated since Java 6. Please recompile your application with a newer Java compiler." +
                                        System.lineSeparator() + "To diagnose the issue, you can add the option " +
                                        SubstrateOptionsParser.commandArgument(NativeImageOptions.ReportUnsupportedElementsAtRuntime, "+") +
                                        ". The error is then reported at run time when the JSR/RET is executed.");
                    }
                }
            }
        }

        if (analysisGraphs != null) {
            /*
             * Keeping the whole Graal graphs alive is reserved for special use cases, e.g.,
             * verification features.
             */
            analysisGraphs.put(method, graph);
        }
        /*
         * To avoid keeping the whole Graal graphs alive in production use cases, we extract the
         * necessary bits of information here and store them in secondary storage maps.
         */
        if (InliningUtilities.isTrivialMethod(graph)) {
            analysisTrivialMethods.put(method, true);
        }
        for (Node n : graph.getNodes()) {
            if (n instanceof StackValueNode) {
                containsStackValueNode.put(method, true);
            }
            checkClassInitializerSideEffect(bb, method, n);
        }
    }

    /**
     * Classes are only safe for automatic initialization if the class initializer has no side
     * effect on other classes and cannot be influenced by other classes. Otherwise there would be
     * observable side effects. For example, if a class initializer of class A writes a static field
     * B.f in class B, then someone could rely on reading the old value of B.f before triggering
     * initialization of A. Similarly, if a class initializer of class A reads a static field B.f,
     * then an early automatic initialization of class A could read a non-yet-set value of B.f.
     *
     * Note that it is not necessary to disallow instance field accesses: Objects allocated by the
     * class initializer itself can always be accessed because they are independent from other
     * initializers; all other objects must be loaded transitively from a static field.
     *
     * Currently, we are conservative and mark all methods that access static fields as unsafe for
     * automatic class initialization (unless the class initializer itself accesses a static field
     * of its own class - the common way of initializing static fields). The check could be relaxed
     * by tracking the call chain, i.e., allowing static field accesses when the root method of the
     * call chain is the class initializer. But this does not fit well into the current approach
     * where each method has a `Safety` flag.
     */
    private void checkClassInitializerSideEffect(PointsToAnalysis bb, AnalysisMethod method, Node n) {
        if (n instanceof AccessFieldNode) {
            ResolvedJavaField field = ((AccessFieldNode) n).field();
            if (field.isStatic() && (!method.isClassInitializer() || !field.getDeclaringClass().equals(method.getDeclaringClass()))) {
                classInitializerSideEffect.put(method, true);
            }
        } else if (n instanceof UnsafeAccessNode || n instanceof VMThreadLocalAccess) {
            /*
             * Unsafe memory access nodes are rare, so it does not pay off to check what kind of
             * field they are accessing.
             *
             * Methods that access a thread-local value cannot be initialized at image build time
             * because such values are not available yet.
             */
            classInitializerSideEffect.put(method, true);
        } else if (n instanceof EnsureClassInitializedNode) {
            ResolvedJavaType type = ((EnsureClassInitializedNode) n).constantTypeOrNull(bb.getProviders());
            if (type != null) {
                initializedClasses.computeIfAbsent(method, k -> new HashSet<>()).add((AnalysisType) type);
            } else {
                classInitializerSideEffect.put(method, true);
            }
        }
    }

    public void keepAnalysisGraphs() {
        if (analysisGraphs == null) {
            analysisGraphs = new ConcurrentHashMap<>();
        }
    }

    public StructuredGraph getAnalysisGraph(AnalysisMethod method) {
        VMError.guarantee(analysisGraphs != null, "Keeping of analysis graphs must be enabled manually");
        return analysisGraphs.get(method);
    }

    public boolean containsStackValueNode(AnalysisMethod method) {
        return containsStackValueNode.containsKey(method);
    }

    public boolean hasClassInitializerSideEffect(AnalysisMethod method) {
        return classInitializerSideEffect.containsKey(method);
    }

    public Set<AnalysisType> getInitializedClasses(AnalysisMethod method) {
        Set<AnalysisType> result = initializedClasses.get(method);
        if (result != null) {
            return result;
        } else {
            return Collections.emptySet();
        }
    }

    public boolean isAnalysisTrivialMethod(AnalysisMethod method) {
        return analysisTrivialMethods.containsKey(method);
    }

    @Override
    public boolean hasNeverInlineDirective(ResolvedJavaMethod method) {
        if (GuardedAnnotationAccess.isAnnotationPresent(method, NeverInline.class)) {
            return true;
        }

        List<String> neverInline = SubstrateOptions.NeverInline.getValue().values();
        if (neverInline != null && neverInline.stream().anyMatch(re -> MethodFilter.parse(re).matches(method))) {
            return true;
        }

        return false;
    }

    private final InlineBeforeAnalysisPolicy<?> inlineBeforeAnalysisPolicy = new InlineBeforeAnalysisPolicyImpl();

    @Override
    public InlineBeforeAnalysisPolicy<?> inlineBeforeAnalysisPolicy() {
        return inlineBeforeAnalysisPolicy;
    }

    public static class Options {
        @Option(help = "Enable the behavior of old GraalVM versions. When enabled, interfaces not available for the current platform are filtered.")//
        public static final HostedOptionKey<Boolean> PlatformInterfaceCompatibilityMode = new HostedOptionKey<>(false);
    }

    @Override
    public boolean skipInterface(AnalysisUniverse universe, ResolvedJavaType interfaceType, ResolvedJavaType implementingType) {
        if (!platformSupported(interfaceType)) {
            String message = "The interface " + interfaceType.toJavaName(true) + " is not available in the current platform, but used by " + implementingType.toJavaName(true) + ". " +
                            "GraalVM before version 21.2 ignored such interfaces, but this was an oversight.";

            String commandArgument = SubstrateOptionsParser.commandArgument(Options.PlatformInterfaceCompatibilityMode, "+");
            if (Options.PlatformInterfaceCompatibilityMode.getValue()) {
                System.out.println("Warning: " + message + " The interface is filtered because the compatibility option " + commandArgument +
                                " is used. This option will be removed in a future GraalVM version.");
                return true;
            } else {
                throw new UnsupportedFeatureException(
                                message + " The old behavior can be temporarily restored using the option " + commandArgument + ". This option will be removed in a future GraalVM version.");
            }
        }
        return false;
    }

    @Override
    public boolean platformSupported(AnnotatedElement element) {
        if (element instanceof ResolvedJavaType) {
            Package p = OriginalClassProvider.getJavaClass(originalSnippetReflection, (ResolvedJavaType) element).getPackage();
            if (p != null && !platformSupported(p)) {
                return false;
            }
        }
        if (element instanceof Class) {
            Package p = ((Class<?>) element).getPackage();
            if (p != null && !platformSupported(p)) {
                return false;
            }
        }

        Platforms platformsAnnotation = GuardedAnnotationAccess.getAnnotation(element, Platforms.class);
        if (platform == null || platformsAnnotation == null) {
            return true;
        }
        for (Class<? extends Platform> platformGroup : platformsAnnotation.value()) {
            if (platformGroup.isInstance(platform)) {
                return true;
            }
        }
        return false;
    }
}<|MERGE_RESOLUTION|>--- conflicted
+++ resolved
@@ -129,11 +129,7 @@
     private final ClassInitializationSupport classInitializationSupport;
     private final HostedStringDeduplication stringTable;
     private final UnsafeAutomaticSubstitutionProcessor automaticSubstitutions;
-<<<<<<< HEAD
-=======
-    private final List<BiConsumer<DuringAnalysisAccess, Class<?>>> classReachabilityListeners;
     private final SnippetReflectionProvider originalSnippetReflection;
->>>>>>> d2b0513c
 
     /**
      * Optionally keep the Graal graphs alive during analysis. This increases the memory footprint
@@ -151,14 +147,8 @@
     private final ConcurrentMap<AnalysisMethod, Boolean> analysisTrivialMethods = new ConcurrentHashMap<>();
 
     public SVMHost(OptionValues options, ClassLoader classLoader, ClassInitializationSupport classInitializationSupport,
-<<<<<<< HEAD
-                    UnsafeAutomaticSubstitutionProcessor automaticSubstitutions, Platform platform) {
+                    UnsafeAutomaticSubstitutionProcessor automaticSubstitutions, Platform platform, SnippetReflectionProvider originalSnippetReflection) {
         super(options, classLoader);
-=======
-                    UnsafeAutomaticSubstitutionProcessor automaticSubstitutions, Platform platform, SnippetReflectionProvider originalSnippetReflection) {
-        this.options = options;
-        this.classLoader = classLoader;
->>>>>>> d2b0513c
         this.classInitializationSupport = classInitializationSupport;
         this.originalSnippetReflection = originalSnippetReflection;
         this.stringTable = HostedStringDeduplication.singleton();
