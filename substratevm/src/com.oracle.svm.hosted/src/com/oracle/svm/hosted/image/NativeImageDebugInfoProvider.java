--- conflicted
+++ resolved
@@ -86,22 +86,14 @@
  * to be passed to an ObjectFile when generation of debug info is enabled.
  */
 class NativeImageDebugInfoProvider implements DebugInfoProvider {
-    private static final JavaKind[] ARRAY_KINDS = {JavaKind.Boolean, JavaKind.Byte, JavaKind.Char, JavaKind.Short, JavaKind.Int, JavaKind.Float, JavaKind.Long, JavaKind.Double, JavaKind.Object};
-
     private final DebugContext debugContext;
     private final NativeImageCodeCache codeCache;
     @SuppressWarnings("unused") private final NativeImageHeap heap;
     boolean useHeapBase;
-<<<<<<< HEAD
-    int heapShift;
-    int flagBitsMask;
-    int referenceByteCount;
-=======
     int compressShift;
     int tagsMask;
     int referenceSize;
     int referenceAlignment;
->>>>>>> 2c3c8abf
     int primitiveStartOffset;
     int referenceStartOffset;
 
@@ -113,19 +105,6 @@
         ObjectHeader objectHeader = Heap.getHeap().getObjectHeader();
         ObjectInfo primitiveFields = heap.getObjectInfo(StaticFieldsSupport.getStaticPrimitiveFields());
         ObjectInfo objectFields = heap.getObjectInfo(StaticFieldsSupport.getStaticObjectFields());
-<<<<<<< HEAD
-        this.flagBitsMask = objectHeader.getReservedBitsMask();
-        if (SubstrateOptions.SpawnIsolates.getValue()) {
-            CompressEncoding compressEncoding = ImageSingletons.lookup(CompressEncoding.class);
-            this.useHeapBase = compressEncoding.hasBase();
-            this.heapShift = (compressEncoding.hasShift() ? compressEncoding.getShift() : 0);
-            this.referenceByteCount = OBJECTLAYOUT.getReferenceSize();
-        } else {
-            this.useHeapBase = false;
-            this.heapShift = 0;
-            this.referenceByteCount = 8;
-        }
-=======
         this.tagsMask = objectHeader.getReservedBitsMask();
         if (SubstrateOptions.SpawnIsolates.getValue()) {
             CompressEncoding compressEncoding = ImageSingletons.lookup(CompressEncoding.class);
@@ -137,7 +116,6 @@
         }
         this.referenceSize = getObjectLayout().getReferenceSize();
         this.referenceAlignment = getObjectLayout().getAlignment();
->>>>>>> 2c3c8abf
         /* Offsets need to be adjusted relative to the heap base plus partition-specific offset. */
         primitiveStartOffset = (int) primitiveFields.getOffset();
         referenceStartOffset = (int) objectFields.getOffset();
@@ -149,20 +127,6 @@
     }
 
     @Override
-<<<<<<< HEAD
-    public int oopShiftBitCount() {
-        return heapShift;
-    }
-
-    @Override
-    public int oopReferenceByteCount() {
-        return referenceByteCount;
-    }
-
-    @Override
-    public int oopFlagBitsMask() {
-        return flagBitsMask;
-=======
     public int oopCompressShift() {
         return compressShift;
     }
@@ -180,7 +144,6 @@
     @Override
     public int oopTagsMask() {
         return tagsMask;
->>>>>>> 2c3c8abf
     }
 
     @Override
@@ -200,13 +163,9 @@
         return heap.getObjects().stream().filter(this::acceptObjectInfo).map(this::createDebugDataInfo);
     }
 
-<<<<<<< HEAD
-    static ObjectLayout OBJECTLAYOUT = ConfigurationValues.getObjectLayout();
-=======
     static ObjectLayout getObjectLayout() {
         return ConfigurationValues.getObjectLayout();
     }
->>>>>>> 2c3c8abf
 
     /*
      * HostedType wraps an AnalysisType and both HostedType and AnalysisType punt calls to
@@ -388,17 +347,10 @@
                 return ((HostedInstanceClass) hostedType).getInstanceSize();
             } else if (hostedType instanceof HostedArrayClass) {
                 /* Use the size of header common to all arrays of this type. */
-<<<<<<< HEAD
-                return OBJECTLAYOUT.getArrayBaseOffset(hostedType.getComponentType().getStorageKind());
-            } else if (hostedType instanceof HostedInterface) {
-                /* Use the size of the header common to all implementors. */
-                return OBJECTLAYOUT.getFirstFieldOffset();
-=======
                 return getObjectLayout().getArrayBaseOffset(hostedType.getComponentType().getStorageKind());
             } else if (hostedType instanceof HostedInterface) {
                 /* Use the size of the header common to all implementors. */
                 return getObjectLayout().getFirstFieldOffset();
->>>>>>> 2c3c8abf
             } else {
                 /* Use the number of bytes needed needed to store the value. */
                 assert hostedType instanceof HostedPrimitiveType;
@@ -468,70 +420,6 @@
         public Stream<DebugFieldInfo> fieldInfoProvider() {
             return fieldInfos.stream();
         }
-<<<<<<< HEAD
-
-        private class NativeImageDebugHeaderFieldInfo implements DebugFieldInfo {
-            private final String name;
-            private final String ownerType;
-            private final String valueType;
-            private final int offset;
-            private final int size;
-            private final int modifiers;
-
-            NativeImageDebugHeaderFieldInfo(String name, String ownerType, String valueType, int offset, int size) {
-                this.name = name;
-                this.ownerType = ownerType;
-                this.valueType = valueType;
-                this.offset = offset;
-                this.size = size;
-                this.modifiers = Modifier.PUBLIC;
-            }
-
-            @Override
-            public String name() {
-                return name;
-            }
-
-            @Override
-            public String ownerType() {
-                return ownerType;
-            }
-
-            @Override
-            public String valueType() {
-                return valueType;
-            }
-
-            @Override
-            public int offset() {
-                return offset;
-            }
-
-            @Override
-            public int size() {
-                return size;
-            }
-
-            @Override
-            public int modifiers() {
-                return modifiers;
-            }
-
-            @Override
-            public String fileName() {
-                return "";
-            }
-
-            @Override
-            public Path filePath() {
-                return null;
-            }
-
-            @Override
-            public Path cachePath() {
-                return null;
-            }
-=======
     }
 
     private class NativeImageDebugHeaderFieldInfo implements DebugFieldInfo {
@@ -594,30 +482,17 @@
         @Override
         public Path cachePath() {
             return null;
->>>>>>> 2c3c8abf
         }
     }
 
     private Stream<DebugTypeInfo> computeHeaderTypeInfo() {
         List<DebugTypeInfo> infos = new LinkedList<>();
-<<<<<<< HEAD
-        int hubOffset = OBJECTLAYOUT.getHubOffset();
-        int referenceSize = OBJECTLAYOUT.getReferenceSize();
-        int hubFieldSize = referenceSize;
-        String hubTypeName = "java.lang.Class";
-        int arrayLengthOffset = OBJECTLAYOUT.getArrayLengthOffset();
-        int arrayLengthSize = OBJECTLAYOUT.sizeInBytes(JavaKind.Int);
-        int idHashOffset = OBJECTLAYOUT.getIdentityHashCodeOffset();
-        int idHashSize = OBJECTLAYOUT.sizeInBytes(JavaKind.Int);
-        int objHeaderSize = OBJECTLAYOUT.getFirstFieldOffset();
-=======
         int hubOffset = getObjectLayout().getHubOffset();
         int hubFieldSize = referenceSize;
         String hubTypeName = "java.lang.Class";
         int idHashOffset = getObjectLayout().getIdentityHashCodeOffset();
         int idHashSize = getObjectLayout().sizeInBytes(JavaKind.Int);
         int objHeaderSize = getObjectLayout().getMinimumInstanceObjectSize();
->>>>>>> 2c3c8abf
 
         /* We need array headers for all Java kinds */
 
@@ -628,21 +503,6 @@
         }
         infos.add(objHeader);
 
-<<<<<<< HEAD
-        /* Create a header for each array type. */
-        for (JavaKind arrayKind : ARRAY_KINDS) {
-            String name = "_arrhdr" + arrayKind.getTypeChar();
-            int headerSize = OBJECTLAYOUT.getArrayBaseOffset(arrayKind);
-            NativeImageHeaderTypeInfo arrHeader = new NativeImageHeaderTypeInfo(name, headerSize);
-            arrHeader.addField("hub", hubTypeName, hubOffset, hubFieldSize);
-            if (idHashOffset > 0) {
-                arrHeader.addField("idHash", "int", idHashOffset, idHashSize);
-            }
-            arrHeader.addField("len", "int", arrayLengthOffset, arrayLengthSize);
-            infos.add(arrHeader);
-        }
-=======
->>>>>>> 2c3c8abf
         return infos.stream();
     }
 
@@ -670,11 +530,7 @@
 
         @Override
         public int headerSize() {
-<<<<<<< HEAD
-            return OBJECTLAYOUT.getFirstFieldOffset();
-=======
             return getObjectLayout().getFirstFieldOffset();
->>>>>>> 2c3c8abf
         }
 
         @Override
@@ -767,11 +623,7 @@
 
             @Override
             public int size() {
-<<<<<<< HEAD
-                return OBJECTLAYOUT.sizeInBytes(field.getType().getStorageKind());
-=======
                 return getObjectLayout().sizeInBytes(field.getType().getStorageKind());
->>>>>>> 2c3c8abf
             }
 
             @Override
@@ -863,16 +715,11 @@
 
     private class NativeImageDebugArrayTypeInfo extends NativeImageDebugTypeInfo implements DebugArrayTypeInfo {
         HostedArrayClass arrayClass;
-<<<<<<< HEAD
-=======
         List<DebugFieldInfo> fieldInfos;
->>>>>>> 2c3c8abf
 
         NativeImageDebugArrayTypeInfo(HostedArrayClass arrayClass) {
             super(arrayClass);
             this.arrayClass = arrayClass;
-<<<<<<< HEAD
-=======
             this.fieldInfos = new LinkedList<>();
             JavaKind arrayKind = arrayClass.getBaseType().getJavaKind();
             int headerSize = getObjectLayout().getArrayBaseOffset(arrayKind);
@@ -886,7 +733,6 @@
         void addField(String name, String valueType, int offset, @SuppressWarnings("hiding") int size) {
             NativeImageDebugHeaderFieldInfo fieldinfo = new NativeImageDebugHeaderFieldInfo(name, typeName(), valueType, offset, size);
             fieldInfos.add(fieldinfo);
->>>>>>> 2c3c8abf
         }
 
         @Override
@@ -895,22 +741,13 @@
         }
 
         @Override
-<<<<<<< HEAD
-        public int headerSize() {
-            return OBJECTLAYOUT.getArrayBaseOffset(arrayClass.getComponentType().getStorageKind());
-=======
         public int baseSize() {
             return getObjectLayout().getArrayBaseOffset(arrayClass.getComponentType().getStorageKind());
->>>>>>> 2c3c8abf
         }
 
         @Override
         public int lengthOffset() {
-<<<<<<< HEAD
-            return OBJECTLAYOUT.getArrayLengthOffset();
-=======
             return getObjectLayout().getArrayLengthOffset();
->>>>>>> 2c3c8abf
         }
 
         @Override
@@ -918,14 +755,11 @@
             HostedType elementType = arrayClass.getComponentType();
             return toJavaName(elementType);
         }
-<<<<<<< HEAD
-=======
 
         @Override
         public Stream<DebugFieldInfo> fieldInfoProvider() {
             return fieldInfos.stream();
         }
->>>>>>> 2c3c8abf
     }
 
     private class NativeImageDebugPrimitiveTypeInfo extends NativeImageDebugTypeInfo implements DebugPrimitiveTypeInfo {
