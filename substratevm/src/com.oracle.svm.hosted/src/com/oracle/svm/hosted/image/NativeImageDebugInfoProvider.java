--- conflicted
+++ resolved
@@ -701,8 +701,6 @@
                 return hostedMethod.hasVTableIndex() ? hostedMethod.getVTableIndex() : -1;
             }
 
-<<<<<<< HEAD
-=======
             /**
              * Returns true if this is a newly introduced virtual method. Walks the class heirarchy looking
              * methods that look like itself. This is an odd requirement, but used in the Windows CodeView
@@ -728,7 +726,6 @@
                 return true;
             }
 
->>>>>>> da23ed6a
             @Override
             public int modifiers() {
                 return getOriginalModifiers(hostedMethod);
@@ -1018,15 +1015,12 @@
         public int vtableOffset() {
             return hostedMethod.hasVTableIndex() ? hostedMethod.getVTableIndex() : -1;
         }
-<<<<<<< HEAD
-=======
 
         @Override
         public boolean isFirstIntroduction() {
             assert false;
             return false;
         }
->>>>>>> da23ed6a
     }
 
     private static boolean filterLineInfoSourceMapping(SourceMapping sourceMapping) {
@@ -1242,15 +1236,12 @@
             assert false;
             return 0;
         }
-<<<<<<< HEAD
-=======
 
         @Override
         public boolean isFirstIntroduction() {
             assert false;
             return false;
         }
->>>>>>> da23ed6a
     }
 
     /**
