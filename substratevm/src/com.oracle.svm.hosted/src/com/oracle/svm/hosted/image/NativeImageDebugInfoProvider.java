--- conflicted
+++ resolved
@@ -46,7 +46,6 @@
 import org.graalvm.compiler.code.SourceMapping;
 import org.graalvm.compiler.core.common.CompressEncoding;
 import org.graalvm.compiler.debug.DebugContext;
-import org.graalvm.compiler.debug.GraalError;
 import org.graalvm.compiler.graph.NodeSourcePosition;
 import org.graalvm.nativeimage.ImageSingletons;
 
@@ -1268,43 +1267,23 @@
 
         @Override
         public boolean isConstructor() {
-<<<<<<< HEAD
-            GraalError.unimplemented("Use MethodInfo.isConstructor() instead.");
-            return false;
-=======
             return method.isConstructor();
->>>>>>> 796c151e
         }
 
         @Override
         public boolean isVirtual() {
-<<<<<<< HEAD
-            GraalError.unimplemented("Use MethodInfo.isVirtual() instead.");
-            return false;
-=======
             return method instanceof HostedMethod && ((HostedMethod) method).hasVTableIndex();
->>>>>>> 796c151e
         }
 
         @Override
         public boolean isOverride() {
-<<<<<<< HEAD
-            GraalError.unimplemented("Use MethodInfo.isOverride() instead.");
-            return false;
-=======
             return method instanceof HostedMethod && allOverrides.contains(method);
->>>>>>> 796c151e
         }
 
         @Override
         public int vtableOffset() {
-<<<<<<< HEAD
-            GraalError.unimplemented("Use MethodInfo.vtableOffset() instead.");
-            return -1;
-=======
             /* TODO - convert index to offset (+ sizeof DynamicHub) */
             return isVirtual() ? ((HostedMethod) method).getVTableIndex() : -1;
->>>>>>> 796c151e
         }
     }
 
