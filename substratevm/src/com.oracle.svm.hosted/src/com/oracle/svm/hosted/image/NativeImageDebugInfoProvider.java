--- conflicted
+++ resolved
@@ -708,13 +708,8 @@
             }
 
             @Override
-<<<<<<< HEAD
-            public int vtableOffset() {
-                return hostedMethod.hasVTableIndex() ? hostedMethod.getVTableIndex() : -1;
-=======
             public boolean isConstructor() {
                 return hostedMethod.isConstructor();
->>>>>>> 9cb43714
             }
 
             @Override
@@ -1027,11 +1022,6 @@
         }
 
         @Override
-<<<<<<< HEAD
-        public int vtableOffset() {
-            return hostedMethod.hasVTableIndex() ? hostedMethod.getVTableIndex() : -1;
-        }
-=======
         public boolean isConstructor() {
             return hostedMethod.isConstructor();
         }
@@ -1059,7 +1049,6 @@
         public boolean isOverride() {
             return allOverrides.contains(hostedMethod);
         }
->>>>>>> 9cb43714
     }
 
     private static boolean filterLineInfoSourceMapping(SourceMapping sourceMapping) {
@@ -1277,11 +1266,6 @@
         }
 
         @Override
-<<<<<<< HEAD
-        public int vtableOffset() {
-            assert false;
-            return 0;
-=======
         public boolean isConstructor() {
             return method.isConstructor();
         }
@@ -1300,7 +1284,6 @@
         public int vtableOffset() {
             /* TODO - convert index to offset (+ sizeof DynamicHub) */
             return isVirtual() ? ((HostedMethod) method).getVTableIndex() : -1;
->>>>>>> 9cb43714
         }
     }
 
