--- conflicted
+++ resolved
@@ -117,9 +117,9 @@
          * If we've never seen the class or only defined it as a forward reference, define it now.
          */
         if (typeRecord != null && typeRecord.type == LF_CLASS && !((CVTypeRecord.CVClassRecord) typeRecord).isForwardRef()) {
-            log("buildType() type %s(%s) is known %s", typeEntry.getTypeName(), "typeEntry.typeKind().name()", typeRecord);
+            log("buildType() type %s(%s) is known %s", typeEntry.getTypeName(), typeEntry.getClass().getTypeName(); typeRecord);
         } else {
-            log("buildType() %s %s size=%d - begin", "typeEntry.typeKind().name()", typeEntry.getTypeName(), typeEntry.getSize());
+            log("buildType() %s %s size=%d - begin", typeEntry.getClass().getTypeName(), typeEntry.getTypeName(), typeEntry.getSize());
             switch (typeEntry) {
                 case PrimitiveTypeEntry primitiveTypeEntry -> typeRecord = getPrimitiveTypeEntry(primitiveTypeEntry);
                 case PointerToTypeEntry pointerToTypeEntry -> typeRecord = buildPointerToTypeEntry(pointerToTypeEntry);
@@ -276,7 +276,7 @@
 
     private CVTypeRecord buildStructureTypeEntry(final StructureTypeEntry typeEntry) {
 
-        log("buildStructureTypeEntry size=%d kind=%s %s", typeEntry.getSize(), "typeEntry.typeKind().name()", typeEntry.getTypeName());
+        log("buildStructureTypeEntry size=%d kind=%s %s", typeEntry.getSize(), typeEntry.getClass().getTypeName(), typeEntry.getTypeName());
 
         StructureTypeEntry superType = null;
         if (typeEntry instanceof ClassEntry classEntry) {
@@ -310,17 +310,10 @@
             fieldListBuilder.addField(btype);
         }
 
-<<<<<<< HEAD
-        if (typeEntry.isHeader()) {
-            FieldEntry hubField = ((HeaderTypeEntry) typeEntry).getHubField();
+        if (typeEntry instanceof HeaderTypeEntry headerEntry) {
+            FieldEntry hubField = headerEntry.getHubField();
             log("field %s attr=(%s) offset=%d size=%d valuetype=%s", hubField.fieldName(),
                             hubField.getModifiersString(), hubField.getOffset(), hubField.getSize(), hubField.getValueType().getTypeName());
-=======
-        if (typeEntry instanceof HeaderTypeEntry) {
-            FieldEntry hubField = ((HeaderTypeEntry) typeEntry).getHubField();
-            log("field %s attr=(%s) offset=%d size=%d valuetype=%s", hubField.fieldName(), hubField.getModifiersString(), hubField.getOffset(), hubField.getSize(),
-                            hubField.getValueType().getTypeName());
->>>>>>> 8636f8ef
             CVTypeRecord.FieldRecord fieldRecord = buildField(hubField);
             log("field %s", fieldRecord);
             fieldListBuilder.addField(fieldRecord);
