--- conflicted
+++ resolved
@@ -40,10 +40,6 @@
 public class CVLineRecordBuilder {
 
     private final CVDebugInfo cvDebugInfo;
-<<<<<<< HEAD
-    private final DebugContext debugContext;
-=======
->>>>>>> 07f36f04
     private CVLineRecord lineRecord;
     private PrimaryEntry primaryEntry;
 
