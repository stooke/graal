/*
 * Copyright (c) 2020, 2024, Oracle and/or its affiliates. All rights reserved.
 * Copyright (c) 2020, 2024, Red Hat Inc. All rights reserved.
 * DO NOT ALTER OR REMOVE COPYRIGHT NOTICES OR THIS FILE HEADER.
 *
 * This code is free software; you can redistribute it and/or modify it
 * under the terms of the GNU General Public License version 2 only, as
 * published by the Free Software Foundation.  Oracle designates this
 * particular file as subject to the "Classpath" exception as provided
 * by Oracle in the LICENSE file that accompanied this code.
 *
 * This code is distributed in the hope that it will be useful, but WITHOUT
 * ANY WARRANTY; without even the implied warranty of MERCHANTABILITY or
 * FITNESS FOR A PARTICULAR PURPOSE.  See the GNU General Public License
 * version 2 for more details (a copy is included in the LICENSE file that
 * accompanied this code).
 *
 * You should have received a copy of the GNU General Public License version
 * 2 along with this work; if not, write to the Free Software Foundation,
 * Inc., 51 Franklin St, Fifth Floor, Boston, MA 02110-1301 USA.
 *
 * Please contact Oracle, 500 Oracle Parkway, Redwood Shores, CA 94065 USA
 * or visit www.oracle.com if you need additional information or have any
 * questions.
 */

package com.oracle.objectfile.pecoff.cv;

import java.util.Iterator;

import com.oracle.objectfile.debugentry.CompiledMethodEntry;
import com.oracle.objectfile.debugentry.FileEntry;
import com.oracle.objectfile.debugentry.range.Range;

/*
 * In CV4, the line table consists of a series of file headers followed by line number entries.
 * If this is a different file, then update the length of the previous file header, write the
 * new file header and write the new range At the very end, make sure we update the last file header.
 */
public class CVLineRecordBuilder {

    private final CVDebugInfo cvDebugInfo;
    private CVLineRecord lineRecord;
    private CompiledMethodEntry compiledEntry;

    CVLineRecordBuilder(CVDebugInfo cvDebugInfo) {
        this.cvDebugInfo = cvDebugInfo;
    }

    public void debug(String format, Object... args) {
        cvDebugInfo.getCVSymbolSection().verboseLog(format, args);
    }

    /**
     * Build line number records for a function.
     *
     * @param entry function to build line number table for
     * @return CVLineRecord containing any entries generated, or null if no entries generated
     */
    CVLineRecord build(CompiledMethodEntry entry) {
        this.compiledEntry = entry;
        Range primaryRange = compiledEntry.primary();

        debug("DEBUG_S_LINES linerecord for 0x%05x file: %s:%d", primaryRange.getLo(), primaryRange.getFileName(), primaryRange.getLine());
        this.lineRecord = new CVLineRecord(cvDebugInfo, primaryRange.getSymbolName());
        debug("CVLineRecord.computeContents: processing primary range %s", primaryRange);

        processRange(primaryRange);
        Iterator<Range> iterator = compiledEntry.leafRangeStream().iterator();
        while (iterator.hasNext()) {
            Range subRange = iterator.next();
            debug("CVLineRecord.computeContents: processing range %s", subRange);
            processRange(subRange);
        }
        return lineRecord;
    }

    /**
     * Merge input Range structures into line number table. The Range structures are assumed to be
     * ordered by ascending address.
     *
     * @param range to be merged or added to line number record
     */
    private void processRange(Range range) {

        FileEntry file = range.getFileEntry();
        if (file == null) {
            debug("  processRange: range has no file: %s", range);
            return;
        }

        if (range.getLine() < 0) {
            debug("  processRange: ignoring: bad line number: %d", range.getLine());
            return;
        }

        int fileId = cvDebugInfo.getCVSymbolSection().getFileTableRecord().addFile(file);
        if (lineRecord.isEmpty() || lineRecord.getCurrentFileId() != fileId) {
            debug("  processRange: addNewFile: %s", file);
            lineRecord.addNewFile(fileId);
        }

<<<<<<< HEAD
        /* Add line record. Address is relative to start of function. */
        int lineLoAddr = range.getLo() - compiledEntry.getPrimary().getLo();
=======
        /* Add line record. */
        int lineLoAddr = (int) (range.getLo() - compiledEntry.primary().getLo());
>>>>>>> 8636f8ef
        int line = Math.max(range.getLine(), 1);
        debug("  processRange:   addNewLine: 0x%05x-0x%05x %s", lineLoAddr, range.getHi() - compiledEntry.primary().getLo(), line);
        lineRecord.addNewLine(lineLoAddr, line);
    }
}<|MERGE_RESOLUTION|>--- conflicted
+++ resolved
@@ -59,16 +59,16 @@
      */
     CVLineRecord build(CompiledMethodEntry entry) {
         this.compiledEntry = entry;
-        Range primaryRange = compiledEntry.primary();
+        Range primaryRange = compiledEntry.getPrimary();
 
         debug("DEBUG_S_LINES linerecord for 0x%05x file: %s:%d", primaryRange.getLo(), primaryRange.getFileName(), primaryRange.getLine());
         this.lineRecord = new CVLineRecord(cvDebugInfo, primaryRange.getSymbolName());
         debug("CVLineRecord.computeContents: processing primary range %s", primaryRange);
 
         processRange(primaryRange);
-        Iterator<Range> iterator = compiledEntry.leafRangeStream().iterator();
+        Iterator<SubRange> iterator = compiledEntry.leafRangeIterator();
         while (iterator.hasNext()) {
-            Range subRange = iterator.next();
+            SubRange subRange = iterator.next();
             debug("CVLineRecord.computeContents: processing range %s", subRange);
             processRange(subRange);
         }
@@ -100,13 +100,8 @@
             lineRecord.addNewFile(fileId);
         }
 
-<<<<<<< HEAD
         /* Add line record. Address is relative to start of function. */
-        int lineLoAddr = range.getLo() - compiledEntry.getPrimary().getLo();
-=======
-        /* Add line record. */
         int lineLoAddr = (int) (range.getLo() - compiledEntry.primary().getLo());
->>>>>>> 8636f8ef
         int line = Math.max(range.getLine(), 1);
         debug("  processRange:   addNewLine: 0x%05x-0x%05x %s", lineLoAddr, range.getHi() - compiledEntry.primary().getLo(), line);
         lineRecord.addNewLine(lineLoAddr, line);
