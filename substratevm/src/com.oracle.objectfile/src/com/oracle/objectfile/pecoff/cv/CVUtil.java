/*
 * Copyright (c) 2020, 2020, Oracle and/or its affiliates. All rights reserved.
 * Copyright (c) 2020, 2020, Red Hat Inc. All rights reserved.
 * DO NOT ALTER OR REMOVE COPYRIGHT NOTICES OR THIS FILE HEADER.
 *
 * This code is free software; you can redistribute it and/or modify it
 * under the terms of the GNU General Public License version 2 only, as
 * published by the Free Software Foundation.  Oracle designates this
 * particular file as subject to the "Classpath" exception as provided
 * by Oracle in the LICENSE file that accompanied this code.
 *
 * This code is distributed in the hope that it will be useful, but WITHOUT
 * ANY WARRANTY; without even the implied warranty of MERCHANTABILITY or
 * FITNESS FOR A PARTICULAR PURPOSE.  See the GNU General Public License
 * version 2 for more details (a copy is included in the LICENSE file that
 * accompanied this code).
 *
 * You should have received a copy of the GNU General Public License version
 * 2 along with this work; if not, write to the Free Software Foundation,
 * Inc., 51 Franklin St, Fifth Floor, Boston, MA 02110-1301 USA.
 *
 * Please contact Oracle, 500 Oracle Parkway, Redwood Shores, CA 94065 USA
 * or visit www.oracle.com if you need additional information or have any
 * questions.
 */

package com.oracle.objectfile.pecoff.cv;

import com.oracle.objectfile.io.Utf8;

import static com.oracle.objectfile.pecoff.cv.CVTypeConstants.LF_CHAR;
import static com.oracle.objectfile.pecoff.cv.CVTypeConstants.LF_LONG;
<<<<<<< HEAD
import static com.oracle.objectfile.pecoff.cv.CVTypeConstants.LF_PAD1;
import static com.oracle.objectfile.pecoff.cv.CVTypeConstants.LF_PAD2;
import static com.oracle.objectfile.pecoff.cv.CVTypeConstants.LF_PAD3;
=======
>>>>>>> 07f36f04
import static com.oracle.objectfile.pecoff.cv.CVTypeConstants.LF_QUADWORD;
import static com.oracle.objectfile.pecoff.cv.CVTypeConstants.LF_SHORT;
import static com.oracle.objectfile.pecoff.cv.CVTypeConstants.LF_ULONG;
import static com.oracle.objectfile.pecoff.cv.CVTypeConstants.LF_USHORT;
import static java.nio.charset.StandardCharsets.UTF_8;

abstract class CVUtil {

    /**
     * Store a byte value in the buffer.
     *
     * @param value value to store
     * @param buffer buffer to store value in
     * @param initialPos initial position in buffer
     * @return position in buffer following stored value
     */
    static int putByte(byte value, byte[] buffer, int initialPos) {
        if (buffer == null) {
            return initialPos + Byte.BYTES;
        }
        int pos = initialPos;
        buffer[pos++] = value;
        return pos;
    }

    /**
     * Store a short value in the buffer.
     *
     * @param value value to store
     * @param buffer buffer to store value in
     * @param initialPos initial position in buffer
     * @return position in buffer following stored value
     */
    static int putShort(short value, byte[] buffer, int initialPos) {
        if (buffer == null) {
            return initialPos + Short.BYTES;
        }
        int pos = initialPos;
        buffer[pos++] = (byte) (value & 0xff);
        buffer[pos++] = (byte) ((value >> 8) & 0xff);
        return pos;
    }

    /**
     * Store an integer value in the buffer.
     *
     * @param value value to store
     * @param buffer buffer to store value in
     * @param initialPos initial position in buffer
     * @return position in buffer following stored value
     */
    static int putInt(int value, byte[] buffer, int initialPos) {
        if (buffer == null) {
            return initialPos + Integer.BYTES;
        }
        int pos = initialPos;
        buffer[pos++] = (byte) (value & 0xff);
        buffer[pos++] = (byte) ((value >> 8) & 0xff);
        buffer[pos++] = (byte) ((value >> 16) & 0xff);
        buffer[pos++] = (byte) ((value >> 24) & 0xff);
        return pos;
    }

<<<<<<< HEAD
    static int putLfNumeric(long i, byte[] buffer, int initialPos) {
        if (0 <= i && i < 0x8000) {
            return putShort((short) i, buffer, initialPos);
        } else if (Byte.MIN_VALUE <= i && i <= Byte.MAX_VALUE) {
            int pos = putShort(LF_CHAR, buffer, initialPos);
            return putByte((byte) i, buffer, pos);
        } else if (Short.MIN_VALUE <= i && i <= Short.MAX_VALUE) {
            int pos = putShort(LF_SHORT, buffer, initialPos);
            return putShort((short) i, buffer, pos);
        } else if (0 <= i && i <= 0xffff) {
            int pos = putShort(LF_USHORT, buffer, initialPos);
            return putShort((short) i, buffer, pos);
        } else if (Integer.MIN_VALUE <= i && i <= Integer.MAX_VALUE) {
            int pos = putShort(LF_LONG, buffer, initialPos);
            return putInt((int) i, buffer, pos);
        } else if (0 <= i && i <= 0xffffffffL) {
            int pos = putShort(LF_ULONG, buffer, initialPos);
            return putInt((int) i, buffer, pos);
        } else {
            int pos = putShort(LF_QUADWORD, buffer, initialPos);
            return putLong(i, buffer, pos);
        }
    }

=======
    /**
     * Some CodeView numeric fields can be variable length, depending on the value.
     *
     * @param value value to store
     * @param buffer buffer to store value in
     * @param initialPos initial position in buffer
     * @return position in buffer following stored value
     */
    static int putLfNumeric(long value, byte[] buffer, int initialPos) {
        if (0 <= value && value < 0x8000) {
            return putShort((short) value, buffer, initialPos);
        } else if (Byte.MIN_VALUE <= value && value <= Byte.MAX_VALUE) {
            int pos = putShort(LF_CHAR, buffer, initialPos);
            return putByte((byte) value, buffer, pos);
        } else if (Short.MIN_VALUE <= value && value <= Short.MAX_VALUE) {
            int pos = putShort(LF_SHORT, buffer, initialPos);
            return putShort((short) value, buffer, pos);
        } else if (0 <= value && value <= 0xffff) {
            int pos = putShort(LF_USHORT, buffer, initialPos);
            return putShort((short) value, buffer, pos);
        } else if (Integer.MIN_VALUE <= value && value <= Integer.MAX_VALUE) {
            int pos = putShort(LF_LONG, buffer, initialPos);
            return putInt((int) value, buffer, pos);
        } else if (0 <= value && value <= 0xffffffffL) {
            int pos = putShort(LF_ULONG, buffer, initialPos);
            return putInt((int) value, buffer, pos);
        } else {
            int pos = putShort(LF_QUADWORD, buffer, initialPos);
            return putLong(value, buffer, pos);
        }
    }

    /**
     * Store a long value in the buffer.
     *
     * @param value value to store
     * @param buffer buffer to store value in
     * @param initialPos initial position in buffer
     * @return position in buffer following stored value
     */
>>>>>>> 07f36f04
    @SuppressWarnings("unused")
    static int putLong(long value, byte[] buffer, int initialPos) {
        if (buffer == null) {
            return initialPos + Long.BYTES;
        }
        int pos = initialPos;
        buffer[pos++] = (byte) (value & 0xff);
        buffer[pos++] = (byte) ((value >> 8) & 0xff);
        buffer[pos++] = (byte) ((value >> 16) & 0xff);
        buffer[pos++] = (byte) ((value >> 24) & 0xff);
        buffer[pos++] = (byte) ((value >> 32) & 0xff);
        buffer[pos++] = (byte) ((value >> 40) & 0xff);
        buffer[pos++] = (byte) ((value >> 48) & 0xff);
        buffer[pos++] = (byte) ((value >> 56) & 0xff);
        return pos;
    }

    static int putBytes(byte[] inbuff, byte[] buffer, int initialPos) {
        if (buffer == null) {
            return initialPos + inbuff.length;
        }
        int pos = initialPos;
        for (byte b : inbuff) {
            buffer[pos++] = b;
        }
        return pos;
    }

    static int putUTF8StringBytes(String s, byte[] buffer, int initialPos) {
        assert !s.contains("\0");
        if (buffer == null) {
            return initialPos + Utf8.utf8Length(s) + 1;
        }
        byte[] buff = s.getBytes(UTF_8);
        int pos = putBytes(buff, buffer, initialPos);
        buffer[pos++] = '\0';
        return pos;
    }

    /**
     * Align on 4 byte boundary.
     *
     * @param initialPos initial unaligned position
     * @return pos aligned on 4 byte boundary
     */
    static int align4(int initialPos) {
        int pos = initialPos;
        while ((pos & 0x3) != 0) {
            pos++;
        }
        return pos;
    }

    static int pad4(byte[] buffer, int initialPos) {
        int pos = initialPos;
        int pad = initialPos & 0x3;
        if (pad > 2) {
            pos = CVUtil.putByte(LF_PAD3, buffer, pos);
        }
        if (pad > 1) {
            pos = CVUtil.putByte(LF_PAD2, buffer, pos);
        }
        if (pad > 0) {
            pos = CVUtil.putByte(LF_PAD1, buffer, pos);
        }
        return pos;
    }
}<|MERGE_RESOLUTION|>--- conflicted
+++ resolved
@@ -30,12 +30,6 @@
 
 import static com.oracle.objectfile.pecoff.cv.CVTypeConstants.LF_CHAR;
 import static com.oracle.objectfile.pecoff.cv.CVTypeConstants.LF_LONG;
-<<<<<<< HEAD
-import static com.oracle.objectfile.pecoff.cv.CVTypeConstants.LF_PAD1;
-import static com.oracle.objectfile.pecoff.cv.CVTypeConstants.LF_PAD2;
-import static com.oracle.objectfile.pecoff.cv.CVTypeConstants.LF_PAD3;
-=======
->>>>>>> 07f36f04
 import static com.oracle.objectfile.pecoff.cv.CVTypeConstants.LF_QUADWORD;
 import static com.oracle.objectfile.pecoff.cv.CVTypeConstants.LF_SHORT;
 import static com.oracle.objectfile.pecoff.cv.CVTypeConstants.LF_ULONG;
@@ -99,32 +93,6 @@
         return pos;
     }
 
-<<<<<<< HEAD
-    static int putLfNumeric(long i, byte[] buffer, int initialPos) {
-        if (0 <= i && i < 0x8000) {
-            return putShort((short) i, buffer, initialPos);
-        } else if (Byte.MIN_VALUE <= i && i <= Byte.MAX_VALUE) {
-            int pos = putShort(LF_CHAR, buffer, initialPos);
-            return putByte((byte) i, buffer, pos);
-        } else if (Short.MIN_VALUE <= i && i <= Short.MAX_VALUE) {
-            int pos = putShort(LF_SHORT, buffer, initialPos);
-            return putShort((short) i, buffer, pos);
-        } else if (0 <= i && i <= 0xffff) {
-            int pos = putShort(LF_USHORT, buffer, initialPos);
-            return putShort((short) i, buffer, pos);
-        } else if (Integer.MIN_VALUE <= i && i <= Integer.MAX_VALUE) {
-            int pos = putShort(LF_LONG, buffer, initialPos);
-            return putInt((int) i, buffer, pos);
-        } else if (0 <= i && i <= 0xffffffffL) {
-            int pos = putShort(LF_ULONG, buffer, initialPos);
-            return putInt((int) i, buffer, pos);
-        } else {
-            int pos = putShort(LF_QUADWORD, buffer, initialPos);
-            return putLong(i, buffer, pos);
-        }
-    }
-
-=======
     /**
      * Some CodeView numeric fields can be variable length, depending on the value.
      *
@@ -165,7 +133,6 @@
      * @param initialPos initial position in buffer
      * @return position in buffer following stored value
      */
->>>>>>> 07f36f04
     @SuppressWarnings("unused")
     static int putLong(long value, byte[] buffer, int initialPos) {
         if (buffer == null) {
@@ -218,19 +185,4 @@
         }
         return pos;
     }
-
-    static int pad4(byte[] buffer, int initialPos) {
-        int pos = initialPos;
-        int pad = initialPos & 0x3;
-        if (pad > 2) {
-            pos = CVUtil.putByte(LF_PAD3, buffer, pos);
-        }
-        if (pad > 1) {
-            pos = CVUtil.putByte(LF_PAD2, buffer, pos);
-        }
-        if (pad > 0) {
-            pos = CVUtil.putByte(LF_PAD1, buffer, pos);
-        }
-        return pos;
-    }
 }