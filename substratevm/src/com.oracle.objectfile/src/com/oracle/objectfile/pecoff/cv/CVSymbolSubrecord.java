/*
 * Copyright (c) 2020, 2020, Oracle and/or its affiliates. All rights reserved.
 * Copyright (c) 2020, 2020, Red Hat Inc. All rights reserved.
 * DO NOT ALTER OR REMOVE COPYRIGHT NOTICES OR THIS FILE HEADER.
 *
 * This code is free software; you can redistribute it and/or modify it
 * under the terms of the GNU General Public License version 2 only, as
 * published by the Free Software Foundation.  Oracle designates this
 * particular file as subject to the "Classpath" exception as provided
 * by Oracle in the LICENSE file that accompanied this code.
 *
 * This code is distributed in the hope that it will be useful, but WITHOUT
 * ANY WARRANTY; without even the implied warranty of MERCHANTABILITY or
 * FITNESS FOR A PARTICULAR PURPOSE.  See the GNU General Public License
 * version 2 for more details (a copy is included in the LICENSE file that
 * accompanied this code).
 *
 * You should have received a copy of the GNU General Public License version
 * 2 along with this work; if not, write to the Free Software Foundation,
 * Inc., 51 Franklin St, Fifth Floor, Boston, MA 02110-1301 USA.
 *
 * Please contact Oracle, 500 Oracle Parkway, Redwood Shores, CA 94065 USA
 * or visit www.oracle.com if you need additional information or have any
 * questions.
 */

package com.oracle.objectfile.pecoff.cv;

import com.oracle.objectfile.debugentry.ClassEntry;
import org.graalvm.compiler.debug.GraalError;

import java.util.HashMap;
import java.util.Map;

/*
 * A CVSymbolSubrecord is a record in a DEBUG_S_SYMBOL record within a .debug$S section within a PECOFF file.
 */
abstract class CVSymbolSubrecord {

    private int subrecordStartPosition;

    private final short cmd;
    protected final CVDebugInfo cvDebugInfo;

    CVSymbolSubrecord(CVDebugInfo cvDebugInfo, short cmd) {
        this.cvDebugInfo = cvDebugInfo;
        this.cmd = cmd;
    }

    final int computeFullContents(byte[] buffer, int initialPos) {
        subrecordStartPosition = initialPos;
        int pos = initialPos;
        pos += Short.BYTES; /* Save room for length (not including length bytes). */
        pos = CVUtil.putShort(cmd, buffer, pos);
        pos = computeContents(buffer, pos);
        short length = (short) (pos - initialPos - Short.BYTES);
        CVUtil.putShort(length, buffer, initialPos);
        return pos;
    }

    @Override
    public String toString() {
        return String.format("CVSymbolSubrecord(pos=0x%06x cmd=0x%04x)", subrecordStartPosition, cmd);
    }

    public int getPos() {
        return subrecordStartPosition;
    }

    public int getCommand() {
        return cmd;
    }

    protected abstract int computeContents(byte[] buffer, int pos);

    public static final class CVObjectNameRecord extends CVSymbolSubrecord {

        private final String objName; /* find the full path to object file we will produce. */

        CVObjectNameRecord(CVDebugInfo cvDebugInfo, String objName) {
            super(cvDebugInfo, CVDebugConstants.S_OBJNAME);
            this.objName = objName;
        }

        CVObjectNameRecord(CVDebugInfo cvDebugInfo) {
            this(cvDebugInfo, findObjectName(cvDebugInfo));
        }

        private static String findObjectName(CVDebugInfo cvDebugInfo) {
            /* Infer object filename from first class definition. */
            String fn = null;
            for (ClassEntry classEntry : cvDebugInfo.getPrimaryClasses()) {
                if (classEntry.getFileName() != null) {
                    fn = classEntry.getFileEntry().getFileName();
                    if (fn.endsWith(".java")) {
                        fn = fn.substring(0, fn.lastIndexOf(".java")) + ".obj";
                    }
                    break;
                }
            }
            return fn;
        }

        boolean isValid() {
            return objName != null;
        }

        @Override
        protected int computeContents(byte[] buffer, int initialPos) {
            int pos = CVUtil.putInt(0, buffer, initialPos); /* Signature is currently set to 0. */
            pos = CVUtil.putUTF8StringBytes(objName, buffer, pos);
            return pos;
        }

        @Override
        public String toString() {
            return "S_OBJNAME " + objName;
        }
    }

    public static final class CVCompile3Record extends CVSymbolSubrecord {

        private static final byte HAS_DEBUG_FLAG = 0;
        @SuppressWarnings("unused") private static final byte HAS_NO_DEBUG_FLAG = (byte) 0x80;

        private final byte language;
        private final byte cf1;
        private final byte cf2;
        private final byte padding;
        private final short machine;
        private final short feMajor;
        private final short feMinor;
        private final short feBuild;
        private final short feQFE;
        private final short beMajor;
        private final short beMinor;
        private final short beBuild;
        private final short beQFE;
        private final String compiler;

        CVCompile3Record(CVDebugInfo cvDebugInfo) {
            super(cvDebugInfo, CVDebugConstants.S_COMPILE3);
            language = 0;
            cf1 = HAS_DEBUG_FLAG;
            cf2 = (byte) 0;
            padding = (byte) 0;
            machine = (short) 208;
            feMajor = (short) 2;
            feMinor = (short) 3;
            feBuild = (short) 4;
            feQFE = (short) 5;
            beMajor = (short) 6;
            beMinor = (short) 7;
            beBuild = (short) 8;
            beQFE = (short) 9;
            compiler = "graal";
        }

        @Override
        protected int computeContents(byte[] buffer, int initialPos) {
            int pos = CVUtil.putByte(language, buffer, initialPos);
            pos = CVUtil.putByte(cf1, buffer, pos);
            pos = CVUtil.putByte(cf2, buffer, pos);
            pos = CVUtil.putByte(padding, buffer, pos);
            pos = CVUtil.putShort(machine, buffer, pos);
            pos = CVUtil.putShort(feMajor, buffer, pos);
            pos = CVUtil.putShort(feMinor, buffer, pos);
            pos = CVUtil.putShort(feBuild, buffer, pos);
            pos = CVUtil.putShort(feQFE, buffer, pos);
            pos = CVUtil.putShort(beMajor, buffer, pos);
            pos = CVUtil.putShort(beMinor, buffer, pos);
            pos = CVUtil.putShort(beBuild, buffer, pos);
            pos = CVUtil.putShort(beQFE, buffer, pos);
            pos = CVUtil.putUTF8StringBytes(compiler, buffer, pos);  // inline null terminated
            return pos;
        }

        @Override
        public String toString() {
            return String.format("S_COMPILE3 machine=%d fe=%d.%d.%d.%d be=%d.%d.%d%d compiler=%s", machine, feMajor, feMinor, feBuild, feQFE, beMajor, beMinor, beBuild, beQFE, compiler);
        }
    }

    public static final class CVEnvBlockRecord extends CVSymbolSubrecord {

        private static final int ENVMAP_INITIAL_CAPACITY = 10;

        private final Map<String, String> map = new HashMap<>(ENVMAP_INITIAL_CAPACITY);

        /*-
         * Example contents of the environment block:
         *   cwd = C:\tmp\graal-8
         *   cl = C:\tmp\graal-8\ojdkbuild\tools\toolchain\vs2010e\VC\Bin\x86_amd64\cl.exe
         *   cmd = -Zi -MT -IC:\tmp\graal-8\tools\toolchain\vs2010e\VC\INCLUDE -IC:\tmp\graal-8\tools\toolchain\sdk71\INCLUDE -IC:\tmp\graal-8\tools\toolchain\sdk71\INCLUDE\gl -TC -X
         *   src = helloworld.java
         *   pdb = C:\tmp\graal-8\vc100.pdb
         */
        CVEnvBlockRecord(CVDebugInfo cvDebugInfo) {
            super(cvDebugInfo, CVDebugConstants.S_ENVBLOCK);

            /* Current directory. */
            map.put("cwd", System.getProperty("user.dir"));

            /*
             * Define the primary source file - ideally, the source file containing main(). (Note
             * that if Graal were to be used to compile a library, there may not be a main()). Since
             * Graal doesn't work with java source files, use the source file associated with the
             * first class that has a source file.
             */
            String fn = findFirstFile(cvDebugInfo);
            if (fn != null) {
                map.put("src", fn);
            }
        }

        private static String findFirstFile(CVDebugInfo cvDebugInfo) {
            String fn = null;
            for (ClassEntry classEntry : cvDebugInfo.getPrimaryClasses()) {
                if (classEntry.getFileName() != null) {
                    fn = classEntry.getFileEntry().getFileName();
                    break;
                }
            }
            return fn;
        }

        @Override
        protected int computeContents(byte[] buffer, int initialPos) {
            /* Flags. */
            int pos = CVUtil.putByte((byte) 0, buffer, initialPos);

            /* Key/value pairs. */
            for (Map.Entry<String, String> entry : map.entrySet()) {
                pos = CVUtil.putUTF8StringBytes(entry.getKey(), buffer, pos);
                pos = CVUtil.putUTF8StringBytes(entry.getValue(), buffer, pos);
            }

            /* End marker. */
            pos = CVUtil.putUTF8StringBytes("", buffer, pos);
            return pos;
        }

        @Override
        public String toString() {
            return "S_ENVBLOCK " + map.size() + " entries";
        }
    }

    private abstract static class CVSymbolData32Record extends CVSymbolSubrecord {

        protected final int typeIndex;
        protected final int offset;
        protected final short segment;
        protected final String displayName;
        protected final String symbolName;

        protected CVSymbolData32Record(CVDebugInfo cvDebugInfo, short cmd, String displayName, String symbolName, int typeIndex, int offset, short segment) {
            super(cvDebugInfo, cmd);
            this.displayName = displayName;
            this.symbolName = symbolName;
            this.typeIndex = typeIndex;
            this.offset = offset;
            this.segment = segment;
        }

        @Override
        protected int computeContents(byte[] buffer, int initialPos) {
            int pos = CVUtil.putInt(typeIndex, buffer, initialPos);
            String extname = symbolName != null ? symbolName : displayName;
            pos = cvDebugInfo.getCVSymbolSection().markRelocationSite(buffer, pos, extname, offset);
            pos = CVUtil.putUTF8StringBytes(displayName, buffer, pos);
            return pos;
        }
    }

    public static class CVSymbolGData32Record extends CVSymbolData32Record {

        CVSymbolGData32Record(CVDebugInfo cvDebugInfo, String displayName, String symbolName, int typeIndex, int offset, short segment) {
            super(cvDebugInfo, CVDebugConstants.S_GDATA32, displayName, symbolName, typeIndex, offset, segment);
        }

        @Override
        public String toString() {
            String relToStr = symbolName != null ? " relative to %s" : "";
            return String.format("S_GDATA32   name=%s offset=0x%x type=0x%x%s", displayName, offset, typeIndex, relToStr);
        }
    }

    @SuppressWarnings("unused")
    public static class CVSymbolLData32Record extends CVSymbolData32Record {

        CVSymbolLData32Record(CVDebugInfo cvDebugInfo, String displayName, int typeIndex, int offset, short segment) {
            super(cvDebugInfo, CVDebugConstants.S_LDATA32, displayName, null, typeIndex, offset, segment);
        }

        @Override
        public String toString() {
            return String.format("S_LDATA32   name=%s offset=0x%x type=0x%x)", displayName, offset, typeIndex);
        }
    }

    public static class CVSymbolRegRel32Record extends CVSymbolSubrecord {

        private final String name;
        private final int typeIndex;
        private final int offset;
        private final short register;

        CVSymbolRegRel32Record(CVDebugInfo debugInfo, String name, int typeIndex, int offset, short register) {
            super(debugInfo, CVDebugConstants.S_REGREL32);
            this.name = name;
            this.typeIndex = typeIndex;
            this.offset = offset;
            this.register = register;
        }

        @Override
        protected int computeContents(byte[] buffer, int initialPos) {
            int pos = CVUtil.putInt(offset, buffer, initialPos);
            pos = CVUtil.putInt(typeIndex, buffer, pos);
            pos = CVUtil.putShort(register, buffer, pos);
            pos = CVUtil.putUTF8StringBytes(name, buffer, pos);
            return pos;
        }

        @Override
        public String toString() {
            return String.format("S_REGREL32   name=%s  offset=(r%d + 0x%x) type=0x%x)", name, register, offset, typeIndex);
        }
    }

    /*
     * Creating a proc32 record has a side effect: two relocation entries are added to the section
     * relocation table; they refer back to the global symbol.
     */
    public static class CVSymbolGProc32Record extends CVSymbolSubrecord {

        private final int pparent;
        private final int pend;
        private final int pnext;
        private final int proclen;
        private final int debugStart;
        private final int debugEnd;
        private final int typeIndex;
        private final int offset;
        private final short segment;
        private final byte flags;
        private final String symbolName;
        private final String displayName;

        CVSymbolGProc32Record(CVDebugInfo cvDebugInfo, short cmd, String symbolName, String displayName, int pparent, int pend, int pnext, int proclen, int debugStart, int debugEnd, int typeIndex,
                        int offset, short segment, byte flags) {
            super(cvDebugInfo, cmd);
            this.symbolName = symbolName;
            this.displayName = displayName;
            this.pparent = pparent;
            this.pend = pend;
            this.pnext = pnext;
            this.proclen = proclen;
            this.debugStart = debugStart;
            this.debugEnd = debugEnd;
            this.typeIndex = typeIndex;
            this.offset = offset;
            this.segment = segment;
            this.flags = flags;
        }

        CVSymbolGProc32Record(CVDebugInfo cvDebugInfo, String symbolName, String displayName, int pparent, int pend, int pnext, int proclen, int debugStart, int debugEnd, int typeIndex, int offset,
                        short segment, byte flags) {
            this(cvDebugInfo, CVDebugConstants.S_GPROC32, symbolName, displayName, pparent, pend, pnext, proclen, debugStart, debugEnd, typeIndex, offset, segment, flags);
        }

        @Override
        protected int computeContents(byte[] buffer, int initialPos) {
            int pos = CVUtil.putInt(pparent, buffer, initialPos);
            pos = CVUtil.putInt(pend, buffer, pos);
            pos = CVUtil.putInt(pnext, buffer, pos);
            pos = CVUtil.putInt(proclen, buffer, pos);
            pos = CVUtil.putInt(debugStart, buffer, pos);
            pos = CVUtil.putInt(debugEnd, buffer, pos);
            pos = CVUtil.putInt(typeIndex, buffer, pos);
<<<<<<< HEAD
            pos = cvDebugInfo.getCVSymbolSection().markRelocationSite(buffer, pos, symbolName, offset);
=======
            pos = cvDebugInfo.getCVSymbolSection().markRelocationSite(buffer, pos, symbolName);
>>>>>>> 4f744c47
            pos = CVUtil.putByte(flags, buffer, pos);
            pos = CVUtil.putUTF8StringBytes(displayName, buffer, pos);
            return pos;
        }

        @Override
        public String toString() {
            return String.format("S_GPROC32   name=%s/%s parent=%d debugstart=0x%x debugend=0x%x len=0x%x seg:offset=0x%x:0x%x type=0x%x flags=0x%x)", displayName, symbolName, pparent, debugStart,
                            debugEnd, proclen, segment, offset, typeIndex, flags);
        }
    }

    public static final class CVSymbolFrameProcRecord extends CVSymbolSubrecord {

        private final int framelen;
        private final int padLen;
        private final int padOffset;
        private final int saveRegsCount;
        private final int ehOffset;
        private final short ehSection;
        private final int flags;

        CVSymbolFrameProcRecord(CVDebugInfo cvDebugInfo, int framelen, int padLen, int padOffset, int saveRegsCount, int ehOffset, short ehSection, int flags) {
            super(cvDebugInfo, CVDebugConstants.S_FRAMEPROC);
            this.framelen = framelen;
            this.padLen = padLen;
            this.padOffset = padOffset;
            this.saveRegsCount = saveRegsCount;
            this.ehOffset = ehOffset;
            this.ehSection = ehSection;
            this.flags = flags;
        }

        CVSymbolFrameProcRecord(CVDebugInfo cvDebugInfo, int framelen, int flags) {
            this(cvDebugInfo, framelen, 0, 0, 0, 0, (short) 0, flags);
        }

        @Override
        protected int computeContents(byte[] buffer, int initialPos) {
            int pos = CVUtil.putInt(framelen, buffer, initialPos);
            pos = CVUtil.putInt(padLen, buffer, pos);
            pos = CVUtil.putInt(padOffset, buffer, pos);
            pos = CVUtil.putInt(saveRegsCount, buffer, pos);
            pos = CVUtil.putInt(ehOffset, buffer, pos);
            pos = CVUtil.putShort(ehSection, buffer, pos);
            pos = CVUtil.putInt(flags, buffer, pos);
            return pos;
        }

        @Override
        public String toString() {
            return String.format("S_FRAMEPROC len=0x%x padlen=0x%x paddOffset=0x%x regCount=%d flags=0x%x ", framelen, padLen, padOffset, saveRegsCount, flags);
        }
    }

    public static final class CVSymbolUDTRecord extends CVSymbolSubrecord {

        private final int typeIdx;
        private final String typeName;

        CVSymbolUDTRecord(CVDebugInfo cvDebugInfo, int typeIdx, String typeName) {
            super(cvDebugInfo, CVDebugConstants.S_UDT);
            this.typeIdx = typeIdx;
            this.typeName = typeName;
        }

        @Override
        protected int computeContents(byte[] buffer, int initialPos) {
            int pos = CVUtil.putInt(typeIdx, buffer, initialPos);
            pos = CVUtil.putUTF8StringBytes(typeName, buffer, pos);
            return pos;
        }

        @Override
        public String toString() {
            return String.format("S_UDT type=0x%x typename=%s", typeIdx, typeName);
        }
    }

    public static class CVSymbolEndRecord extends CVSymbolSubrecord {

        CVSymbolEndRecord(CVDebugInfo cvDebugInfo, short cmd) {
            super(cvDebugInfo, cmd);
        }

        CVSymbolEndRecord(CVDebugInfo cvDebugInfo) {
            this(cvDebugInfo, CVDebugConstants.S_END);
        }

        @Override
        protected int computeContents(byte[] buffer, int initialPos) {
            // nothing
            return initialPos;
        }

        @Override
        public String toString() {
            return "S_END";
        }
    }
}<|MERGE_RESOLUTION|>--- conflicted
+++ resolved
@@ -379,11 +379,7 @@
             pos = CVUtil.putInt(debugStart, buffer, pos);
             pos = CVUtil.putInt(debugEnd, buffer, pos);
             pos = CVUtil.putInt(typeIndex, buffer, pos);
-<<<<<<< HEAD
-            pos = cvDebugInfo.getCVSymbolSection().markRelocationSite(buffer, pos, symbolName, offset);
-=======
             pos = cvDebugInfo.getCVSymbolSection().markRelocationSite(buffer, pos, symbolName);
->>>>>>> 4f744c47
             pos = CVUtil.putByte(flags, buffer, pos);
             pos = CVUtil.putUTF8StringBytes(displayName, buffer, pos);
             return pos;
