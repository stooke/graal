--- conflicted
+++ resolved
@@ -1,6 +1,6 @@
 /*
- * Copyright (c) 2020, 2021, Oracle and/or its affiliates. All rights reserved.
- * Copyright (c) 2020, 2021, Red Hat Inc. All rights reserved.
+ * Copyright (c) 2020, 2020, Oracle and/or its affiliates. All rights reserved.
+ * Copyright (c) 2020, 2020, Red Hat Inc. All rights reserved.
  * DO NOT ALTER OR REMOVE COPYRIGHT NOTICES OR THIS FILE HEADER.
  *
  * This code is free software; you can redistribute it and/or modify it
@@ -30,12 +30,9 @@
 import com.oracle.objectfile.LayoutDecision;
 import com.oracle.objectfile.LayoutDecisionMap;
 import com.oracle.objectfile.ObjectFile;
-import com.oracle.objectfile.debugentry.PrimaryEntry;
-import com.oracle.objectfile.debugentry.TypeEntry;
 import com.oracle.objectfile.pecoff.PECoffObjectFile;
 import org.graalvm.compiler.debug.DebugContext;
 
-import java.util.HashMap;
 import java.util.LinkedHashMap;
 import java.util.Map;
 import java.util.Set;
@@ -43,46 +40,19 @@
 import static com.oracle.objectfile.pecoff.cv.CVConstants.CV_SIGNATURE_C13;
 import static com.oracle.objectfile.pecoff.cv.CVConstants.CV_SYMBOL_SECTION_NAME;
 import static com.oracle.objectfile.pecoff.cv.CVConstants.CV_TYPE_SECTION_NAME;
-import static com.oracle.objectfile.pecoff.cv.CVTypeConstants.ADDRESS_BITS;
-import static com.oracle.objectfile.pecoff.cv.CVTypeConstants.LF_CLASS;
-import static com.oracle.objectfile.pecoff.cv.CVTypeConstants.LF_POINTER;
-import static com.oracle.objectfile.pecoff.cv.CVTypeConstants.LF_STRUCTURE;
-import static com.oracle.objectfile.pecoff.cv.CVTypeConstants.MAX_PRIMITIVE;
 
 public final class CVTypeSectionImpl extends CVSectionImpl {
 
     private static final int CV_RECORD_INITIAL_CAPACITY = 200;
-    private static final int CV_TYPENAME_INITIAL_CAPACITY = 20000;
 
     /* CodeView 4 type records below 1000 are pre-defined. */
     private int sequenceCounter = 0x1000;
 
     /* A sequential map of type records, starting at 1000 */
-<<<<<<< HEAD
-    /* This map is used to implement deduplication. */
-    private final Map<CVTypeRecord, CVTypeRecord> typeMap = new LinkedHashMap<>(CV_RECORD_INITIAL_CAPACITY);
-
-    /* A map of type names to type records - more than one name can map to a record */
-    private final Map<String, CVTypeRecord> typeNameMap = new HashMap<>(CV_TYPENAME_INITIAL_CAPACITY);
-
-    /* For convenience, quick lookup of pointer type indices given class type index */
-    /* Could have saved this in typenameMap. */
-    private final Map<Integer, CVTypeRecord> typePointerMap = new HashMap<>(CV_TYPENAME_INITIAL_CAPACITY);
-
-    private final CVTypeSectionBuilder builder;
-
-    CVTypeSectionImpl(CVDebugInfo cvDebugInfo) {
-        /*
-         * At this point, there is no debugContext in debugInfo, so no logging should be attempted.
-         */
-        super(cvDebugInfo);
-        builder = new CVTypeSectionBuilder(this);
-=======
     private final Map<CVTypeRecord, CVTypeRecord> typeMap = new LinkedHashMap<>(CV_RECORD_INITIAL_CAPACITY);
 
     CVTypeSectionImpl(CVDebugInfo cvDebugInfo) {
         super(cvDebugInfo);
->>>>>>> 9cb43714
     }
 
     @Override
@@ -127,65 +97,6 @@
     private void addRecords() {
         /* if an external PDB file is generated, add CVTypeServer2Record */
         /* for each class, add all members, types, etc */
-        builder.buildRemainingRecords();
-    }
-
-    /**
-     * Call builder to build all type records for function.
-     *
-     * @param entry primaryEntry containing entities whose type records must be added
-     * @return type index of function type
-     */
-    CVTypeRecord addTypeRecords(PrimaryEntry entry) {
-        return builder.buildFunction(entry);
-    }
-
-    /**
-     * Call builder to build all type records and types referenced by that type.
-     *
-     * @param entry primaryEntry containing entities whose type records must be added
-     */
-    CVTypeRecord addTypeRecords(TypeEntry entry) {
-        return builder.buildType(entry);
-    }
-
-    boolean hasType(String typename) {
-        return typeNameMap.containsKey(typename);
-    }
-
-    CVTypeRecord getType(String typename) {
-        return typeNameMap.get(typename);
-    }
-
-    CVTypeRecord getPointerRecordForType(String typeName) {
-        CVTypeRecord t = getType(typeName);
-        if (t != null) {
-            if (t.getSequenceNumber() <= MAX_PRIMITIVE) {
-                verboseLog("Primitive pointer requested for %s", typeName);
-            }
-            assert t.getSequenceNumber() > MAX_PRIMITIVE;
-            return typePointerMap.get(t.getSequenceNumber());
-        } else {
-            return null;
-        }
-    }
-
-    CVTypeRecord.CVTypeStringIdRecord getStringId(String string) {
-        CVTypeRecord.CVTypeStringIdRecord r = new CVTypeRecord.CVTypeStringIdRecord(string);
-        return addOrReference(r);
-    }
-
-    int getIndexForPointer(TypeEntry typeEntry) {
-        return builder.getIndexForPointerOrPrimitive(typeEntry);
-    }
-
-    void definePrimitiveType(String typename, short typeId, int length, short pointerTypeId) {
-        CVTypeRecord record = new CVTypeRecord.CVTypePrimitive(typeId, length);
-        typeNameMap.put(typename, record);
-        if (pointerTypeId != 0) {
-            CVTypeRecord pointerRecord = new CVTypeRecord.CVTypePrimitive(pointerTypeId, ADDRESS_BITS);
-            typePointerMap.put((int) typeId, pointerRecord);
-        }
     }
 
     /**
@@ -197,32 +108,14 @@
      * @return the record (if previously unseen) or old record
      */
     @SuppressWarnings("unchecked")
-    <T extends CVTypeRecord> T addOrReference(T newRecord) {
+    public <T extends CVTypeRecord> T addOrReference(T newRecord) {
         final T record;
-        final boolean isInstance = newRecord.type == LF_CLASS || newRecord.type == LF_STRUCTURE;
         if (typeMap.containsKey(newRecord)) {
             record = (T) typeMap.get(newRecord);
-        } else if (isInstance) {
-            CVTypeRecord.CVClassRecord cr = (CVTypeRecord.CVClassRecord) newRecord;
-            /* Save off the class definition (or forward reference) */
-            CVTypeRecord.CVClassRecord oldRecord = (CVTypeRecord.CVClassRecord) typeNameMap.get(cr.getClassName());
-            if (oldRecord == null || (oldRecord.isForwardRef() && !cr.isForwardRef())) {
-                newRecord.setSequenceNumber(sequenceCounter++);
-                typeMap.put(newRecord, newRecord);
-                record = newRecord;
-                typeNameMap.put(cr.getClassName(), cr);
-            } else {
-                record = (T) oldRecord;
-            }
         } else {
             newRecord.setSequenceNumber(sequenceCounter++);
             typeMap.put(newRecord, newRecord);
             record = newRecord;
-            if (newRecord.type == LF_POINTER) {
-                /* convenience to find associated pointer records */
-                CVTypeRecord.CVTypePointerRecord pr = (CVTypeRecord.CVTypePointerRecord) newRecord;
-                typePointerMap.put(pr.getPointsTo(), pr);
-            }
         }
         return record;
     }
