--- conflicted
+++ resolved
@@ -60,19 +60,6 @@
     /* A sequential map of type records, starting at 1000 */
     /* This map is used to implement deduplication. */
     private final Map<CVTypeRecord, CVTypeRecord> typeMap = new LinkedHashMap<>(CV_RECORD_INITIAL_CAPACITY);
-<<<<<<< HEAD
-
-    /* A map of type names to type records - more than one name can map to a record */
-    private final Map<String, CVTypeRecord> typeNameMap = new HashMap<>(CV_TYPENAME_INITIAL_CAPACITY);
-
-    /* For convenience, quick lookup of pointer type indices given class type index */
-    /* Could have saved this in typenameMap. */
-    private final Map<Integer, CVTypeRecord> typePointerMap = new HashMap<>(CV_TYPENAME_INITIAL_CAPACITY);
-
-    private final CVTypeSectionBuilder builder;
-
-    CVTypeSectionImpl() {
-=======
 
     /* A map of type names to type records - more than one name can map to a record */
     private final Map<String, CVTypeRecord> typeNameMap = new HashMap<>(CV_TYPENAME_INITIAL_CAPACITY);
@@ -88,7 +75,6 @@
          * At this point, there is no debugContext in debugInfo, so no logging should be attempted.
          */
         super(cvDebugInfo);
->>>>>>> 07f36f04
         builder = new CVTypeSectionBuilder(this);
     }
 
@@ -101,18 +87,12 @@
     public void createContent(DebugContext debugContext) {
         int pos = 0;
         enableLog(debugContext);
-<<<<<<< HEAD
-        builder.setDebugContext(debugContext);
-        log(debugContext, "CVTypeSectionImpl.createContent() adding records");
-=======
         log("CVTypeSectionImpl.createContent() adding records");
->>>>>>> 07f36f04
         addRecords();
         log("CVTypeSectionImpl.createContent() start");
         pos = CVUtil.putInt(CV_SIGNATURE_C13, null, pos);
         for (CVTypeRecord record : typeMap.values()) {
             pos = record.computeFullSize(pos);
-            pos = CVUtil.pad4(null, pos);
         }
         byte[] buffer = new byte[pos];
         super.setContent(buffer);
@@ -130,7 +110,6 @@
         for (CVTypeRecord record : typeMap.values()) {
             verboseLog("  [0x%08x] 0x%06x %s", pos, record.getSequenceNumber(), record.toString());
             pos = record.computeFullContents(buffer, pos);
-            pos = CVUtil.pad4(buffer, pos);
         }
         verboseLog("CVTypeSectionImpl.writeContent() end");
     }
@@ -159,13 +138,8 @@
      *
      * @param entry primaryEntry containing entities whose type records must be added
      */
-<<<<<<< HEAD
-    void addTypeRecords(TypeEntry entry) {
-        builder.buildType(entry);
-=======
     CVTypeRecord addTypeRecords(TypeEntry entry) {
         return builder.buildType(entry);
->>>>>>> 07f36f04
     }
 
     boolean hasType(String typename) {
@@ -176,19 +150,11 @@
         return typeNameMap.get(typename);
     }
 
-<<<<<<< HEAD
-    CVTypeRecord getPointerRecordForType(DebugContext debugContext, String typeName) {
-        CVTypeRecord t = getType(typeName);
-        if (t != null) {
-            if (t.getSequenceNumber() <= MAX_PRIMITIVE) {
-                verboseLog(debugContext, "Primitive pointer requested for %s", typeName);
-=======
     CVTypeRecord getPointerRecordForType(String typeName) {
         CVTypeRecord t = getType(typeName);
         if (t != null) {
             if (t.getSequenceNumber() <= MAX_PRIMITIVE) {
                 verboseLog("Primitive pointer requested for %s", typeName);
->>>>>>> 07f36f04
             }
             assert t.getSequenceNumber() > MAX_PRIMITIVE;
             return typePointerMap.get(t.getSequenceNumber());
@@ -203,11 +169,7 @@
     }
 
     int getIndexForPointer(TypeEntry typeEntry) {
-<<<<<<< HEAD
-        return builder.getIndexForPointerOrPrimitive(typeEntry, false);
-=======
         return builder.getIndexForPointerOrPrimitive(typeEntry);
->>>>>>> 07f36f04
     }
 
     void definePrimitiveType(String typename, short typeId, int length, short pointerTypeId) {
@@ -231,21 +193,10 @@
     <T extends CVTypeRecord> T addOrReference(T newRecord) {
         final T record;
         final boolean isInstance = newRecord.type == LF_CLASS || newRecord.type == LF_STRUCTURE;
-<<<<<<< HEAD
-        /*
-         * Currently the hashes for identical class records do not always match. Until this is
-         * tracked down, use type name.
-         */
-=======
->>>>>>> 07f36f04
         if (typeMap.containsKey(newRecord)) {
             record = (T) typeMap.get(newRecord);
         } else if (isInstance) {
             CVTypeRecord.CVClassRecord cr = (CVTypeRecord.CVClassRecord) newRecord;
-<<<<<<< HEAD
-            /* TODO should we use uniquename here? */
-=======
->>>>>>> 07f36f04
             /* Save off the class definition (or forward reference) */
             CVTypeRecord.CVClassRecord oldRecord = (CVTypeRecord.CVClassRecord) typeNameMap.get(cr.getClassName());
             if (oldRecord == null || (oldRecord.isForwardRef() && !cr.isForwardRef())) {
