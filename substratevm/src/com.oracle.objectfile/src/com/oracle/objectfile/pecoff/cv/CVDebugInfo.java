--- conflicted
+++ resolved
@@ -28,10 +28,7 @@
 
 import com.oracle.objectfile.debugentry.DebugInfoBase;
 import com.oracle.objectfile.pecoff.PECoffMachine;
-<<<<<<< HEAD
-=======
 import org.graalvm.compiler.debug.DebugContext;
->>>>>>> 07f36f04
 import org.graalvm.compiler.debug.GraalError;
 
 import java.nio.ByteOrder;
@@ -44,21 +41,6 @@
 
     private final CVSymbolSectionImpl cvSymbolSection;
     private final CVTypeSectionImpl cvTypeSection;
-<<<<<<< HEAD
-
-    /* Register constants for Windows x86_64 */
-    /* See AMD64ReservedRegisters.java. */
-    public static final byte rheapbase_x86 = (byte) 14;
-    public static final byte rthread_x86 = (byte) 15;
-
-    /**
-     * Register used to hold the heap base.
-     */
-    private final byte heapbaseRegister;
-    /**
-     * Register used to hold the current thread.
-     */
-=======
     private DebugContext debugContext;
 
     /* Register constants for Windows x86_64 */
@@ -67,23 +49,15 @@
     public static final byte RTHREAD_X86 = (byte) 15;
 
     private final byte heapbaseRegister;
->>>>>>> 07f36f04
     private final byte threadRegister;
 
     public CVDebugInfo(PECoffMachine machine, ByteOrder byteOrder) {
         super(byteOrder);
         cvSymbolSection = new CVSymbolSectionImpl(this);
-<<<<<<< HEAD
-        cvTypeSection = new CVTypeSectionImpl();
-        if (machine == PECoffMachine.X86_64) {
-            this.heapbaseRegister = rheapbase_x86;
-            this.threadRegister = rthread_x86;
-=======
         cvTypeSection = new CVTypeSectionImpl(this);
         if (machine == PECoffMachine.X86_64) {
             this.heapbaseRegister = RHEAPBASE_X86;
             this.threadRegister = RTHREAD_X86;
->>>>>>> 07f36f04
         } else {
             /* room for future aach64 port */
             throw GraalError.shouldNotReachHere("Unsupported architecture on Windows");
@@ -106,8 +80,6 @@
     public byte getThreadRegister() {
         return threadRegister;
     }
-<<<<<<< HEAD
-=======
 
     public DebugContext getDebugContext() {
         return debugContext;
@@ -116,5 +88,4 @@
     void setDebugContext(DebugContext debugContext) {
         this.debugContext = debugContext;
     }
->>>>>>> 07f36f04
 }