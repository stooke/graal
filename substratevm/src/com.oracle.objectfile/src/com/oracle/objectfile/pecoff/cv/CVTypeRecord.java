--- conflicted
+++ resolved
@@ -591,14 +591,9 @@
 
         @Override
         public String toString() {
-<<<<<<< HEAD
-            return String.format("LF_MFUNCTION 0x%04x ret=0x%04x this=0x%04x *this=0x%04x+%d calltype=0x%x attr=0x%x(%s), argcount=0x%04x ", getSequenceNumber(), returnType, classType, thisType,
-                            thisAdjust, callType, funcAttr, attrString(funcAttr), argList.getSequenceNumber());
-=======
             String attrString = (funcAttr & 2) == 2 ? "(ctor)" : "";
             return String.format("LF_MFUNCTION 0x%04x ret=0x%04x this=0x%04x *this=0x%04x+%d calltype=0x%x attr=0x%x%s, argcount=0x%04x ", getSequenceNumber(), returnType, classType, thisType,
                             thisAdjust, callType, funcAttr, attrString, argList.getSequenceNumber());
->>>>>>> 796c151e
         }
 
         @Override
