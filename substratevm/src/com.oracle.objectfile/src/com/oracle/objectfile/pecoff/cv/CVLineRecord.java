/*
 * Copyright (c) 2020, 2020, Oracle and/or its affiliates. All rights reserved.
 * Copyright (c) 2020, 2020, Red Hat Inc. All rights reserved.
 * DO NOT ALTER OR REMOVE COPYRIGHT NOTICES OR THIS FILE HEADER.
 *
 * This code is free software; you can redistribute it and/or modify it
 * under the terms of the GNU General Public License version 2 only, as
 * published by the Free Software Foundation.  Oracle designates this
 * particular file as subject to the "Classpath" exception as provided
 * by Oracle in the LICENSE file that accompanied this code.
 *
 * This code is distributed in the hope that it will be useful, but WITHOUT
 * ANY WARRANTY; without even the implied warranty of MERCHANTABILITY or
 * FITNESS FOR A PARTICULAR PURPOSE.  See the GNU General Public License
 * version 2 for more details (a copy is included in the LICENSE file that
 * accompanied this code).
 *
 * You should have received a copy of the GNU General Public License version
 * 2 along with this work; if not, write to the Free Software Foundation,
 * Inc., 51 Franklin St, Fifth Floor, Boston, MA 02110-1301 USA.
 *
 * Please contact Oracle, 500 Oracle Parkway, Redwood Shores, CA 94065 USA
 * or visit www.oracle.com if you need additional information or have any
 * questions.
 */

package com.oracle.objectfile.pecoff.cv;

import java.util.ArrayList;

/*
 * A line record (DEBUG_S_LINES) consists of a list of (file block record + subrecords).
 * Graal will generate one CVLineRecord per function.
 */
final class CVLineRecord extends CVSymbolRecord {

    /* Header: addr (4 bytes):section (2 bytes) flags (2 bytes) chunck length (4 bytes). */
    private static final int LINE_RECORD_HEADER_SIZE = Integer.BYTES + Short.BYTES * 2 + Integer.BYTES;

    private static final int DEFAULT_LINE_BLOCK_COUNT = 100;
    private static final int DEFAULT_LINE_ENTRY_COUNT = 100;

    /* Has columns flag = 0x80 - not supported. */
    private static final short CB_HAS_NO_COLUMNS_FLAG = 0x00;

    private final String symbolName;
    private final ArrayList<FileBlock> fileBlocks = new ArrayList<>(DEFAULT_LINE_BLOCK_COUNT);

    CVLineRecord(CVDebugInfo cvDebugInfo, String symbolName) {
        super(cvDebugInfo, CVDebugConstants.DEBUG_S_LINES);
        this.symbolName = symbolName;
    }

    void addNewFile(int fileId) {
        fileBlocks.add(new FileBlock(fileId));
    }

    void addNewLine(int addr, int line) {
        fileBlocks.get(fileBlocks.size() - 1).addEntry(new LineEntry(addr, line));
    }

    int getCurrentFileId() {
        assert !fileBlocks.isEmpty();
        return fileBlocks.get(fileBlocks.size() - 1).fileId;
    }

    @Override
    protected int computeSize(int initialPos) {
        return computeContents(null, initialPos);
    }

    @Override
    protected int computeContents(byte[] buffer, int initialPos) {
        /* Line record header. */
        int pos = computeHeader(buffer, initialPos);
        /* All blocks. */
        for (FileBlock fileBlock : fileBlocks) {
            pos = fileBlock.computeContents(buffer, pos);
        }
        return pos;
    }

    private int computeHeader(byte[] buffer, int initialPos) {

        if (buffer == null) {
            return initialPos + LINE_RECORD_HEADER_SIZE;
        }

        assert symbolName != null;
        int pos = initialPos;

        /* Emit addr:section relocation records. */
<<<<<<< HEAD
        pos = cvDebugInfo.getCVSymbolSection().markRelocationSite(buffer, pos, symbolName, (long) 0);
=======
        pos = cvDebugInfo.getCVSymbolSection().markRelocationSite(buffer, pos, symbolName);
>>>>>>> 9cb43714

        /* Emit flags. */
        pos = CVUtil.putShort(CB_HAS_NO_COLUMNS_FLAG, buffer, pos);

        /* Length of this chunk in object file (= highAddr since it's zero based. */
        assert !fileBlocks.isEmpty();
        int length = fileBlocks.get(fileBlocks.size() - 1).getHighAddr();
        pos = CVUtil.putInt(length, buffer, pos);
        return pos;
    }

    boolean isEmpty() {
        return fileBlocks.isEmpty();
    }

    @Override
    public String toString() {
        return String.format("CVLineRecord(type=0x%04x pos=0x%05x size=0x%d)", type, recordStartPosition, fileBlocks.size());
    }

    /*
     * FileBlock is a section of contiguous code in a compilation unit, associated with a single
     * source file. If a function includes inlined code, that code needs its own FileBlock,
     * surrounded by FileBlocks describing the enclosing source file. A FileBlock consists of a list
     * of LineEntries.
     */
    private static class FileBlock {

        /* Fileblock header: fileId (4 bytes) lineEntry count (4 bytes) tablesize (4 bytes) */
        static final int FILE_BLOCK_HEADER_SIZE = Integer.BYTES * 3;

        private final ArrayList<LineEntry> lineEntries = new ArrayList<>(DEFAULT_LINE_ENTRY_COUNT);
        private final int fileId;

        FileBlock(int fileId) {
            this.fileId = fileId;
        }

        void addEntry(LineEntry le) {
            lineEntries.add(le);
        }

        int computeContents(byte[] buffer, int initialPos) {
            if (buffer == null) {
                return computeSize(initialPos);
            }
            int pos = initialPos;
            pos = CVUtil.putInt(fileId, buffer, pos);
            pos = CVUtil.putInt(lineEntries.size(), buffer, pos);
            pos = CVUtil.putInt(computeSize(0), buffer, pos);
            for (LineEntry lineEntry : lineEntries) {
                pos = lineEntry.computeContents(buffer, pos);
            }
            return pos;
        }

        int computeSize(int initialPos) {
            return initialPos + FILE_BLOCK_HEADER_SIZE + LineEntry.LINE_ENTRY_SIZE * lineEntries.size();
        }

        int getHighAddr() {
            assert !lineEntries.isEmpty();
            return lineEntries.get(lineEntries.size() - 1).addr;
        }
    }

    /*
     * LineEntry associates some object code (at 'addr', relative to the start of this DEBUG_S_LINES
     * record) with a source line in the current FileBlock file.
     */
    private static class LineEntry {

        /* Entry: address(4 bytes) line number+flags (4 bytes) */
        static final int LINE_ENTRY_SIZE = 2 * Integer.BYTES;

        int addr;
        int lineAndFLags;

        LineEntry(int addr, int line, int deltaEnd, boolean isStatement) {
            this.addr = addr;
            assert line <= 0xffffff;
            assert line >= 0;
            assert deltaEnd <= 0x7f;
            assert deltaEnd >= 0;
            lineAndFLags = line | (deltaEnd << 24) | (isStatement ? 0x80000000 : 0);
        }

        LineEntry(int addr, int line) {
            this(addr, line, 0, false);
        }

        int computeContents(byte[] buffer, int initialPos) {
            int pos = initialPos;
            pos = CVUtil.putInt(addr, buffer, pos);
            pos = CVUtil.putInt(lineAndFLags, buffer, pos);
            return pos;
        }
    }
}<|MERGE_RESOLUTION|>--- conflicted
+++ resolved
@@ -90,11 +90,7 @@
         int pos = initialPos;
 
         /* Emit addr:section relocation records. */
-<<<<<<< HEAD
-        pos = cvDebugInfo.getCVSymbolSection().markRelocationSite(buffer, pos, symbolName, (long) 0);
-=======
         pos = cvDebugInfo.getCVSymbolSection().markRelocationSite(buffer, pos, symbolName);
->>>>>>> 9cb43714
 
         /* Emit flags. */
         pos = CVUtil.putShort(CB_HAS_NO_COLUMNS_FLAG, buffer, pos);
