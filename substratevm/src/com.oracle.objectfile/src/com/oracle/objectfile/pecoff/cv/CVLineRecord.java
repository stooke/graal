--- conflicted
+++ resolved
@@ -90,14 +90,7 @@
         int pos = initialPos;
 
         /* Emit addr:section relocation records. */
-<<<<<<< HEAD
-        cvDebugInfo.getCVSymbolSection().markRelocationSite(pos, ObjectFile.RelocationKind.SECREL_4, symbolName, false, 0L);
-        pos = CVUtil.putInt(0, buffer, pos);
-        cvDebugInfo.getCVSymbolSection().markRelocationSite(pos, ObjectFile.RelocationKind.SECTION_2, symbolName, false, 0L);
-        pos = CVUtil.putShort((short) 0, buffer, pos);
-=======
         pos = cvDebugInfo.getCVSymbolSection().markRelocationSite(buffer, pos, symbolName, (long) 0);
->>>>>>> 07f36f04
 
         /* Emit flags. */
         pos = CVUtil.putShort(CB_HAS_NO_COLUMNS_FLAG, buffer, pos);
