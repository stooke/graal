--- conflicted
+++ resolved
@@ -700,11 +700,7 @@
 
     @Override
     public void installDebugInfo(DebugInfoProvider debugInfoProvider) {
-<<<<<<< HEAD
-        CVDebugInfo cvDebugInfo = new CVDebugInfo(PECoffMachine.X86_64, getByteOrder());
-=======
         CVDebugInfo cvDebugInfo = new CVDebugInfo(getMachine(), getByteOrder());
->>>>>>> 07f36f04
 
         // we need an implementation for each section
         CVSymbolSectionImpl cvSymbolSectionImpl = cvDebugInfo.getCVSymbolSection();
