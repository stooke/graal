--- conflicted
+++ resolved
@@ -26,11 +26,7 @@
 
 package com.oracle.objectfile.pecoff.cv;
 
-<<<<<<< HEAD
-import com.oracle.objectfile.ObjectFile;
-=======
 import com.oracle.objectfile.ObjectFile.RelocationKind;
->>>>>>> 9cb43714
 import org.graalvm.compiler.debug.DebugContext;
 
 import com.oracle.objectfile.io.Utf8;
@@ -101,11 +97,7 @@
         for (CVSymbolRecord record : cvRecords) {
             pos = CVUtil.align4(pos);
             log("  [0x%08x] %s", pos, record.toString());
-<<<<<<< HEAD
-            record.logContents(debugContext);
-=======
             record.logContents();
->>>>>>> 9cb43714
             pos = record.computeFullContents(buffer, pos);
         }
         log("CVSymbolSectionImpl.writeContent() end");
@@ -200,25 +192,6 @@
      *
      * @param buffer output buffer
      * @param initialPos position of fixup in output buffer
-<<<<<<< HEAD
-     * @param offset offset to add to the fixup
-     * @param symbolName symbolname to reference
-     * @return new position in output buffer
-     */
-    public int markRelocationSite(byte[] buffer, int initialPos, String symbolName, Long offset) {
-        int pos = initialPos;
-        if (buffer != null) {
-            markRelocationSite(pos, ObjectFile.RelocationKind.SECREL_4, symbolName, offset);
-            pos += ObjectFile.RelocationKind.getRelocationSize(ObjectFile.RelocationKind.SECREL_4);
-            markRelocationSite(pos, ObjectFile.RelocationKind.SECTION_2, symbolName, 0);
-            pos += ObjectFile.RelocationKind.getRelocationSize(ObjectFile.RelocationKind.SECTION_2);
-        } else {
-            pos = CVUtil.putInt(0, buffer, pos);
-            // or was that pos = CVUtil.putInt(offset, buffer, pos);
-            pos = CVUtil.putShort((short) 0, buffer, pos);
-        }
-        return pos;
-=======
      * @param symbolName symbolname to reference
      * @return new position in output buffer
      */
@@ -245,6 +218,5 @@
             markRelocationSite(initialPos, kind, symbolName, offset);
         }
         return initialPos + RelocationKind.getRelocationSize(kind);
->>>>>>> 9cb43714
     }
 }