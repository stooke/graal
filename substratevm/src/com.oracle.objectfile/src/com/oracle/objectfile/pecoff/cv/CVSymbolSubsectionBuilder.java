/*
 * Copyright (c) 2020, 2020, Oracle and/or its affiliates. All rights reserved.
 * Copyright (c) 2020, 2020, Red Hat Inc. All rights reserved.
 * DO NOT ALTER OR REMOVE COPYRIGHT NOTICES OR THIS FILE HEADER.
 *
 * This code is free software; you can redistribute it and/or modify it
 * under the terms of the GNU General Public License version 2 only, as
 * published by the Free Software Foundation.  Oracle designates this
 * particular file as subject to the "Classpath" exception as provided
 * by Oracle in the LICENSE file that accompanied this code.
 *
 * This code is distributed in the hope that it will be useful, but WITHOUT
 * ANY WARRANTY; without even the implied warranty of MERCHANTABILITY or
 * FITNESS FOR A PARTICULAR PURPOSE.  See the GNU General Public License
 * version 2 for more details (a copy is included in the LICENSE file that
 * accompanied this code).
 *
 * You should have received a copy of the GNU General Public License version
 * 2 along with this work; if not, write to the Free Software Foundation,
 * Inc., 51 Franklin St, Fifth Floor, Boston, MA 02110-1301 USA.
 *
 * Please contact Oracle, 500 Oracle Parkway, Redwood Shores, CA 94065 USA
 * or visit www.oracle.com if you need additional information or have any
 * questions.
 */

package com.oracle.objectfile.pecoff.cv;

import com.oracle.objectfile.SectionName;
import com.oracle.objectfile.debugentry.ClassEntry;
<<<<<<< HEAD
import com.oracle.objectfile.debugentry.FieldEntry;
import com.oracle.objectfile.debugentry.PrimaryEntry;
=======
import com.oracle.objectfile.debugentry.CompiledMethodEntry;
>>>>>>> 96ab1f40
import com.oracle.objectfile.debugentry.Range;
import com.oracle.objectfile.debugentry.TypeEntry;

import java.lang.reflect.Modifier;

import static com.oracle.objectfile.pecoff.cv.CVConstants.CV_AMD64_R8;
import static com.oracle.objectfile.pecoff.cv.CVTypeConstants.MAX_PRIMITIVE;

final class CVSymbolSubsectionBuilder {

    private final CVDebugInfo cvDebugInfo;
    private final CVSymbolSubsection cvSymbolSubsection;
    private final CVLineRecordBuilder lineRecordBuilder;

    private final String heapName;
    private final short heapRegister;

    CVSymbolSubsectionBuilder(CVDebugInfo cvDebugInfo) {
        this.cvDebugInfo = cvDebugInfo;
        this.cvSymbolSubsection = new CVSymbolSubsection(cvDebugInfo);
        this.lineRecordBuilder = new CVLineRecordBuilder(cvDebugInfo);
        this.heapName = SectionName.SVM_HEAP.getFormatDependentName(cvDebugInfo.getCVSymbolSection().getOwner().getFormat());
        /* For isolates, Graal currently uses r14; this code will handle r8-r15. */
        assert 8 <= cvDebugInfo.getHeapbaseRegister() && cvDebugInfo.getHeapbaseRegister() <= 15;
        this.heapRegister = (short) (CV_AMD64_R8 + cvDebugInfo.getHeapbaseRegister() - 8);
    }

    /**
     * Build DEBUG_S_SYMBOLS record from all classEntries. (CodeView 4 format allows us to build one
     * per class or one per function or one big record - which is what we do here).
     *
     * The CodeView symbol section Prolog is also a CVSymbolSubsection, but it is not built in this
     * class.
     */
    void build() {
<<<<<<< HEAD
        /* Loop over all classes defined in this module. */
        for (TypeEntry typeEntry : cvDebugInfo.getTypes()) {
            /* Add type record for this entry. */
            if (typeEntry.isClass()) {
                buildClass((ClassEntry) typeEntry);
            } else {
                addTypeRecords(typeEntry);
            }
=======
        /* loop over all classes defined in this module. */
        for (ClassEntry classEntry : cvDebugInfo.getInstanceClasses()) {
            build(classEntry);
>>>>>>> 96ab1f40
        }
        cvDebugInfo.getCVSymbolSection().addRecord(cvSymbolSubsection);
    }

    /**
     * Build all debug info for a classEntry.
     *
     * @param classEntry current class
     */
<<<<<<< HEAD
    private void buildClass(ClassEntry classEntry) {

        /* Define all the functions in this class all functions defined in this class. */
        for (PrimaryEntry primaryEntry : classEntry.getPrimaryEntries()) {
            buildFunction(primaryEntry);
        }

        /* Define the class itself. */
        addTypeRecords(classEntry);

        /* Add manifested static fields as S_GDATA32 records. */
        classEntry.fields().filter(CVSymbolSubsectionBuilder::isManifestedStaticField).forEach(f -> {
            int typeIndex = cvDebugInfo.getCVTypeSection().getIndexForPointer(f.getValueType());
            String displayName = CVNames.memberNameToCodeViewName(f);
            if (cvDebugInfo.useHeapBase()) {
                /*
                 * Isolates are enabled. Static member is located at REL32 offset from heap base
                 * register.
                 */
                addSymbolRecord(new CVSymbolSubrecord.CVSymbolRegRel32Record(cvDebugInfo, displayName, typeIndex, f.getOffset(), heapRegister));
            } else {
                /* Isolates are disabled. Static member is located at offset from heap begin. */
                addSymbolRecord(new CVSymbolSubrecord.CVSymbolGData32Record(cvDebugInfo, heapName, displayName, typeIndex, f.getOffset(), (short) 0));
            }
        });
    }

    private static boolean isManifestedStaticField(FieldEntry fieldEntry) {
        return Modifier.isStatic(fieldEntry.getModifiers()) && fieldEntry.getOffset() >= 0;
=======
    private void build(ClassEntry classEntry) {
        /* Loop over all functions defined in this class. */
        classEntry.compiledEntries().forEach(compiledEntry -> build(compiledEntry));
>>>>>>> 96ab1f40
    }

    /**
     * Emit records for each function: PROC32 S_FRAMEPROC S_END and line number records. (later:
     * type records as required).
     *
     * @param compiledEntry compiled method for this function
     */
<<<<<<< HEAD
    private void buildFunction(PrimaryEntry primaryEntry) {
        final Range primaryRange = primaryEntry.getPrimary();
=======
    private void build(CompiledMethodEntry compiledEntry) {
        final Range primaryRange = compiledEntry.getPrimary();
>>>>>>> 96ab1f40

        /* The name as it will appear in the debugger. */
        final String debuggerName = CVNames.memberNameToCodeViewName(primaryRange.getMethodEntry());

        /* The name as exposed to the linker. */
        final String externalName = primaryRange.getSymbolName();

        /* S_PROC32 add function definition. */
        int functionTypeIndex = addTypeRecords(compiledEntry);
        byte funcFlags = 0;

        CVSymbolSubrecord.CVSymbolGProc32Record proc32 = new CVSymbolSubrecord.CVSymbolGProc32Record(cvDebugInfo, externalName, debuggerName, 0, 0, 0, primaryRange.getHi() - primaryRange.getLo(), 0,
                        0, functionTypeIndex, (short) 0, funcFlags);
        addSymbolRecord(proc32);

        /* S_FRAMEPROC add frame definitions. */
        int asynceh = 1 << 9; /* Async exception handling (vc++ uses 1, clang uses 0). */
        /* TODO: This may change in the presence of isolates. */
        int localBP = 1 << 14; /* Local base pointer = SP (0=none, 1=sp, 2=bp 3=r13). */
        int paramBP = 1 << 16; /* Param base pointer = SP. */
        int frameFlags = asynceh + localBP + paramBP; /* NB: LLVM uses 0x14000. */
<<<<<<< HEAD
        addSymbolRecord(new CVSymbolSubrecord.CVSymbolFrameProcRecord(cvDebugInfo, primaryEntry.getFrameSize(), frameFlags));
=======
        addToSymbolSubsection(new CVSymbolSubrecord.CVSymbolFrameProcRecord(cvDebugInfo, compiledEntry.getFrameSize(), frameFlags));
>>>>>>> 96ab1f40

        /* TODO: add parameter definitions (types have been added already). */
        /* TODO: add local variables, and their types. */
        /* TODO: add block definitions. */

        /* S_END add end record. */
        addSymbolRecord(new CVSymbolSubrecord.CVSymbolEndRecord(cvDebugInfo));

        /* Add line number records. */
        addLineNumberRecords(compiledEntry);
    }

<<<<<<< HEAD
    private void addLineNumberRecords(PrimaryEntry primaryEntry) {
        CVLineRecord record = lineRecordBuilder.build(primaryEntry);
=======
    /**
     * Rename function names for usability or functionality.
     *
     * First encountered main function becomes class.main. This is for usability.
     *
     * All other functions become class.function.999 (where 999 is a hash of the arglist). This is
     * because The standard link.exe can't handle odd characters (parentheses or commas, for
     * example) in debug information.
     *
     * This does not affect external symbols used by linker.
     *
     * TODO: strip illegal characters from arg lists instead ("link.exe" - safe names)
     *
     * @param range Range contained in the method of interest
     * @return user debugger friendly method name
     */
    private String getDebuggerName(Range range) {
        final String methodName;
        if (noMainFound && range.getMethodName().equals("main")) {
            noMainFound = false;
            methodName = range.getFullMethodName();
        } else {
            /* In the future, use a more user-friendly name instead of a hash function. */
            methodName = range.getSymbolName();
        }
        return methodName;
    }

    private void addLineNumberRecords(CompiledMethodEntry compiledEntry) {
        CVLineRecord record = lineRecordBuilder.build(compiledEntry);
>>>>>>> 96ab1f40
        /*
         * If there are no file entries (perhaps for a synthetic function?), we don't add this
         * record.
         */
        if (!record.isEmpty()) {
            cvDebugInfo.getCVSymbolSection().addRecord(record);
        }
    }

    /**
     * Add a record to the symbol subsection. A symbol subsection is contained within the top level
     * .debug$S symbol section.
     *
     * @param record the symbol subrecord to add.
     */
    private void addSymbolRecord(CVSymbolSubrecord record) {
        cvSymbolSubsection.addRecord(record);
    }

    /**
     * Add type records for a class and all its members.
     *
<<<<<<< HEAD
     * @param typeEntry class to add records for.
     */
    private void addTypeRecords(TypeEntry typeEntry) {
        int typeIdx = cvDebugInfo.getCVTypeSection().addTypeRecords(typeEntry).getSequenceNumber();

        if (typeIdx > MAX_PRIMITIVE) {
            /*
             * Adding an S_UDT (User Defined Type) record ensures the linker doesn't throw away the
             * type definition.
             */
            CVSymbolSubrecord.CVSymbolUDTRecord udtRecord = new CVSymbolSubrecord.CVSymbolUDTRecord(cvDebugInfo, typeIdx, CVNames.typeNameToCodeViewName(typeEntry.getTypeName()));
            addSymbolRecord(udtRecord);
        }
=======
     * @param entry compild method containing entities whoses type records must be added
     * @return type index of function type
     */
    private int addTypeRecords(@SuppressWarnings("unused") CompiledMethodEntry entry) {
        CVTypeRecord.CVTypeArglistRecord argListType = addTypeRecord(new CVTypeRecord.CVTypeArglistRecord().add(T_NOTYPE));
        CVTypeRecord funcType = addTypeRecord(new CVTypeRecord.CVTypeProcedureRecord().returnType(T_VOID).argList(argListType));
        return funcType.getSequenceNumber();
>>>>>>> 96ab1f40
    }

    /**
     * Add type records for function.
     *
     * @param entry primaryEntry containing entities whose type records must be added
     * @return type index of function type
     */
    private int addTypeRecords(PrimaryEntry entry) {
        return cvDebugInfo.getCVTypeSection().addTypeRecords(entry).getSequenceNumber();
    }
}<|MERGE_RESOLUTION|>--- conflicted
+++ resolved
@@ -28,12 +28,8 @@
 
 import com.oracle.objectfile.SectionName;
 import com.oracle.objectfile.debugentry.ClassEntry;
-<<<<<<< HEAD
+import com.oracle.objectfile.debugentry.CompiledMethodEntry;
 import com.oracle.objectfile.debugentry.FieldEntry;
-import com.oracle.objectfile.debugentry.PrimaryEntry;
-=======
-import com.oracle.objectfile.debugentry.CompiledMethodEntry;
->>>>>>> 96ab1f40
 import com.oracle.objectfile.debugentry.Range;
 import com.oracle.objectfile.debugentry.TypeEntry;
 
@@ -69,7 +65,6 @@
      * class.
      */
     void build() {
-<<<<<<< HEAD
         /* Loop over all classes defined in this module. */
         for (TypeEntry typeEntry : cvDebugInfo.getTypes()) {
             /* Add type record for this entry. */
@@ -78,11 +73,6 @@
             } else {
                 addTypeRecords(typeEntry);
             }
-=======
-        /* loop over all classes defined in this module. */
-        for (ClassEntry classEntry : cvDebugInfo.getInstanceClasses()) {
-            build(classEntry);
->>>>>>> 96ab1f40
         }
         cvDebugInfo.getCVSymbolSection().addRecord(cvSymbolSubsection);
     }
@@ -92,13 +82,10 @@
      *
      * @param classEntry current class
      */
-<<<<<<< HEAD
     private void buildClass(ClassEntry classEntry) {
 
         /* Define all the functions in this class all functions defined in this class. */
-        for (PrimaryEntry primaryEntry : classEntry.getPrimaryEntries()) {
-            buildFunction(primaryEntry);
-        }
+        classEntry.compiledEntries().forEach(compiledEntry -> buildFunction(compiledEntry));
 
         /* Define the class itself. */
         addTypeRecords(classEntry);
@@ -122,11 +109,6 @@
 
     private static boolean isManifestedStaticField(FieldEntry fieldEntry) {
         return Modifier.isStatic(fieldEntry.getModifiers()) && fieldEntry.getOffset() >= 0;
-=======
-    private void build(ClassEntry classEntry) {
-        /* Loop over all functions defined in this class. */
-        classEntry.compiledEntries().forEach(compiledEntry -> build(compiledEntry));
->>>>>>> 96ab1f40
     }
 
     /**
@@ -135,13 +117,8 @@
      *
      * @param compiledEntry compiled method for this function
      */
-<<<<<<< HEAD
-    private void buildFunction(PrimaryEntry primaryEntry) {
-        final Range primaryRange = primaryEntry.getPrimary();
-=======
-    private void build(CompiledMethodEntry compiledEntry) {
+    private void buildFunction(CompiledMethodEntry compiledEntry) {
         final Range primaryRange = compiledEntry.getPrimary();
->>>>>>> 96ab1f40
 
         /* The name as it will appear in the debugger. */
         final String debuggerName = CVNames.memberNameToCodeViewName(primaryRange.getMethodEntry());
@@ -152,7 +129,6 @@
         /* S_PROC32 add function definition. */
         int functionTypeIndex = addTypeRecords(compiledEntry);
         byte funcFlags = 0;
-
         CVSymbolSubrecord.CVSymbolGProc32Record proc32 = new CVSymbolSubrecord.CVSymbolGProc32Record(cvDebugInfo, externalName, debuggerName, 0, 0, 0, primaryRange.getHi() - primaryRange.getLo(), 0,
                         0, functionTypeIndex, (short) 0, funcFlags);
         addSymbolRecord(proc32);
@@ -163,11 +139,7 @@
         int localBP = 1 << 14; /* Local base pointer = SP (0=none, 1=sp, 2=bp 3=r13). */
         int paramBP = 1 << 16; /* Param base pointer = SP. */
         int frameFlags = asynceh + localBP + paramBP; /* NB: LLVM uses 0x14000. */
-<<<<<<< HEAD
-        addSymbolRecord(new CVSymbolSubrecord.CVSymbolFrameProcRecord(cvDebugInfo, primaryEntry.getFrameSize(), frameFlags));
-=======
-        addToSymbolSubsection(new CVSymbolSubrecord.CVSymbolFrameProcRecord(cvDebugInfo, compiledEntry.getFrameSize(), frameFlags));
->>>>>>> 96ab1f40
+        addSymbolRecord(new CVSymbolSubrecord.CVSymbolFrameProcRecord(cvDebugInfo, compiledEntry.getFrameSize(), frameFlags));
 
         /* TODO: add parameter definitions (types have been added already). */
         /* TODO: add local variables, and their types. */
@@ -180,41 +152,8 @@
         addLineNumberRecords(compiledEntry);
     }
 
-<<<<<<< HEAD
-    private void addLineNumberRecords(PrimaryEntry primaryEntry) {
-        CVLineRecord record = lineRecordBuilder.build(primaryEntry);
-=======
-    /**
-     * Rename function names for usability or functionality.
-     *
-     * First encountered main function becomes class.main. This is for usability.
-     *
-     * All other functions become class.function.999 (where 999 is a hash of the arglist). This is
-     * because The standard link.exe can't handle odd characters (parentheses or commas, for
-     * example) in debug information.
-     *
-     * This does not affect external symbols used by linker.
-     *
-     * TODO: strip illegal characters from arg lists instead ("link.exe" - safe names)
-     *
-     * @param range Range contained in the method of interest
-     * @return user debugger friendly method name
-     */
-    private String getDebuggerName(Range range) {
-        final String methodName;
-        if (noMainFound && range.getMethodName().equals("main")) {
-            noMainFound = false;
-            methodName = range.getFullMethodName();
-        } else {
-            /* In the future, use a more user-friendly name instead of a hash function. */
-            methodName = range.getSymbolName();
-        }
-        return methodName;
-    }
-
     private void addLineNumberRecords(CompiledMethodEntry compiledEntry) {
         CVLineRecord record = lineRecordBuilder.build(compiledEntry);
->>>>>>> 96ab1f40
         /*
          * If there are no file entries (perhaps for a synthetic function?), we don't add this
          * record.
@@ -237,7 +176,6 @@
     /**
      * Add type records for a class and all its members.
      *
-<<<<<<< HEAD
      * @param typeEntry class to add records for.
      */
     private void addTypeRecords(TypeEntry typeEntry) {
@@ -251,24 +189,15 @@
             CVSymbolSubrecord.CVSymbolUDTRecord udtRecord = new CVSymbolSubrecord.CVSymbolUDTRecord(cvDebugInfo, typeIdx, CVNames.typeNameToCodeViewName(typeEntry.getTypeName()));
             addSymbolRecord(udtRecord);
         }
-=======
-     * @param entry compild method containing entities whoses type records must be added
+    }
+
+    /**
+     * Add type records for a class and all its members.
+     *
+     * @param entry compiled method containing entities whos type records must be added
      * @return type index of function type
      */
     private int addTypeRecords(@SuppressWarnings("unused") CompiledMethodEntry entry) {
-        CVTypeRecord.CVTypeArglistRecord argListType = addTypeRecord(new CVTypeRecord.CVTypeArglistRecord().add(T_NOTYPE));
-        CVTypeRecord funcType = addTypeRecord(new CVTypeRecord.CVTypeProcedureRecord().returnType(T_VOID).argList(argListType));
-        return funcType.getSequenceNumber();
->>>>>>> 96ab1f40
-    }
-
-    /**
-     * Add type records for function.
-     *
-     * @param entry primaryEntry containing entities whose type records must be added
-     * @return type index of function type
-     */
-    private int addTypeRecords(PrimaryEntry entry) {
         return cvDebugInfo.getCVTypeSection().addTypeRecords(entry).getSequenceNumber();
     }
 }