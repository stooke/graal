--- conflicted
+++ resolved
@@ -31,10 +31,7 @@
 import com.oracle.objectfile.debugentry.FieldEntry;
 import com.oracle.objectfile.debugentry.PrimaryEntry;
 import com.oracle.objectfile.debugentry.Range;
-<<<<<<< HEAD
 import com.oracle.objectfile.debugentry.TypeEntry;
-=======
->>>>>>> 9cb43714
 
 import java.lang.reflect.Modifier;
 
@@ -44,11 +41,7 @@
 
     private final CVDebugInfo cvDebugInfo;
     private final CVSymbolSubsection cvSymbolSubsection;
-<<<<<<< HEAD
-    private CVLineRecordBuilder lineRecordBuilder;
-=======
     private final CVLineRecordBuilder lineRecordBuilder;
->>>>>>> 9cb43714
 
     private boolean noMainFound = true;
 
@@ -66,9 +59,6 @@
      * class.
      */
     void build() {
-<<<<<<< HEAD
-        this.lineRecordBuilder = new CVLineRecordBuilder(cvDebugInfo);
-
         /* Loop over all classes defined in this module. */
         for (TypeEntry typeEntry : cvDebugInfo.getTypes()) {
             /* Add type record for this entry. */
@@ -77,17 +67,12 @@
             } else {
                 addTypeRecords(typeEntry);
             }
-=======
-        /* loop over all classes defined in this module. */
-        for (ClassEntry classEntry : cvDebugInfo.getPrimaryClasses()) {
-            build(classEntry);
->>>>>>> 9cb43714
         }
         cvDebugInfo.getCVSymbolSection().addRecord(cvSymbolSubsection);
     }
 
     /**
-     * Build all debug info for a classEntry.
+     * Build all debug info for a classEntry. (does not yet handle member variables).
      *
      * @param classEntry current class
      */
