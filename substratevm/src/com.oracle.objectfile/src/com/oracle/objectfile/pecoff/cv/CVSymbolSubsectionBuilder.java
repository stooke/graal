--- conflicted
+++ resolved
@@ -26,39 +26,22 @@
 
 package com.oracle.objectfile.pecoff.cv;
 
-<<<<<<< HEAD
-import com.oracle.objectfile.ObjectFile;
-=======
->>>>>>> 07f36f04
 import com.oracle.objectfile.SectionName;
 import com.oracle.objectfile.debugentry.ClassEntry;
 import com.oracle.objectfile.debugentry.FieldEntry;
 import com.oracle.objectfile.debugentry.PrimaryEntry;
 import com.oracle.objectfile.debugentry.Range;
 import com.oracle.objectfile.debugentry.TypeEntry;
-<<<<<<< HEAD
-import com.oracle.objectfile.pecoff.PECoffObjectFile;
-import org.graalvm.compiler.debug.DebugContext;
 
 import java.lang.reflect.Modifier;
 
-import static com.oracle.objectfile.elf.dwarf.DwarfDebugInfo.HEAP_BEGIN_NAME;
-=======
-
-import java.lang.reflect.Modifier;
-
 import static com.oracle.objectfile.pecoff.cv.CVConstants.CV_AMD64_R8;
->>>>>>> 07f36f04
 
 final class CVSymbolSubsectionBuilder {
 
     private final CVDebugInfo cvDebugInfo;
     private final CVSymbolSubsection cvSymbolSubsection;
     private CVLineRecordBuilder lineRecordBuilder;
-<<<<<<< HEAD
-    private ObjectFile.Section rwSection;
-=======
->>>>>>> 07f36f04
 
     private boolean noMainFound = true;
 
@@ -74,28 +57,6 @@
      * The CodeView symbol section Prolog is also a CVSymbolSubsection, but it is not built in this
      * class.
      */
-<<<<<<< HEAD
-    void build(DebugContext theDebugContext) {
-        this.lineRecordBuilder = new CVLineRecordBuilder(theDebugContext, cvDebugInfo);
-
-        /* Find the heap section; static member variables are offset from __svm_heap_begin */
-        ObjectFile objectFile = cvDebugInfo.getCVTypeSection().getOwner();
-        String rwSectionName = SectionName.SVM_HEAP.getFormatDependentName(objectFile.getFormat());
-        rwSection = null;
-        for (ObjectFile.Section s : objectFile.getSections()) {
-            if (s.getName().equals(rwSectionName)) {
-                rwSection = s;
-                break;
-            }
-        }
-
-        /* Loop over all classes defined in this module. */
-        for (TypeEntry typeEntry : cvDebugInfo.getTypes()) {
-            /* add type records for the class, it's superclass, and instance variables */
-            addTypeRecords(typeEntry);
-            if (typeEntry.isClass()) {
-                build((ClassEntry) typeEntry);
-=======
     void build() {
         this.lineRecordBuilder = new CVLineRecordBuilder(cvDebugInfo);
 
@@ -106,7 +67,6 @@
                 buildClass((ClassEntry) typeEntry);
             } else {
                 addTypeRecords(typeEntry);
->>>>>>> 07f36f04
             }
         }
         cvDebugInfo.getCVSymbolSection().addRecord(cvSymbolSubsection);
@@ -128,19 +88,6 @@
         for (PrimaryEntry primaryEntry : classEntry.getPrimaryEntries()) {
             buildFunction(primaryEntry);
         }
-<<<<<<< HEAD
-        /* Add manifested static fields as S_GDATA32 records. */
-        final short sectionId = (short) ((PECoffObjectFile.PECoffSection) rwSection).getSectionID();
-        classEntry.fields().filter(CVSymbolSubsectionBuilder::isManifestedStaticField).forEach(f -> {
-            int typeIndex = cvDebugInfo.getCVTypeSection().getIndexForPointer(f.getValueType());
-            String externName = "static$" + classEntry.getTypeName().replace(".", "_") + "_" + f.fieldName();
-            if (cvDebugInfo.useHeapBase()) {
-                /* REL32 offset from heap base register. */
-                addToSymbolSubsection(new CVSymbolSubrecord.CVSymbolRegRel32Record(cvDebugInfo, externName, typeIndex, f.getOffset(), cvDebugInfo.getHeapbaseRegister()));
-            } else {
-                /* Offset from heap begin. */
-                addToSymbolSubsection(new CVSymbolSubrecord.CVSymbolGData32Record(cvDebugInfo, externName, HEAP_BEGIN_NAME, typeIndex, f.getOffset(), sectionId));
-=======
         addTypeRecords(classEntry);
 
         /* Add manifested static fields as S_GDATA32 records. */
@@ -159,7 +106,6 @@
                 /* Offset from heap begin. */
                 String heapName = SectionName.SVM_HEAP.getFormatDependentName(cvDebugInfo.getCVSymbolSection().getOwner().getFormat());
                 addToSymbolSubsection(new CVSymbolSubrecord.CVSymbolGData32Record(cvDebugInfo, displayName, heapName, typeIndex, f.getOffset(), (short) 0));
->>>>>>> 07f36f04
             }
         });
     }
