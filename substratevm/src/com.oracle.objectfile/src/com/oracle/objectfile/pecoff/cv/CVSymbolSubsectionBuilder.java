/*
 * Copyright (c) 2020, 2020, Oracle and/or its affiliates. All rights reserved.
 * Copyright (c) 2020, 2020, Red Hat Inc. All rights reserved.
 * DO NOT ALTER OR REMOVE COPYRIGHT NOTICES OR THIS FILE HEADER.
 *
 * This code is free software; you can redistribute it and/or modify it
 * under the terms of the GNU General Public License version 2 only, as
 * published by the Free Software Foundation.  Oracle designates this
 * particular file as subject to the "Classpath" exception as provided
 * by Oracle in the LICENSE file that accompanied this code.
 *
 * This code is distributed in the hope that it will be useful, but WITHOUT
 * ANY WARRANTY; without even the implied warranty of MERCHANTABILITY or
 * FITNESS FOR A PARTICULAR PURPOSE.  See the GNU General Public License
 * version 2 for more details (a copy is included in the LICENSE file that
 * accompanied this code).
 *
 * You should have received a copy of the GNU General Public License version
 * 2 along with this work; if not, write to the Free Software Foundation,
 * Inc., 51 Franklin St, Fifth Floor, Boston, MA 02110-1301 USA.
 *
 * Please contact Oracle, 500 Oracle Parkway, Redwood Shores, CA 94065 USA
 * or visit www.oracle.com if you need additional information or have any
 * questions.
 */

package com.oracle.objectfile.pecoff.cv;

import com.oracle.objectfile.SectionName;
import com.oracle.objectfile.debugentry.ClassEntry;
import com.oracle.objectfile.debugentry.FieldEntry;
import com.oracle.objectfile.debugentry.PrimaryEntry;
import com.oracle.objectfile.debugentry.Range;
import com.oracle.objectfile.debugentry.TypeEntry;

import java.lang.reflect.Modifier;

import static com.oracle.objectfile.pecoff.cv.CVConstants.CV_AMD64_R8;

final class CVSymbolSubsectionBuilder {

    private final CVDebugInfo cvDebugInfo;
    private final CVSymbolSubsection cvSymbolSubsection;
    private final CVLineRecordBuilder lineRecordBuilder;

    private boolean noMainFound = true;

    CVSymbolSubsectionBuilder(CVDebugInfo cvDebugInfo) {
        this.cvDebugInfo = cvDebugInfo;
        this.cvSymbolSubsection = new CVSymbolSubsection(cvDebugInfo);
        this.lineRecordBuilder = new CVLineRecordBuilder(cvDebugInfo);
    }

    /**
     * Build DEBUG_S_SYMBOLS record from all classEntries. (CodeView 4 format allows us to build one
     * per class or one per function or one big record - which is what we do here).
     *
     * The CodeView symbol section Prolog is also a CVSymbolSubsection, but it is not built in this
     * class.
     */
    void build() {
<<<<<<< HEAD
        /* Loop over all classes defined in this module. */
        for (TypeEntry typeEntry : cvDebugInfo.getTypes()) {
            /* Add type record for this entry. */
            if (typeEntry.isClass()) {
                buildClass((ClassEntry) typeEntry);
            } else {
                addTypeRecords(typeEntry);
            }
=======
        /* loop over all classes defined in this module. */
        for (ClassEntry classEntry : cvDebugInfo.getPrimaryClasses()) {
            build(classEntry);
>>>>>>> 4f744c47
        }
        cvDebugInfo.getCVSymbolSection().addRecord(cvSymbolSubsection);
    }

    /**
     * Build all debug info for a classEntry.
     *
     * @param classEntry current class
     */
    private void buildClass(ClassEntry classEntry) {

        /*
         * Define the MFUNCTION records first and then the class itself. If the class is defined
         * first, MFUNCTION records that reference a forwardRef are generated, and then later (after
         * the class is defined) duplicate MFUCTINO records that reference the class itself will be
         * generated in buildFunction().
         */
        /* Loop over all functions defined in this class. */
        for (PrimaryEntry primaryEntry : classEntry.getPrimaryEntries()) {
            buildFunction(primaryEntry);
        }
        int classIndex = addTypeRecords(classEntry);

        /*
         * Adding an S_UDT (User Defined Type) record ensures the linker doesn't throw away the
         * class definition.
         */
        CVSymbolSubrecord.CVSymbolUDTRecord udtRecord = new CVSymbolSubrecord.CVSymbolUDTRecord(cvDebugInfo, classIndex, CVNames.typeNameToCodeViewName(classEntry.getTypeName()));
        addToSymbolSubsection(udtRecord);

        /* Add manifested static fields as S_GDATA32 records. */
        classEntry.fields().filter(CVSymbolSubsectionBuilder::isManifestedStaticField).forEach(f -> {
            int typeIndex = cvDebugInfo.getCVTypeSection().getIndexForPointer(f.getValueType());
            String displayName = CVNames.fieldNameToCodeViewName(f);
            if (cvDebugInfo.useHeapBase()) {
                /*
                 * REL32 offset from heap base register. Graal currently uses r14, this code will
                 * handle r8-r15.
                 */
                assert 8 <= cvDebugInfo.getHeapbaseRegister() && cvDebugInfo.getHeapbaseRegister() <= 15;
                int heapRegister = CV_AMD64_R8 + cvDebugInfo.getHeapbaseRegister() - 8;
                addToSymbolSubsection(new CVSymbolSubrecord.CVSymbolRegRel32Record(cvDebugInfo, displayName, typeIndex, f.getOffset(), (short) heapRegister));
            } else {
                /* Offset from heap begin. */
                String heapName = SectionName.SVM_HEAP.getFormatDependentName(cvDebugInfo.getCVSymbolSection().getOwner().getFormat());
                addToSymbolSubsection(new CVSymbolSubrecord.CVSymbolGData32Record(cvDebugInfo, displayName, heapName, typeIndex, f.getOffset(), (short) 0));
            }
        });
    }

    private static boolean isManifestedStaticField(FieldEntry fieldEntry) {
        return Modifier.isStatic(fieldEntry.getModifiers()) && fieldEntry.getOffset() >= 0;
    }

    /**
     * Emit records for each function: PROC32 S_FRAMEPROC S_END and line number records. (later:
     * type records as required).
     *
     * @param primaryEntry primary entry for this function
     */
    private void buildFunction(PrimaryEntry primaryEntry) {
        final Range primaryRange = primaryEntry.getPrimary();

        /* The name as it will appear in the debugger. */
        final String debuggerName = getDebuggerName(primaryRange);

        /* The name as exposed to the linker. */
        final String externalName = primaryRange.getSymbolName();

        /* S_PROC32 add function definition. */
        int functionTypeIndex = addTypeRecords(primaryEntry);
        byte funcFlags = 0;
        CVSymbolSubrecord.CVSymbolGProc32Record proc32 = new CVSymbolSubrecord.CVSymbolGProc32Record(cvDebugInfo, externalName, debuggerName, 0, 0, 0, primaryRange.getHi() - primaryRange.getLo(), 0,
                        0, functionTypeIndex, primaryRange.getLo(), (short) 0, funcFlags);
        addToSymbolSubsection(proc32);

        /* S_FRAMEPROC add frame definitions. */
        int asynceh = 1 << 9; /* Async exception handling (vc++ uses 1, clang uses 0). */
        /* TODO: This may change in the presence of isolates. */
        int localBP = 1 << 14; /* Local base pointer = SP (0=none, 1=sp, 2=bp 3=r13). */
        int paramBP = 1 << 16; /* Param base pointer = SP. */
        int frameFlags = asynceh + localBP + paramBP; /* NB: LLVM uses 0x14000. */
        addToSymbolSubsection(new CVSymbolSubrecord.CVSymbolFrameProcRecord(cvDebugInfo, primaryEntry.getFrameSize(), frameFlags));

        /* TODO: add parameter definitions (types have been added already). */
        /* TODO: add local variables, and their types. */
        /* TODO: add block definitions. */

        /* S_END add end record. */
        addToSymbolSubsection(new CVSymbolSubrecord.CVSymbolEndRecord(cvDebugInfo));

        /* Add line number records. */
        addLineNumberRecords(primaryEntry);
    }

    /**
     * Rename function names for usability or functionality.
     *
     * First encountered static main function becomes class_main. This is for usability. All other
     * functions become package_class_function_arglist. This does not affect external symbols used
     * by linker.
     *
     * @param range Range contained in the method of interest
     * @return user debugger friendly method name
     */
    private String getDebuggerName(Range range) {
        final String methodName;
        if (noMainFound && Modifier.isStatic(range.getMethodEntry().getModifiers()) && range.getMethodName().equals("main")) {
            noMainFound = false;
            methodName = CVNames.functionNameToCodeViewName(range.getMethodEntry());
        } else {
            /* Use a more user-friendly name instead of a hash function. */
            methodName = CVNames.functionNameAndArgsToCodeViewName(range.getMethodEntry());
        }
        return methodName;
    }

    private void addLineNumberRecords(PrimaryEntry primaryEntry) {
        CVLineRecord record = lineRecordBuilder.build(primaryEntry);
        /*
         * If there are no file entries (perhaps for a synthetic function?), we don't add this
         * record.
         */
        if (!record.isEmpty()) {
            cvDebugInfo.getCVSymbolSection().addRecord(record);
        }
    }

    /**
     * Add a record to the symbol subsection. A symbol subsection is contained within the top level
     * .debug$S symbol section.
     *
     * @param record the symbol subrecord to add.
     */
    private void addToSymbolSubsection(CVSymbolSubrecord record) {
        cvSymbolSubsection.addRecord(record);
    }

    /**
     * Add type records for a class and all its members.
     *
     * @param typeEntry class to add records for.
     * @return type index of class (or forward ref) type
     */
    private int addTypeRecords(TypeEntry typeEntry) {
        return cvDebugInfo.getCVTypeSection().addTypeRecords(typeEntry).getSequenceNumber();
    }

    /**
     * Add type records for function.
     *
     * @param entry primaryEntry containing entities whose type records must be added
     * @return type index of function type
     */
    private int addTypeRecords(PrimaryEntry entry) {
        return cvDebugInfo.getCVTypeSection().addTypeRecords(entry).getSequenceNumber();
    }
}<|MERGE_RESOLUTION|>--- conflicted
+++ resolved
@@ -59,7 +59,7 @@
      * class.
      */
     void build() {
-<<<<<<< HEAD
+        this.lineRecordBuilder = new CVLineRecordBuilder(cvDebugInfo);
         /* Loop over all classes defined in this module. */
         for (TypeEntry typeEntry : cvDebugInfo.getTypes()) {
             /* Add type record for this entry. */
@@ -68,11 +68,6 @@
             } else {
                 addTypeRecords(typeEntry);
             }
-=======
-        /* loop over all classes defined in this module. */
-        for (ClassEntry classEntry : cvDebugInfo.getPrimaryClasses()) {
-            build(classEntry);
->>>>>>> 4f744c47
         }
         cvDebugInfo.getCVSymbolSection().addRecord(cvSymbolSubsection);
     }
