/*
 * Copyright (c) 2020, 2020, Oracle and/or its affiliates. All rights reserved.
 * Copyright (c) 2020, Red Hat Inc. All rights reserved.
 * DO NOT ALTER OR REMOVE COPYRIGHT NOTICES OR THIS FILE HEADER.
 *
 * This code is free software; you can redistribute it and/or modify it
 * under the terms of the GNU General Public License version 2 only, as
 * published by the Free Software Foundation.  Oracle designates this
 * particular file as subject to the "Classpath" exception as provided
 * by Oracle in the LICENSE file that accompanied this code.
 *
 * This code is distributed in the hope that it will be useful, but WITHOUT
 * ANY WARRANTY; without even the implied warranty of MERCHANTABILITY or
 * FITNESS FOR A PARTICULAR PURPOSE.  See the GNU General Public License
 * version 2 for more details (a copy is included in the LICENSE file that
 * accompanied this code).
 *
 * You should have received a copy of the GNU General Public License version
 * 2 along with this work; if not, write to the Free Software Foundation,
 * Inc., 51 Franklin St, Fifth Floor, Boston, MA 02110-1301 USA.
 *
 * Please contact Oracle, 500 Oracle Parkway, Redwood Shores, CA 94065 USA
 * or visit www.oracle.com if you need additional information or have any
 * questions.
 */

package com.oracle.objectfile.elf.dwarf;

import com.oracle.objectfile.BasicProgbitsSectionImpl;
import com.oracle.objectfile.BuildDependency;
import com.oracle.objectfile.LayoutDecision;
import com.oracle.objectfile.LayoutDecisionMap;
import com.oracle.objectfile.ObjectFile;
import com.oracle.objectfile.debugentry.ClassEntry;
import com.oracle.objectfile.debugentry.TypeEntry;
import com.oracle.objectfile.elf.ELFMachine;
import com.oracle.objectfile.elf.ELFObjectFile;
import org.graalvm.compiler.debug.DebugContext;

import java.nio.ByteOrder;
import java.util.Map;
import java.util.Set;
import java.util.stream.Stream;
<<<<<<< HEAD

import static com.oracle.objectfile.elf.dwarf.DwarfDebugInfo.HEAP_BEGIN_NAME;
import static com.oracle.objectfile.elf.dwarf.DwarfDebugInfo.TEXT_SECTION_NAME;
=======
>>>>>>> 1b129a93

/**
 * A class from which all DWARF debug sections inherit providing common behaviours.
 */
public abstract class DwarfSectionImpl extends BasicProgbitsSectionImpl {
    protected DwarfDebugInfo dwarfSections;
    protected boolean debug = false;
    protected long debugTextBase = 0;
    protected long debugAddress = 0;
    protected int debugBase = 0;

    public DwarfSectionImpl(DwarfDebugInfo dwarfSections) {
        this.dwarfSections = dwarfSections;
    }

    public boolean isAArch64() {
        return dwarfSections.elfMachine == ELFMachine.AArch64;
    }

    /**
     * Creates the target byte[] array used to define the section contents.
     *
     * The main task of this method is to precompute the size of the debug section. given the
     * complexity of the data layouts that invariably requires performing a dummy write of the
     * contents, inserting bytes into a small, scratch buffer only when absolutely necessary.
     * subclasses may also cache some information for use when writing the contents.
     */
    public abstract void createContent();

    /**
     * Populates the byte[] array used to contain the section contents.
     *
     * In most cases this task reruns the operations performed under createContent but this time
     * actually writing data to the target byte[].
     */
    public abstract void writeContent(DebugContext debugContext);

    /**
     * Check whether the contents byte array has been sized and created. n.b. this does not imply
     * that data has been written to the byte array.
     * 
     * @return true if the contents byte array has been sized and created otherwise false.
     */
    public boolean contentByteArrayCreated() {
        return getContent() != null;
    }

    @Override
    public boolean isLoadable() {
        /*
         * Even though we're a progbits section impl we're not actually loadable.
         */
        return false;
    }

    private String debugSectionLogName() {
        /*
         * Use prefix dwarf plus the section name (which already includes a dot separator) for the
         * context key. For example messages for info section will be keyed using dwarf.debug_info.
         * Other info formats use their own format-specific prefix.
         */
        assert getSectionName().startsWith(".debug");
        return "dwarf" + getSectionName();
    }

    protected void enableLog(DebugContext context, int pos) {
        /*
         * Debug output is disabled during the first pass where we size the buffer. this is called
         * to enable it during the second pass where the buffer gets written, but only if the scope
         * is enabled.
         */
        assert contentByteArrayCreated();

        if (context.areScopesEnabled()) {
            debug = true;
            debugBase = pos;
            debugAddress = debugTextBase;
        }
    }

    protected void log(DebugContext context, String format, Object... args) {
        if (debug) {
            context.logv(DebugContext.INFO_LEVEL, format, args);
        }
    }

    protected void verboseLog(DebugContext context, String format, Object... args) {
        if (debug) {
            context.logv(DebugContext.VERBOSE_LEVEL, format, args);
        }
    }

    protected boolean littleEndian() {
        return dwarfSections.getByteOrder() == ByteOrder.LITTLE_ENDIAN;
    }

    /*
     * Base level put methods that assume a non-null buffer.
     */

    protected int putByte(byte b, byte[] buffer, int p) {
        int pos = p;
        buffer[pos++] = b;
        return pos;
    }

    protected int putShort(short s, byte[] buffer, int p) {
        int pos = p;
        if (littleEndian()) {
            buffer[pos++] = (byte) (s & 0xff);
            buffer[pos++] = (byte) ((s >> 8) & 0xff);
        } else {
            buffer[pos++] = (byte) ((s >> 8) & 0xff);
            buffer[pos++] = (byte) (s & 0xff);
        }
        return pos;
    }

    protected int putInt(int i, byte[] buffer, int p) {
        int pos = p;
        if (littleEndian()) {
            buffer[pos++] = (byte) (i & 0xff);
            buffer[pos++] = (byte) ((i >> 8) & 0xff);
            buffer[pos++] = (byte) ((i >> 16) & 0xff);
            buffer[pos++] = (byte) ((i >> 24) & 0xff);
        } else {
            buffer[pos++] = (byte) ((i >> 24) & 0xff);
            buffer[pos++] = (byte) ((i >> 16) & 0xff);
            buffer[pos++] = (byte) ((i >> 8) & 0xff);
            buffer[pos++] = (byte) (i & 0xff);
        }
        return pos;
    }

    protected int putLong(long l, byte[] buffer, int p) {
        int pos = p;
        if (littleEndian()) {
            buffer[pos++] = (byte) (l & 0xff);
            buffer[pos++] = (byte) ((l >> 8) & 0xff);
            buffer[pos++] = (byte) ((l >> 16) & 0xff);
            buffer[pos++] = (byte) ((l >> 24) & 0xff);
            buffer[pos++] = (byte) ((l >> 32) & 0xff);
            buffer[pos++] = (byte) ((l >> 40) & 0xff);
            buffer[pos++] = (byte) ((l >> 48) & 0xff);
            buffer[pos++] = (byte) ((l >> 56) & 0xff);
        } else {
            buffer[pos++] = (byte) ((l >> 56) & 0xff);
            buffer[pos++] = (byte) ((l >> 48) & 0xff);
            buffer[pos++] = (byte) ((l >> 40) & 0xff);
            buffer[pos++] = (byte) ((l >> 32) & 0xff);
            buffer[pos++] = (byte) ((l >> 16) & 0xff);
            buffer[pos++] = (byte) ((l >> 24) & 0xff);
            buffer[pos++] = (byte) ((l >> 8) & 0xff);
            buffer[pos++] = (byte) (l & 0xff);
        }
        return pos;
    }

    protected int putRelocatableCodeOffset(long l, byte[] buffer, int p) {
        int pos = p;
        /*
         * Mark address so it is relocated relative to the start of the text segment.
         */
        markRelocationSite(pos, ObjectFile.RelocationKind.DIRECT_8, DwarfDebugInfo.TEXT_SECTION_NAME, false, Long.valueOf(l));
        pos = putLong(0, buffer, pos);
        return pos;
    }

    protected int putRelocatableHeapOffset(long l, byte[] buffer, int p) {
        int pos = p;
        /*
         * Mark address so it is relocated relative to the start of the heap.
         */
        markRelocationSite(pos, ObjectFile.RelocationKind.DIRECT_8, DwarfDebugInfo.HEAP_BEGIN_NAME, false, Long.valueOf(l));
        pos = putLong(0, buffer, pos);
        return pos;
    }

    protected int putRelocatableHeapOffset(long l, byte[] buffer, int p) {
        int pos = p;
        /*
         * Mark address so it is relocated relative to the start of the heap.
         */
        markRelocationSite(pos, ObjectFile.RelocationKind.DIRECT_8, HEAP_BEGIN_NAME, false, Long.valueOf(l));
        pos = putLong(0, buffer, pos);
        return pos;
    }

    protected int putULEB(long val, byte[] buffer, int p) {
        long l = val;
        int pos = p;
        for (int i = 0; i < 9; i++) {
            byte b = (byte) (l & 0x7f);
            l = l >>> 7;
            boolean done = (l == 0);
            if (!done) {
                b = (byte) (b | 0x80);
            }
            pos = putByte(b, buffer, pos);
            if (done) {
                break;
            }
        }
        return pos;
    }

    protected int putSLEB(long val, byte[] buffer, int p) {
        long l = val;
        int pos = p;
        for (int i = 0; i < 9; i++) {
            byte b = (byte) (l & 0x7f);
            l = l >> 7;
            boolean bIsSigned = (b & 0x40) != 0;
            boolean done = ((bIsSigned && l == -1) || (!bIsSigned && l == 0));
            if (!done) {
                b = (byte) (b | 0x80);
            }
            pos = putByte(b, buffer, pos);
            if (done) {
                break;
            }
        }
        return pos;
    }

    protected int putAsciiStringBytes(String s, byte[] buffer, int pos) {
        return putAsciiStringBytes(s, 0, buffer, pos);
    }

    protected int putAsciiStringBytes(String s, int startChar, byte[] buffer, int p) {
        int pos = p;
        for (int l = startChar; l < s.length(); l++) {
            char c = s.charAt(l);
            if (c > 127) {
                throw new RuntimeException("oops : expected ASCII string! " + s);
            }
            buffer[pos++] = (byte) c;
        }
        buffer[pos++] = '\0';
        return pos;
    }

    /*
     * Common write methods that check for a null buffer.
     */

    protected void patchLength(int lengthPos, byte[] buffer, int pos) {
        if (buffer != null) {
            int length = pos - (lengthPos + 4);
            putInt(length, buffer, lengthPos);
        }
    }

    protected int writeAbbrevCode(long code, byte[] buffer, int pos) {
        if (buffer == null) {
            return pos + putSLEB(code, scratch, 0);
        } else {
            return putSLEB(code, buffer, pos);
        }
    }

    protected int writeTag(long code, byte[] buffer, int pos) {
        if (buffer == null) {
            return pos + putSLEB(code, scratch, 0);
        } else {
            return putSLEB(code, buffer, pos);
        }
    }

    protected int writeFlag(byte flag, byte[] buffer, int pos) {
        if (buffer == null) {
            return pos + putByte(flag, scratch, 0);
        } else {
            return putByte(flag, buffer, pos);
        }
    }

    protected int writeAttrAddress(long address, byte[] buffer, int pos) {
        if (buffer == null) {
            return pos + 8;
        } else {
            return putRelocatableCodeOffset(address, buffer, pos);
        }
    }

    @SuppressWarnings("unused")
    protected int writeAttrData8(long value, byte[] buffer, int pos) {
        if (buffer == null) {
            return pos + putLong(value, scratch, 0);
        } else {
            return putLong(value, buffer, pos);
        }
    }

    protected int writeAttrData4(int value, byte[] buffer, int pos) {
        if (buffer == null) {
            return pos + putInt(value, scratch, 0);
        } else {
            return putInt(value, buffer, pos);
        }
    }

    protected int writeAttrData2(short value, byte[] buffer, int pos) {
        if (buffer == null) {
            return pos + putShort(value, scratch, 0);
        } else {
            return putShort(value, buffer, pos);
        }
    }

    protected int writeAttrData1(byte value, byte[] buffer, int pos) {
        if (buffer == null) {
            return pos + putByte(value, scratch, 0);
        } else {
            return putByte(value, buffer, pos);
        }
    }

    public int writeAttrRefAddr(int value, byte[] buffer, int p) {
        int pos = p;
        if (buffer == null) {
            return pos + putInt(0, scratch, 0);
        } else {
            return putInt(value, buffer, pos);
        }
    }

    protected int writeAttrNull(byte[] buffer, int pos) {
        if (buffer == null) {
            return pos + putSLEB(0, scratch, 0);
        } else {
            return putSLEB(0, buffer, pos);
        }
    }

    /**
     * Identify the section after which this debug section needs to be ordered when sizing and
     * creating content.
     * 
     * @return the name of the preceding section.
     */
    public abstract String targetSectionName();

    /**
     * Identify the layout properties of the target section which need to have been decided before
     * the contents of this section can be created.
     * 
     * @return an array of the relevant decision kinds.
     */
    public abstract LayoutDecision.Kind[] targetSectionKinds();

    /**
     * Identify this debug section by name.
     * 
     * @return the name of the debug section.
     */
    public abstract String getSectionName();

    @Override
    public int getOrDecideSize(Map<ObjectFile.Element, LayoutDecisionMap> alreadyDecided, int sizeHint) {

        if (targetSectionName().startsWith(".debug")) {
            ObjectFile.Element previousElement = this.getElement().getOwner().elementForName(targetSectionName());
            DwarfSectionImpl previousSection = (DwarfSectionImpl) previousElement.getImpl();
            assert previousSection.contentByteArrayCreated();
        }
        createContent();

        return getContent().length;
    }

    @Override
    public byte[] getOrDecideContent(Map<ObjectFile.Element, LayoutDecisionMap> alreadyDecided, byte[] contentHint) {
        assert contentByteArrayCreated();
        /*
         * Ensure content byte[] has been written before calling super method.
         *
         * we do this in a nested debug scope derived from the one set up under the object file
         * write
         */
        getOwner().debugContext(debugSectionLogName(), this::writeContent);

        return super.getOrDecideContent(alreadyDecided, contentHint);
    }

    @Override
    public Set<BuildDependency> getDependencies(Map<ObjectFile.Element, LayoutDecisionMap> decisions) {
        Set<BuildDependency> deps = super.getDependencies(decisions);
        String targetName = targetSectionName();
        ELFObjectFile.ELFSection targetSection = (ELFObjectFile.ELFSection) getElement().getOwner().elementForName(targetName);
        LayoutDecision ourContent = decisions.get(getElement()).getDecision(LayoutDecision.Kind.CONTENT);
        LayoutDecision ourSize = decisions.get(getElement()).getDecision(LayoutDecision.Kind.SIZE);
        LayoutDecision.Kind[] targetKinds = targetSectionKinds();

        for (LayoutDecision.Kind targetKind : targetKinds) {
            if (targetKind == LayoutDecision.Kind.SIZE) {
<<<<<<< HEAD
                // make our size depend on the target size so we compute sizes in order
                LayoutDecision targetDecision = decisions.get(targetSection).getDecision(targetKind);
                deps.add(BuildDependency.createOrGet(ourSize, targetDecision));
            } else if (targetKind == LayoutDecision.Kind.CONTENT) {
                // make our content depend on the target content so we compute contents in order
                LayoutDecision targetDecision = decisions.get(targetSection).getDecision(targetKind);
                deps.add(BuildDependency.createOrGet(ourContent, targetDecision));
            } else {
                // make our size depend on the relevant target's property
=======
                /* Make our size depend on the target size so we compute sizes in order. */
                LayoutDecision targetDecision = decisions.get(targetSection).getDecision(targetKind);
                deps.add(BuildDependency.createOrGet(ourSize, targetDecision));
            } else if (targetKind == LayoutDecision.Kind.CONTENT) {
                /* Make our content depend on the target content so we compute contents in order. */
                LayoutDecision targetDecision = decisions.get(targetSection).getDecision(targetKind);
                deps.add(BuildDependency.createOrGet(ourContent, targetDecision));
            } else {
                /* Make our size depend on the relevant target's property. */
>>>>>>> 1b129a93
                LayoutDecision targetDecision = decisions.get(targetSection).getDecision(targetKind);
                deps.add(BuildDependency.createOrGet(ourSize, targetDecision));
            }
        }
        return deps;
    }

    /**
     * A scratch buffer used during computation of a section's size.
     */
    protected static final byte[] scratch = new byte[10];

    protected Stream<? extends TypeEntry> getTypes() {
        return dwarfSections.getTypes().stream();
    }

    protected Iterable<? extends ClassEntry> getPrimaryClasses() {
        return dwarfSections.getPrimaryClasses();
    }

    protected int debugStringIndex(String str) {
        if (!contentByteArrayCreated()) {
            return 0;
        }
        return dwarfSections.debugStringIndex(str);
    }

    protected String uniqueDebugString(String str) {
        return dwarfSections.uniqueDebugString(str);
    }

    protected TypeEntry lookupType(String typeName) {
        return dwarfSections.lookupTypeEntry(typeName);
    }

    protected int getTypeIndex(String typeName) {
        if (!contentByteArrayCreated()) {
            return 0;
        }
        return dwarfSections.getTypeIndex(typeName);
    }

    protected void setTypeIndex(TypeEntry typeEntry, int pos) {
        dwarfSections.setTypeIndex(typeEntry, pos);
    }

<<<<<<< HEAD
    protected int getPointerIndex(String typeName) {
        if (!contentByteArrayCreated()) {
            return 0;
        }
        return dwarfSections.getPointerIndex(typeName);
    }

    protected void setPointerIndex(ClassEntry classEntry, int pos) {
        dwarfSections.setPointerIndex(classEntry, pos);
    }

=======
>>>>>>> 1b129a93
    protected int getCUIndex(ClassEntry classEntry) {
        if (!contentByteArrayCreated()) {
            return 0;
        }
        return dwarfSections.getCUIndex(classEntry);
    }

    protected void setCUIndex(ClassEntry classEntry, int pos) {
        dwarfSections.setCUIndex(classEntry, pos);
    }

    protected int getDeoptCUIndex(ClassEntry classEntry) {
        if (!contentByteArrayCreated()) {
            return 0;
        }
        return dwarfSections.getDeoptCUIndex(classEntry);
    }

    protected void setDeoptCUIndex(ClassEntry classEntry, int pos) {
        dwarfSections.setDeoptCUIndex(classEntry, pos);
    }

    protected int getLineIndex(ClassEntry classEntry) {
        if (!contentByteArrayCreated()) {
            return 0;
        }
        return dwarfSections.getLineIndex(classEntry);
    }

    protected void setLineIndex(ClassEntry classEntry, int pos) {
        dwarfSections.setLineIndex(classEntry, pos);
    }

    protected int getLineSectionSize(ClassEntry classEntry) {
        if (!contentByteArrayCreated()) {
            return 0;
        }
        return dwarfSections.getLineSectionSize(classEntry);
    }

    protected void setLineSectionSize(ClassEntry classEntry, int pos) {
        dwarfSections.setLineSectionSize(classEntry, pos);
    }

    protected int getLinePrologueSize(ClassEntry classEntry) {
        if (!contentByteArrayCreated()) {
            return 0;
        }
        return dwarfSections.getLinePrologueSize(classEntry);
    }

    protected void setLinePrologueSize(ClassEntry classEntry, int pos) {
        dwarfSections.setLinePrologueSize(classEntry, pos);
    }

    protected int getLayoutIndex(ClassEntry classEntry) {
        if (!contentByteArrayCreated()) {
            return 0;
        }
        return dwarfSections.getLayoutIndex(classEntry);
    }

    protected void setLayoutIndex(ClassEntry classEntry, int pos) {
        dwarfSections.setLayoutIndex(classEntry, pos);
    }

    protected void setFieldDeclarationIndex(ClassEntry classEntry, String fieldName, int pos) {
        dwarfSections.setFieldDeclarationIndex(classEntry, fieldName, pos);
    }

    protected int getFieldDeclarationIndex(ClassEntry classEntry, String fieldName) {
        if (!contentByteArrayCreated()) {
            return 0;
        }
        return dwarfSections.getFieldDeclarationIndex(classEntry, fieldName);
    }

    protected void setMethodDeclarationIndex(ClassEntry classEntry, String methodName, int pos) {
        dwarfSections.setMethodDeclarationIndex(classEntry, methodName, pos);
    }

    protected int getMethodDeclarationIndex(ClassEntry classEntry, String methodName) {
        if (!contentByteArrayCreated()) {
            return 0;
        }
        return dwarfSections.getMethodDeclarationIndex(classEntry, methodName);
    }
}<|MERGE_RESOLUTION|>--- conflicted
+++ resolved
@@ -41,12 +41,6 @@
 import java.util.Map;
 import java.util.Set;
 import java.util.stream.Stream;
-<<<<<<< HEAD
-
-import static com.oracle.objectfile.elf.dwarf.DwarfDebugInfo.HEAP_BEGIN_NAME;
-import static com.oracle.objectfile.elf.dwarf.DwarfDebugInfo.TEXT_SECTION_NAME;
-=======
->>>>>>> 1b129a93
 
 /**
  * A class from which all DWARF debug sections inherit providing common behaviours.
@@ -221,16 +215,6 @@
          * Mark address so it is relocated relative to the start of the heap.
          */
         markRelocationSite(pos, ObjectFile.RelocationKind.DIRECT_8, DwarfDebugInfo.HEAP_BEGIN_NAME, false, Long.valueOf(l));
-        pos = putLong(0, buffer, pos);
-        return pos;
-    }
-
-    protected int putRelocatableHeapOffset(long l, byte[] buffer, int p) {
-        int pos = p;
-        /*
-         * Mark address so it is relocated relative to the start of the heap.
-         */
-        markRelocationSite(pos, ObjectFile.RelocationKind.DIRECT_8, HEAP_BEGIN_NAME, false, Long.valueOf(l));
         pos = putLong(0, buffer, pos);
         return pos;
     }
@@ -443,17 +427,6 @@
 
         for (LayoutDecision.Kind targetKind : targetKinds) {
             if (targetKind == LayoutDecision.Kind.SIZE) {
-<<<<<<< HEAD
-                // make our size depend on the target size so we compute sizes in order
-                LayoutDecision targetDecision = decisions.get(targetSection).getDecision(targetKind);
-                deps.add(BuildDependency.createOrGet(ourSize, targetDecision));
-            } else if (targetKind == LayoutDecision.Kind.CONTENT) {
-                // make our content depend on the target content so we compute contents in order
-                LayoutDecision targetDecision = decisions.get(targetSection).getDecision(targetKind);
-                deps.add(BuildDependency.createOrGet(ourContent, targetDecision));
-            } else {
-                // make our size depend on the relevant target's property
-=======
                 /* Make our size depend on the target size so we compute sizes in order. */
                 LayoutDecision targetDecision = decisions.get(targetSection).getDecision(targetKind);
                 deps.add(BuildDependency.createOrGet(ourSize, targetDecision));
@@ -463,7 +436,6 @@
                 deps.add(BuildDependency.createOrGet(ourContent, targetDecision));
             } else {
                 /* Make our size depend on the relevant target's property. */
->>>>>>> 1b129a93
                 LayoutDecision targetDecision = decisions.get(targetSection).getDecision(targetKind);
                 deps.add(BuildDependency.createOrGet(ourSize, targetDecision));
             }
@@ -510,20 +482,6 @@
         dwarfSections.setTypeIndex(typeEntry, pos);
     }
 
-<<<<<<< HEAD
-    protected int getPointerIndex(String typeName) {
-        if (!contentByteArrayCreated()) {
-            return 0;
-        }
-        return dwarfSections.getPointerIndex(typeName);
-    }
-
-    protected void setPointerIndex(ClassEntry classEntry, int pos) {
-        dwarfSections.setPointerIndex(classEntry, pos);
-    }
-
-=======
->>>>>>> 1b129a93
     protected int getCUIndex(ClassEntry classEntry) {
         if (!contentByteArrayCreated()) {
             return 0;
