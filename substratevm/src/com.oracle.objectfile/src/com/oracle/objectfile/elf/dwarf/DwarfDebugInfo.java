--- conflicted
+++ resolved
@@ -64,51 +64,17 @@
      * Define all the abbrev section codes we need for our DIEs.
      */
     @SuppressWarnings("unused") public static final int DW_ABBREV_CODE_null = 0;
-<<<<<<< HEAD
-    // level 0 DIEs
-=======
     /* Level 0 DIEs. */
->>>>>>> 1b129a93
     public static final int DW_ABBREV_CODE_builtin_unit = 1;
     public static final int DW_ABBREV_CODE_class_unit1 = 2;
     public static final int DW_ABBREV_CODE_class_unit2 = 3;
     public static final int DW_ABBREV_CODE_array_unit = 4;
-<<<<<<< HEAD
-    // level 1 DIEs
-=======
     /* Level 1 DIEs. */
->>>>>>> 1b129a93
     public static final int DW_ABBREV_CODE_primitive_type = 5;
     public static final int DW_ABBREV_CODE_void_type = 6;
     public static final int DW_ABBREV_CODE_object_header = 7;
     public static final int DW_ABBREV_CODE_class_layout = 8;
     public static final int DW_ABBREV_CODE_class_pointer = 9;
-<<<<<<< HEAD
-    public static final int DW_ABBREV_CODE_class_typedef = 10;
-    public static final int DW_ABBREV_CODE_method_location = 11;
-    public static final int DW_ABBREV_CODE_static_field_location = 12;
-    public static final int DW_ABBREV_CODE_array_layout = 13;
-    public static final int DW_ABBREV_CODE_array_pointer = 14;
-    public static final int DW_ABBREV_CODE_array_typedef = 15;
-    public static final int DW_ABBREV_CODE_interface_layout = 16;
-    public static final int DW_ABBREV_CODE_interface_pointer = 17;
-    public static final int DW_ABBREV_CODE_interface_typedef = 18;
-    // level 2 DIEs
-    public static final int DW_ABBREV_CODE_method_declaration1 = 19;
-    public static final int DW_ABBREV_CODE_method_declaration2 = 20;
-    public static final int DW_ABBREV_CODE_field_declaration1 = 21;
-    public static final int DW_ABBREV_CODE_field_declaration2 = 22;
-    public static final int DW_ABBREV_CODE_field_declaration3 = 23;
-    public static final int DW_ABBREV_CODE_field_declaration4 = 24;
-    public static final int DW_ABBREV_CODE_header_field = 25;
-    public static final int DW_ABBREV_CODE_array_data_type = 26;
-    public static final int DW_ABBREV_CODE_super_reference = 27;
-    public static final int DW_ABBREV_CODE_interface_implementor = 28;
-    // level 3 DIEs
-    public static final int DW_ABBREV_CODE_method_parameter_declaration1 = 29;
-    public static final int DW_ABBREV_CODE_method_parameter_declaration2 = 30;
-    public static final int DW_ABBREV_CODE_method_parameter_declaration3 = 31;
-=======
     public static final int DW_ABBREV_CODE_method_location = 10;
     public static final int DW_ABBREV_CODE_static_field_location = 11;
     public static final int DW_ABBREV_CODE_array_layout = 12;
@@ -130,7 +96,6 @@
     public static final int DW_ABBREV_CODE_method_parameter_declaration1 = 26;
     public static final int DW_ABBREV_CODE_method_parameter_declaration2 = 27;
     public static final int DW_ABBREV_CODE_method_parameter_declaration3 = 28;
->>>>>>> 1b129a93
     /*
      * Define all the Dwarf tags we need for our DIEs.
      */
@@ -141,10 +106,6 @@
     public static final int DW_TAG_pointer_type = 0x0f;
     public static final int DW_TAG_compile_unit = 0x11;
     public static final int DW_TAG_structure_type = 0x13;
-<<<<<<< HEAD
-    public static final int DW_TAG_typedef = 0x16;
-=======
->>>>>>> 1b129a93
     public static final int DW_TAG_union_type = 0x17;
     public static final int DW_TAG_inheritance = 0x1c;
     public static final int DW_TAG_base_type = 0x24;
@@ -169,15 +130,9 @@
     public static final int DW_AT_accessibility = 0x32;
     public static final int DW_AT_artificial = 0x34;
     public static final int DW_AT_data_member_location = 0x38;
-<<<<<<< HEAD
-    // public static final int DW_AT_decl_column = 0x39;
-    public static final int DW_AT_decl_file = 0x3a;
-    // public static final int DW_AT_decl_line = 0x3b;
-=======
     @SuppressWarnings("unused") public static final int DW_AT_decl_column = 0x39;
     public static final int DW_AT_decl_file = 0x3a;
     @SuppressWarnings("unused") public static final int DW_AT_decl_line = 0x3b;
->>>>>>> 1b129a93
     public static final int DW_AT_declaration = 0x3c;
     public static final int DW_AT_encoding = 0x3e;
     public static final int DW_AT_external = 0x3f;
@@ -185,12 +140,8 @@
     @SuppressWarnings("unused") public static final int DW_AT_frame_base = 0x40;
     public static final int DW_AT_specification = 0x47;
     public static final int DW_AT_type = 0x49;
-<<<<<<< HEAD
-    public static final int Dw_AT_object_pointer = 0x64;
-=======
     public static final int DW_AT_data_location = 0x50;
     public static final int DW_AT_object_pointer = 0x64;
->>>>>>> 1b129a93
 
     /*
      * Define all the Dwarf attribute forms we need for our DIEs.
@@ -279,16 +230,6 @@
      * Values used to build DWARF expressions and locations
      */
     public static final byte DW_OP_addr = 0x03;
-<<<<<<< HEAD
-    public static final byte DW_OP_plus = 0x22;
-    public static final byte DW_OP_breg0 = 0x70;
-    public static final byte DW_OP_push_object_address = (byte) 0x97;
-
-    // register constants for AArch64
-    public static final byte rheapbase_aarch64 = (byte) 27;
-    public static final byte rthread_aarch64 = (byte) 28;
-    // register constants for x86
-=======
     @SuppressWarnings("unused") public static final byte DW_OP_deref = 0x06;
     public static final byte DW_OP_dup = 0x12;
     public static final byte DW_OP_and = 0x1a;
@@ -305,7 +246,6 @@
     public static final byte rheapbase_aarch64 = (byte) 27;
     public static final byte rthread_aarch64 = (byte) 28;
     /* Register constants for x86. */
->>>>>>> 1b129a93
     public static final byte rheapbase_x86 = (byte) 14;
     public static final byte rthread_x86 = (byte) 15;
 
@@ -435,14 +375,6 @@
          */
         private int layoutIndex;
         /**
-<<<<<<< HEAD
-         * Index of the class entry's pointer type for the class_layout DIE in the debug_info
-         * section.
-         */
-        private int pointerIndex;
-        /**
-=======
->>>>>>> 1b129a93
          * Index into debug_line section for associated compilation unit.
          */
         private int lineIndex;
@@ -468,10 +400,6 @@
             this.cuIndex = -1;
             this.deoptCUIndex = -1;
             this.layoutIndex = -1;
-<<<<<<< HEAD
-            this.pointerIndex = -1;
-=======
->>>>>>> 1b129a93
             this.lineIndex = -1;
             this.linePrologueSize = -1;
             this.lineSectionSize = -1;
@@ -529,10 +457,7 @@
         return typeProperties;
     }
 
-<<<<<<< HEAD
-=======
     @SuppressWarnings("unused")
->>>>>>> 1b129a93
     private DwarfClassProperties lookupClassProperties(String typeName) {
         DwarfTypeProperties classProperties = propertiesIndex.get(typeName);
         assert classProperties != null;
@@ -603,22 +528,6 @@
         return classProperties.layoutIndex;
     }
 
-<<<<<<< HEAD
-    void setPointerIndex(ClassEntry classEntry, int idx) {
-        DwarfClassProperties classProperties = lookupClassProperties(classEntry);
-        assert classProperties.getTypeEntry() == classEntry;
-        assert classProperties.pointerIndex == -1 || classProperties.pointerIndex == idx;
-        classProperties.pointerIndex = idx;
-    }
-
-    int getPointerIndex(String typeName) {
-        DwarfClassProperties classProperties = lookupClassProperties(typeName);
-        assert classProperties.pointerIndex >= 0;
-        return classProperties.pointerIndex;
-    }
-
-=======
->>>>>>> 1b129a93
     void setLineIndex(ClassEntry classEntry, int idx) {
         DwarfClassProperties classProperties;
         classProperties = lookupClassProperties(classEntry);
@@ -631,11 +540,7 @@
         DwarfClassProperties classProperties;
         classProperties = lookupClassProperties(classEntry);
         assert classProperties.getTypeEntry() == classEntry;
-<<<<<<< HEAD
-        // line index may be fetched without being set
-=======
         /* line index may be fetched without being set */
->>>>>>> 1b129a93
         assert classProperties.lineIndex >= -1;
         return classProperties.lineIndex;
     }
