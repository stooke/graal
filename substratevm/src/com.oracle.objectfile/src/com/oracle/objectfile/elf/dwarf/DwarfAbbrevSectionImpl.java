/*
 * Copyright (c) 2020, 2020, Oracle and/or its affiliates. All rights reserved.
 * Copyright (c) 2020, Red Hat Inc. All rights reserved.
 * DO NOT ALTER OR REMOVE COPYRIGHT NOTICES OR THIS FILE HEADER.
 *
 * This code is free software; you can redistribute it and/or modify it
 * under the terms of the GNU General Public License version 2 only, as
 * published by the Free Software Foundation.  Oracle designates this
 * particular file as subject to the "Classpath" exception as provided
 * by Oracle in the LICENSE file that accompanied this code.
 *
 * This code is distributed in the hope that it will be useful, but WITHOUT
 * ANY WARRANTY; without even the implied warranty of MERCHANTABILITY or
 * FITNESS FOR A PARTICULAR PURPOSE.  See the GNU General Public License
 * version 2 for more details (a copy is included in the LICENSE file that
 * accompanied this code).
 *
 * You should have received a copy of the GNU General Public License version
 * 2 along with this work; if not, write to the Free Software Foundation,
 * Inc., 51 Franklin St, Fifth Floor, Boston, MA 02110-1301 USA.
 *
 * Please contact Oracle, 500 Oracle Parkway, Redwood Shores, CA 94065 USA
 * or visit www.oracle.com if you need additional information or have any
 * questions.
 */

package com.oracle.objectfile.elf.dwarf;

import com.oracle.objectfile.LayoutDecision;
import org.graalvm.compiler.debug.DebugContext;

/**
 * Section generator for debug_abbrev section.
 */
public class DwarfAbbrevSectionImpl extends DwarfSectionImpl {

    public DwarfAbbrevSectionImpl(DwarfDebugInfo dwarfSections) {
        super(dwarfSections);
    }

    @Override
    public String getSectionName() {
        return DwarfDebugInfo.DW_ABBREV_SECTION_NAME;
    }

    @Override
    public void createContent() {
        assert !contentByteArrayCreated();
        /*
         * An abbrev table contains abbrev entries for one or more CUs. the table includes a
         * sequence of abbrev entries each of which defines a specific DIE layout employed to
         * describe some DIE in a CU. a table is terminated by a null entry.
         *
         * A null entry consists of just a 0 abbrev code.
         *
         * <ul>
         *
         * <li><code>LEB128 abbrev_code; ...... == 0</code>
         *
         * </ul>
         *
         * Non-null entries have the following format.
         *
         * <ul>
         *
         * <li><code>LEB128 abbrev_code; ......unique noncode for this layout != 0</code>
         *
         * <li><code>LEB128 tag; .............. defines the type of the DIE (class, subprogram, var
         * etc)</code>
         *
         * <li><code>uint8 has_chldren; ....... is the DIE followed by child DIEs or a sibling
         * DIE</code>
         *
         * <li><code>attribute_spec* .......... zero or more attributes</code>
         *
         * <li><code>null_attribute_spec ...... terminator</code>
         *
         * </ul>
         *
         * An attribute_spec consists of an attribute name and form
         *
         * <ul>
         *
         * <li><code>LEB128 attr_name; ........ 0 for the null attribute name</code>
         *
         * <li><code>LEB128 attr_form; ........ 0 for the null attribute form</code>
         *
         * </ul>
         *
         * For the moment we only use one abbrev table for all CUs. It contains the following DIES:
         *
         * <ul>
         *
         * <li>Level 0 DIEs
         *
         * <li><code>code = null, TAG = null<code> - empty terminator
         *
         * <li><code>code = builtin_unit, TAG = compile_unit<code> - Java primitive and header type
         * compile unit
         *
         * <li><code>code = class_unit1/2, tag = compile_unit<code> - Java instance type compile
         * unit
         *
         * <li><code>code = array_unit, tag = compile_unit<code> - Java array type compile unit
         *
         * </ul>
         *
         * <ul>
         *
         * <li>Level 1 DIES
         *
         * <li><code>code = primitive_type, tag = base_type<code> - Java primitive type (non-void)
         *
         * <li><code>code = void_type, tag = unspecified_type<code> - Java void type
         *
         * <li><code>code = object_header, tag = structure_type<code> - Java object header
         *
         * <li><code>code = class_layout, tag = class_type, parent = class_unit<code> - Java
         * instance type structure definition
         *
         * <li><code>code = class_pointer, tag = pointer_type, parent = class_unit<code> - Java
         * instance ref type
         *
         * <li><code>code = method_location, tag = subprogram , parent = class_unit<code> - Java
         * method code definition (i.e. location of code)
         *
         * <li><code>code = static_field_location, tag = variable, parent = class_unit<code> - Java
         * static field definition (i.e. location of data)
         *
         * <li><code>code = array_layout, tag = structure_type, parent = array_unit<code> - Java
         * array type structure definition
         *
         * <li><code>code = array_pointer, tag = pointer_type, parent = array_unit<code> - Java
         * array ref type
         *
         * <li><code>code = interface_layout, tag = union_type, parent = class_unit<code> - Java
         * array type structure definition
         *
         * <li><code>code = interface_pointer, tag = pointer_type, parent = class_unit<code> - Java
         * interface ref type
<<<<<<< HEAD
         *
         * </ul>
         *
         * <ul>
         *
         * <li> Level 2 DIEs
         *
         * <li><code>code = header_field, tag = member, parent = object_header<code> - object/array
         * header field
         *
         * <li><code>code == method_declaration1/2, tag == subprogram, parent = class_layout</code>
         *
         * <li><code>code = field_declaration1/2/3/4, tag = member, parent =
         * object_header/class_layout<code> - object header or instance field declaration (i.e.
         * specification of properties)
         *
         * <li><code>code == super_reference, tag == inheritance, parent =
         * class_layout/array_layout</code> - reference to super class layout or to appropriate
         * header struct for {code java.lang.Object} or arrays.
         *
         * <li><code>code == interface_implementor, tag == member, parent = interface_layout</code>
         * - union member typed using class layout of a given implementing class
         *
         * </ul>
         *
         * <li> Level 2/3 DIEs
         *
         * <li><code>code == method_parameter_declaration1/2/3, tag == formal_parameter, parent =
         * method_declaration1/2, method_location</code> - details of method parameters
         *
         * Details of each specific DIE contents are as follows:
         *
         * Primitive Types: For each non-void Java primitive type there is a level 0 DIE defining a
         * base type
         *
         * <ul>
         *
         * <li><code>abbrev_code == primitive_type, tag == DW_TAG_base_type, no_children</code>
         *
         * <li><code>DW_AT_byte_size : ... DW_FORM_data1</code> (or data2 ???)
         *
         * <li><code>DW_AT_bit_size : ... DW_FORM_data1</code> (or data2 ???)
         *
         * <li><code>DW_AT_encoding : .... DW_FORM_data1</code>
         *
         * <li><code>DW_AT_name : ........ DW_FORM_strp</code>
         *
         * </ul>
         *
         * <ul>
         *
         * The void type is defined as an unspecified type
         *
         * <li><code>abbrev_code == void_type, tag == DW_TAG_unspecified_type, no_children</code>
         *
         * <li><code>DW_AT_name : ........ DW_FORM_strp</code>
         *
         * </ul>
         *
         * Header: There is a level 0 DIE defining structure types used to define the various types
         * of header structure embedded at the start of every instance or array. All instances embed
         * the same object header. Array headers embed the object header as a parent type, allowing
         * an array to be viewed as a type of object. Multiple array headers structures are defined
         * to allow for the possibility of different amounts of padding required between the array
         * header fields and the array elements that are allocate at the end of the header. Child
         * DIEs are employed to define the name, type and layout of fields in each header.
         *
         * <ul>
         *
         * <li><code>abbrev_code == object_header, tag == DW_TAG_structure_type, has_children</code>
         *
         * <li><code>DW_AT_name : ......... DW_FORM_strp</code> "oop"
         *
         * <li><code>DW_AT_byte_size : ... DW_FORM_data1</code> "oop"
         *
         * <li><code>DW_AT_location : ........ DW_FORM_expr_loc</code>
         *
         * </ul>
         *
         * Header Data: A level 1 DIE of type member is used to describe the fields of both object
         * and array headers. This includes the type tag and other tag bits in all objects, the
         * length field in all arrays and any padding bytes needed to complete the layout.
         *
         * <ul>
         *
         * <li><code>abbrev_code = header_field, tag == DW_TAG_member, no_children</code>
         *
         * <li><code>Dw_AT_name : ................... DW_FORM_strp</code>
         *
         * <li><code>Dw_AT_type : ................... DW_FORM_ref_addr</code>
         *
         * <li><code>Dw_AT_data_member_location : ... DW_FORM_data1</code>
         *
         * <li><code>Dw_AT_accessibility : .......... DW_FORM_data1</code>
         *
         * </ul>
         *
         * Instance Classes: For each class there is a level 0 DIE defining the class compilation
         * unit
         *
         * <ul>
         *
=======
         *
         * <li><code>code = indirect_layout, tag = class_type, parent = class_unit, array_unit,
         * interface_unit<code> - wrapper layout attaches address rewriting logic to the layout
         * types that it wraps using a data_location attribute
         *
         * <li><code>code = indirect_pointer, tag = pointer_type, parent = class_unit, array_unit,
         * interface_unit<code> - indirect ref type used to type indirect oops that encode the
         * address of an object, whether by adding tag bits or representing the address as an offset
         * from some base address. these are used to type object references stored in static and
         * instance fields. They are not needed when typing local vars and parameters held in
         * registers or on the stack as they appear as raw addresses.
         *
         * </ul>
         *
         * <ul>
         *
         * <li> Level 2 DIEs
         *
         * <li><code>code = header_field, tag = member, parent = object_header<code> - object/array
         * header field
         *
         * <li><code>code == method_declaration1/2, tag == subprogram, parent = class_layout</code>
         *
         * <li><code>code = field_declaration1/2/3/4, tag = member, parent =
         * object_header/class_layout<code> - object header or instance field declaration (i.e.
         * specification of properties)
         *
         * <li><code>code == super_reference, tag == inheritance, parent = class_layout,
         * array_layout</code> - reference to super class layout or to appropriate header struct for
         * {code java.lang.Object} or arrays.
         *
         * <li><code>code == interface_implementor, tag == member, parent = interface_layout</code>
         * - union member typed using class layout of a given implementing class
         *
         * </ul>
         *
         * <li> Level 2/3 DIEs
         *
         * <li><code>code == method_parameter_declaration1/2/3, tag == formal_parameter, parent =
         * method_declaration1/2, method_location</code> - details of method parameters
         *
         * Details of each specific DIE contents are as follows:
         *
         * Primitive Types: For each non-void Java primitive type there is a level 0 DIE defining a
         * base type
         *
         * <ul>
         *
         * <li><code>abbrev_code == primitive_type, tag == DW_TAG_base_type, no_children</code>
         *
         * <li><code>DW_AT_byte_size : ... DW_FORM_data1</code> (or data2 ???)
         *
         * <li><code>DW_AT_bit_size : ... DW_FORM_data1</code> (or data2 ???)
         *
         * <li><code>DW_AT_encoding : .... DW_FORM_data1</code>
         *
         * <li><code>DW_AT_name : ........ DW_FORM_strp</code>
         *
         * </ul>
         *
         * <ul>
         *
         * The void type is defined as an unspecified type
         *
         * <li><code>abbrev_code == void_type, tag == DW_TAG_unspecified_type, no_children</code>
         *
         * <li><code>DW_AT_name : ........ DW_FORM_strp</code>
         *
         * </ul>
         *
         * Header: There is a level 0 DIE defining structure types used to define the various types
         * of header structure embedded at the start of every instance or array. All instances embed
         * the same object header. Array headers embed the object header as a parent type, allowing
         * an array to be viewed as a type of object. Multiple array headers structures are defined
         * to allow for the possibility of different amounts of padding required between the array
         * header fields and the array elements that are allocate at the end of the header. Child
         * DIEs are employed to define the name, type and layout of fields in each header.
         *
         * <ul>
         *
         * <li><code>abbrev_code == object_header, tag == DW_TAG_structure_type, has_children</code>
         *
         * <li><code>DW_AT_name : ......... DW_FORM_strp</code> "oop"
         *
         * <li><code>DW_AT_byte_size : ... DW_FORM_data1</code> "oop"
         *
         * </ul>
         *
         * Header Data: A level 1 DIE of type member is used to describe the fields of both object
         * and array headers. This includes the type tag and other tag bits in all objects, the
         * length field in all arrays and any padding bytes needed to complete the layout.
         *
         * <ul>
         *
         * <li><code>abbrev_code = header_field, tag == DW_TAG_member, no_children</code>
         *
         * <li><code>Dw_AT_name : ................... DW_FORM_strp</code>
         *
         * <li><code>Dw_AT_type : ................... DW_FORM_ref_addr</code>
         *
         * <li><code>Dw_AT_data_member_location : ... DW_FORM_data1</code>
         *
         * <li><code>Dw_AT_accessibility : .......... DW_FORM_data1</code>
         *
         * </ul>
         *
         * Instance Classes: For each class there is a level 0 DIE defining the class compilation
         * unit
         *
         * <ul>
         *
>>>>>>> 2c3c8abf
         * <li><code>abbrev_code == class_unit1/2, tag == DW_TAG_compilation_unit,
         * has_children</code>
         *
         * <li><code>DW_AT_language : ... DW_FORM_data1</code>
         *
         * <li><code>DW_AT_name : ....... DW_FORM_strp</code>
         *
         * <li><code>DW_AT_comp_dir : ... DW_FORM_strp</code>
         *
<<<<<<< HEAD
         * <li><code>DW_AT_low_pc : ..... DW_FORM_address</code> ??? omit this so method entries do
         * not need to occupy full range
=======
         * <li><code>DW_AT_low_pc : ..... DW_FORM_address</code>
>>>>>>> 2c3c8abf
         *
         * <li><code>DW_AT_hi_pc : ...... DW_FORM_address</code> ??? omit this so method entries do
         * not need to occupy full range
         *
         * <li><code>DW_AT_stmt_list : .. DW_FORM_data4</code> n.b only for <code>abbrev-code ==
         * class_unit1</code>
         *
         * </ul>
         *
         * Instance Class Structure: Each class_unit DIE contains a series of level 1 DIEs. The
<<<<<<< HEAD
         * first one describes the class layout:
=======
         * first one describes the class layout. The normal layout does not include a data_location
         * attribute. However, an alternative layout, including that extra attribute, is provided to
         * ensure that tag bits can be removed from pointers to instances of java.lang.Class. This
         * alternative layout is only needed when a heapbase register is not in use and fields hold
         * raw oops. If a heapbase register is in use and fields hold indirect oops then the masking
         * logic for* class pointer tags is included in the data_location attribute attached to the
         * indirect layout record (see below)
         *
         * <ul>
         *
         * <li><code>abbrev_code == class_layout1/class_layout2, tag == DW_TAG_class_type,
         * has_children</code>
         *
         * <li><code>Dw_AT_name : ........ DW_FORM_strp</code>
         *
         * <li><code>Dw_AT_byte_size : ... DW_FORM_data1/2</code>
         *
         * <li><code>Dw_AT_decl_file : ... DW_FORM_data1/2</code>
         *
         * <li><code>Dw_AT_decl_line : ... DW_FORM_data1/2</code>
         *
         * <li><code>Dw_AT_data_location : ... DW_FORM_expr_loc</code> n.b. only for class_layout2
         *
         * </ul>
         *
         * Instance Class members: A level 1 class_layout DIE includes a level 2 child for each of
         * the class's methods and fields. The first type declares a method but omits details of the
         * location of the code that implements the method. The second type declares an instance or
         * static field. A class_layout DIE also contains an level 2 DIE specifying the type from
         * which it inherits superclass structure. In the case of class Object structure is
         * inherited from the object header structure type.
         *
         * n.b. Code implementation details for each method are provided in an auxiliary level 1
         * method_location DIE that follows the class_unit DIE. Instance field declarations need no
         * auxiliary level 1 DIE as all relevant details, including size and offset in the instance,
         * are specified in the level 2 field declaration DIE. Static field locations are provided
         * in an auxiliary level 1 DIE (with tag variable) that follows the class_unit DIE.
         *
         * <ul>
         *
         * <li><code>abbrev_code == method_declaration1/2, tag == DW_TAG_subprogram,
         * has_children</code>
         *
         * <li><code>DW_AT_external : .......... DW_FORM_flag</code>
         *
         * <li><code>Dw_AT_name : .............. DW_FORM_strp</code>
         *
         * <li><code>DW_AT_decl_file : ......... DW_FORM_data1/2</code>
         *
         * <li><code>DW_AT_decl_line : ......... DW_FORM_data1/2<code>
         *
         * <li><code>Dw_AT_linkage_name : ...... DW_FORM_strp</code>
         *
         * <li><code>Dw_AT_type : .............. DW_FORM_ref_addr</code> (optional!!)
         *
         * <li><code>DW_AT_artificial : ........ DW_FORM_flag</code>
         *
         * <li><code>DW_AT_accessibility : ..... DW_FORM_data1</code>
         *
         * <li><code>DW_AT_declaration : ....... DW_FORM_flag</code>
         *
         * <li><code>Dw_AT_object_pointer : .... DW_FORM_ref_addr<code> n.b. only for
         * method_declaration1, points to param 0 DIE
         *
         * <li><code>DW_AT_virtuality : ........ DW_FORM_data1<code> (for override methods)
         *
         * <li><code>DW_AT_containing_type : ... DW_FORM_ref_addr</code> (for override methods)
         *
         * </ul>
         *
         * <ul>
         *
         * <li><code>abbrev_code == field_declaration1/2/3/4, tag == DW_TAG_member,
         * no_children</code>
         *
         * <li><code>Dw_AT_name : ................... DW_FORM_strp</code>
         *
         * <li><code>DW_AT_decl_file : .............. DW_FORM_data1/2</code> n.b. only for
         * field_declaration2/4
         *
         * <li><code>DW_AT_decl_line : .............. DW_FORM_data1/2</code> n.b. only for
         * field_declaration2/4
         *
         * <li><code>Dw_AT_type : ................... DW_FORM_ref_addr</code>
         *
         * <li><code>Dw_AT_data_member_location : ... DW_FORM_data1/2</code> (n.b. nly for
         * field_declaration1/2 instance
         *
         * <li><code>Dw_AT_artificial : ............. DW_FORM_flag</code>
         *
         * <li><code>Dw_AT_accessibility : .......... DW_FORM_data1</code>
         *
         * <li><code>Dw_AT_external : ............... DW_FORM_flag</code> (n.b. only for
         * field_declaration3/4 static
         *
         * <li><code>Dw_AT_declaration : ............ DW_FORM_flag</code> n.b. only for
         * field_declaration3/4 static
         *
         * </ul>
         *
         * <ul>
         *
         * <li><code>abbrev_code == super_reference, tag == DW_TAG_inheritance, no_children</code>
         *
         * <li><code>Dw_AT_type : ................... DW_FORM_ref_addr</code>
         *
         * <li><code>Dw_AT_data_member_location : ... DW_FORM_data1/2</code>
         *
         * <li><code>Dw_AT_accessibility :........... DW_FORM_data1</code>
         *
         * </ul>
         *
         * Method Parameters: Level 2 method_declaration DIEs may include level 3 DIEs that describe
         * their parameters
         *
         * <ul>
         *
         * <li><code>abbrev_code == method_parameter_declaration1/2/3, tag ==
         * DW_TAG_formal_parameter, no_children</code>
         *
         * <li><code>Dw_AT_name : ... DW_FORM_strp</code> (may be empty string)
         *
         * <li><code>Dw_AT_file : ... DW_FORM_data1/2</code> n.b. only for
         * method_parameter_declaration2
         *
         * <li><code>Dw_AT_line : ... DW_FORM_data1/2</code> n.b. only for
         * method_parameter_declaration2
         *
         * <li><code>Dw_AT_type : ... DW_FORM_ref_addr</code>
         *
         * <li><code>Dw_AT_artificial : ... DW_FORM_flag</code> n.b. only for
         * method_parameter_declaration1 used for this and access vars
         *
         * </ul>
         *
         * Indirect Instance Class Structure: The level 1 class layout DIE may be followed by a
         * level 1 indirect_layout DIE that wraps the class layout as a super class. The wrapper
         * type supplies a data_location attribute, allowing indirect pointers to the class (see
         * next item) to be translated to raw addresses. The name of the indirect type is
         * constructed by prefixing the class name with DwarfDebufInfo.INDIRECT_PREFIX. This DIE has
         * only one child DIE with type super_reference (see above). The latter references the class
         * layout DIE as a super, effectively embedding the standard layout type in the indirect
         * layout. The size of the indirect layout is the same as the size of the class layout.
         *
         * <ul>
         *
         * <li><code>abbrev_code == indirect_layout, tag == DW_TAG_class_type, has_children</code>
         *
         * <li><code>Dw_AT_name : ........ DW_FORM_strp</code>
         *
         * <li><code>Dw_AT_byte_size : ... DW_FORM_data1/2</code>
         *
         * <li><code>Dw_AT_data_location : ... DW_FORM_expr_loc</code>
         *
         * </ul>
         *
         * Instance Class Reference Types: The level 1 class_layout and indirect_layout DIEs are
         * followed by DIEs defining pointers to the respective class layouts. A class_pointer DIE
         * defines a pointer type for the class_layout type and is used to type pointers which
         * directly address an instance. It is used to type local and parameter var references
         * whether located in a register or on the stack. It is followed by an indirect_pointer DIE
         * which defines a pointer type for the class's indirect_layout type. This is used to type
         * references to instances of the class located in a static or instance field. These
         * references require address translation by masking off tag bits and rebasing from an
         * offset to a raw address. The logic for this translation is encoded in a data_location
         * attribute of the indirect_layout DIE.
         *
         * <ul>
         *
         * <li><code>abbrev_code == class_pointer, tag == DW_TAG_pointer_type, no_children</code>
         *
         * <li><code>Dw_AT_byte_size : ... DW_FORM_data1</code>
         *
         * <li><code>Dw_AT_type : ........ DW_FORM_ref_addr</code>
         *
         * </ul>
         *
         * <ul>
         *
         * <li><code>abbrev_code == indirect_pointer, tag == DW_TAG_pointer_type, no_children</code>
         *
         * <li><code>Dw_AT_byte_size : ... DW_FORM_data1</code>
         *
         * <li><code>Dw_AT_type : ........ DW_FORM_ref_addr</code>
         *
         * </ul>
         *
         * n.b. the name used in the class_layout DIE is the Java class name. This is deliberately
         * inconsistent with the Java naming where the name refers to the pointer type. In
         * consequence when gdb displays Java types and signatures oop reference appear as pointer
         * types. So, for example the Java String class looks like
         *
         * <ul>
         *
         * <li><code>class java.lang.String : public java.lang.Object {<code>
         *
         * <li><code> private:</code>
         *
         * <li><code> byte[] value;</code>
         *
         * <li><code>...</code>
         *
         * <li><code>public:</code>
         *
         * <li><code>...</code>
         *
         * <li><code> java.lang.String *concat(java.lang.String *);</code>
         *
         * <li><code>...</code>
         *
         * </ul>
         *
         * Method Code Locations: For each method within a class there is a corresponding level 1
         * DIE providing details of the location of the compiled code for the method. This DIE
         * should inherit attributes from the method_definition DIE referenced from its
         * specification attribute without the need to repeat them, including attributes specified
         * in child DIEs of the method_definition. However, it is actually necessary to replicate
         * the method_parameter DIEs as children of this DIE because gdb does not carry these
         * attributes across from the specification DIE.
         *
         * <ul>
         *
         * <li><code>abbrev_code == DW_ABBREV_CODE_method_location, tag == DW_TAG_subprogram,
         * has_children</code>
         *
         * <li><code>DW_AT_low_pc : .......... DW_FORM_addr</code>
         *
         * <li><code>DW_AT_hi_pc : ........... DW_FORM_addr</code>
         *
         * <li><code>DW_AT_external : ........ DW_FORM_flag</code>
         *
         * <li><code>DW_AT_specification : ... DW_FORM_ref_addr</code>
         *
         * </ul>
         *
         * Static Field Locations: For each static field within the class there is a level 1 DIE
         * providing details of the static field location
         *
         * <ul>
         *
         * <li><code>abbrev_code == static_field_location, tag == DW_TAG_variable,
         * no_children</code>
         *
         * <li><code>DW_AT_specification : ... DW_FORM_ref_addr</code>
         *
         * <li><code>DW_AT_linkage_name : .... DW_FORM_strp</code>
         *
         * <li><code>DW_AT_location : ........ DW_FORM_expr_loc</code>
         *
         * </ul>
         *
         * Arrays: For each array type there is a level 0 DIE defining the array compilation unit
         *
         * <ul>
         *
         * <li><code>abbrev_code == array_unit, tag == DW_TAG_compilation_unit, has_children</code>
         *
         * <li><code>DW_AT_language : ... DW_FORM_data1</code>
>>>>>>> 2c3c8abf
         *
         * <ul>
         *
         * <li><code>abbrev_code == class_layout, tag == DW_TAG_class_type, has_children</code>
         *
         * <li><code>Dw_AT_name : ........ DW_FORM_strp</code>
         *
         * <li><code>Dw_AT_byte_size : ... DW_FORM_data1/2</code> ??? how many bytes do we really
         * need?
         *
<<<<<<< HEAD
         * <li><code>Dw_AT_decl_file : ... DW_FORM_data1/2</code> ??? how many bytes do we really
         * need?
         *
         * <li><code>Dw_AT_decl_line : ... DW_FORM_data1/2</code> ??? how many bytes do we really
         * need?
         *
         * <li><code>Dw_AT_data_location : ... DW_FORM_expr_loc</code>
         *
         * </ul>
         *
         * Instance Class members: The level 1 class_layout DIE includes a level 2 child for each of
         * the class's methods and fields. The first type declares a method but omits details of the
         * location of the code that implements the method. The second type declares an instance or
         * static field. The class_layout DIE also contains an level 2 DIE specifying the type from
         * which it inherits superclass structure. In the case of class Object structure is
         * inherited from the object header structure type.
         *
         * n.b. Code implementation details for each method are provided in an auxiliary level 1
         * method_location DIE that follows the class_unit DIE. Instance field declarations need no
         * auxiliary level 1 DIE as all relevant details, including size and offset in the instance,
         * are specified in the level 2 field declaration DIE. Static field locations are provided
         * in an auxiliary level 1 DIE (with tag variable) that follows the class_unit DIE.
         *
         * <ul>
         *
         * <li><code>abbrev_code == method_declaration1/2, tag == DW_TAG_subprogram,
         * has_children</code>
         *
         * <li><code>DW_AT_external : .......... DW_FORM_flag</code> ??? for all?
         *
         * <li><code>Dw_AT_name : .............. DW_FORM_strp</code>
         *
         * <li><code>DW_AT_decl_file : ......... DW_FORM_data1/2</code> ??? how many bytes
         *
         * <li><code>DW_AT_decl_line : ......... DW_FORM_data1/2<code> ??? how many bytes
         *
         * <li><code>Dw_AT_linkage_name : ...... DW_FORM_strp</code>
         *
         * <li><code>Dw_AT_type : .............. DW_FORM_ref_addr</code> (optional!!)
         *
         * <li><code>DW_AT_artificial : ........ DW_FORM_flag</code>
         *
         * <li><code>DW_AT_accessibility : ..... DW_FORM_data1</code>
         *
         * <li><code>DW_AT_declaration : ....... DW_FORM_flag</code>
         *
         * <li><code>Dw_AT_object_pointer : .... DW_FORM_ref_addr<code> (only for
         * method_declaration1 points to param 0 DIE)
         *
         * <li><code>DW_AT_virtuality : ........ DW_FORM_data1<code> (for override methods)
         *
         * <li><code>DW_AT_containing_type : ... DW_FORM_ref_addr</code> (for override methods)
         *
         * </ul>
         *
         * <ul>
         *
         * <li><code>abbrev_code == field_declaration1/2/3/4, tag == DW_TAG_member,
         * no_children</code>
         *
         * <li><code>Dw_AT_name : ................... DW_FORM_strp</code>
         *
         * <li><code>DW_AT_decl_file : .............. DW_FORM_data1/2</code> (only for
         * field_declaration2/4)
         *
         * <li><code>DW_AT_decl_line : .............. DW_FORM_data1/2</code> (only for
         * field_declaration2/4)
         *
         * <li><code>Dw_AT_type : ................... DW_FORM_ref_addr</code>
         *
         * <li><code>Dw_AT_data_member_location : ... DW_FORM_data1/2</code> (only for
         * field_declaration1/2 instance) ??? how many bytes?
         *
         * <li><code>Dw_AT_artificial : ............. DW_FORM_flag</code> ?? do we need this?
         *
         * <li><code>Dw_AT_accessibility : .......... DW_FORM_data1</code>
         *
         * <li><code>Dw_AT_external : ............... DW_FORM_flag</code> (only for
         * field_declaration3/4 static)
         *
         * <li><code>Dw_AT_declaration : ............ DW_FORM_flag</code> (only for
         * field_declaration3/4 static)
         *
         * </ul>
         *
         * <ul>
         *
         * <li><code>abbrev_code == super_reference, tag == DW_TAG_inheritance, no_children</code>
         *
         * <li><code>Dw_AT_type : ................... DW_FORM_ref_addr</code>
         *
         * <li><code>Dw_AT_data_member_location : ... DW_FORM_data1/2</code>
         *
         * <li><code>Dw_AT_accessibility :........... DW_FORM_data1</code>
         *
         * </ul>
         *
         * Method Parameters: Level 2 method_declaration DIEs may include level 3 DIEs that describe
         * their parameters
         *
         * <ul>
         *
         * <li><code>abbrev_code == method_parameter_declaration1/2/3, tag ==
         * DW_TAG_formal_parameter, no_children</code>
         *
         * <li><code>Dw_AT_name : ... DW_FORM_strp</code> (may be empty string)
         *
         * <li><code>Dw_AT_file : ... DW_FORM_data1/2</code> (optional only for
         * method_parameter_declaration2)
         *
         * <li><code>Dw_AT_line : ... DW_FORM_data1/2</code> (optional only for
         * method_parameter_declaration2)
         *
         * <li><code>Dw_AT_type : ... DW_FORM_ref_addr</code>
         *
         * <li><code>Dw_AT_artificial : ... DW_FORM_flag</code> (optional only for
         * method_parameter_declaration1 $this, $access)
         *
         * </ul>
         *
         * Instance Class Reference Types: A level 1 class_layout DIE is followed by a DIE defining
         * a pointer to the class. This reflects the fact that a Java object reference is actually
         * implemented as a pointer.
         *
         * <ul>
         *
         * <li><code>abbrev_code == class_pointer, tag == DW_TAG_pointer_type, no_children</code>
         *
         * <li><code>Dw_AT_byte_size : ... DW_FORM_data1</code>
         *
         * <li><code>Dw_AT_type : ........ DW_FORM_ref_addr</code>
         *
         * </ul>
         *
         * n.b. the name used in the class_layout DIE is the Java class name. This is deliberately
         * inconsistent with the Java naming where the name refers to the pointer type. In
         * consequence when gdb displays Java types and signatures oop reference appear as pointer
         * types. So, for example the Java String class looks like
         *
         * <ul>
         *
         * <li><code>class java.lang.String : public java.lang.Object {<code>
         *
         * <li><code> private:</code>
         *
         * <li><code> byte[] value;</code>
         *
         * <li><code>...</code>
         *
         * <li><code>public:</code>
         *
         * <li><code>...</code>
         *
         * <li><code> java.lang.String *concat(java.lang.String *);</code>
         *
         * <li><code>...</code>
         *
         * </ul>
         *
         * Method Code Locations: For each method within a class there is a corresponding level 1
         * DIE providing details of the location of the compiled code for the method. This DIE
         * should inherit attributes from the method_definition DIE referenced from its
         * specification attribute without the need to repeat them, including attributes specified
         * in child DIEs of the method_definition. However, it is actually necessary to replicate
         * the method_parameter DIEs as children of this DIE because gdb does not carry these
         * attributes across from the specification DIE.
         *
         * <ul>
         *
         * <li><code>abbrev_code == DW_ABBREV_CODE_method_location, tag == DW_TAG_subprogram,
         * has_children</code>
         *
         * <li><code>DW_AT_low_pc : .......... DW_FORM_addr</code>
         *
         * <li><code>DW_AT_hi_pc : ........... DW_FORM_addr</code> (or data8???)
         *
         * <li><code>DW_AT_external : ........ DW_FORM_flag</code>
         *
         * <li><code>DW_AT_specification : ... DW_FORM_ref_addr</code>
         *
         * </ul>
         *
         * Static Field Locations: For each static field within the class there is a level 1 DIE
         * providing details of the static field location
         *
         * <ul>
         *
         * <li><code>abbrev_code == static_field_location, tag == DW_TAG_variable,
         * no_children</code>
         *
         * <li><code>DW_AT_specification : ... DW_FORM_ref_addr</code>
         *
         * <li><code>DW_AT_linkage_name : .... DW_FORM_strp</code>
         *
         * <li><code>DW_AT_location : ........ DW_FORM_expr_loc</code>
         *
         * </ul>
         *
         * Arrays: For each array type there is a level 0 DIE defining the array compilation unit
         *
         * <ul>
         *
         * <li><code>abbrev_code == array_unit, tag == DW_TAG_compilation_unit, has_children</code>
         *
         * <li><code>DW_AT_language : ... DW_FORM_data1</code>
         *
         * <li><code>DW_AT_name : ....... DW_FORM_strp</code> ??? what name???
         *
         * </ul>
         *
         * Array Structure: Each array_unit DIE contains two level 1 DIEs. The first one describes
         * the array layout:
         *
         * <ul>
         *
         * <li><code>abbrev_code == array_layout, tag == DW_TAG_class_type, has_children</code>
         *
         * <li><code>Dw_AT_name : ........ DW_FORM_strp</code>
         *
         * <li><code>Dw_AT_byte_size : ... DW_FORM_data1/2</code> size up to base of embedded array
         * elements?
         *
         * <li><code>DW_AT_location : .... DW_FORM_expr_loc</code>
         *
         * </ul>
         *
         * The second DIE defines the array reference type as a pointer to the underlying structure
         * type
         *
         * <ul>
         *
         * <li><code>abbrev_code == array_pointer, tag == DW_TAG_pointer_type, no_children</code>
         *
         * <li><code>Dw_AT_byte_size : ... DW_FORM_data1</code>
         *
         * <li><code>Dw_AT_type : ........ DW_FORM_ref_addr</code>
         *
         * n.b. the name used in the array_layout DIE is the Java array name. This is deliberately
         * inconsistent with the Java naming where the name refers to the pointer type. As with
         * normal objects an array reference in a Java signature appears as a pointer to an array
         * layout when printed by gdb.
         *
         * Array members: The level 1 array_layout DIE includes level 2 child DIEs with tag member
         * that describe the layout of the array. header_field DIEs are used to declare members of
         * the array header, including the zero length array data member tat dfollows other header
         * fields. An auxiliary array_data_type DIE with tag array_type also occurs as a child DIE
         * defining the type for the array data member.
         *
         * <ul>
         *
         * <li><code>abbrev_code == array_data_type, tag == DW_TAG_array_type, no_children</code>
         *
         * <li><code>Dw_AT_byte_size : ... DW_FORM_data1</code>
         *
         * <li><code>Dw_AT_type : ........ DW_FORM_ref_addr</code>
         *
         * </ul>
         *
         * Interfaces: For each interface there is a level 0 class_unit DIE defining the interface
         * compilation unit.
         *
         * Interface Layout and Reference Types: The level 0 class_unit DIE for an interface is
         * followed by a level 1 DIE defining the interface layout as a union of all the layouts for
         * the classes which implement the interface. A second level 1 DIEs defines a pointer to
         * this layout type.
         *
         * n.b. the name used in the interface_layout DIE is the Java array name. This is
         * deliberately inconsistent with the Java naming where the name refers to the pointer type.
         * As with normal objects an interface reference in a Java signature appears as a pointer to
         * an interface layout when printed by gdb.
         *
         * <ul>
         *
         * <li><code>abbrev_code == interface_layout, tag == union_type, has_children</code>
         *
         * <li><code>Dw_AT_name : ....... DW_FORM_strp</code>
         *
         * <li><code>DW_AT_location : ... DW_FORM_expr_loc</code>
         *
         * </ul>
         *
         * <ul>
         *
         * <li><code>abbrev_code == interface_pointer, tag == pointer_type, has_children</code>
         *
         * <li><code>Dw_AT_byte_size : ... DW_FORM_data1</code>
         *
         * <li><code>DW_AT_TYPE : ....... DW_FORM_ref_addr</code>
         *
         * </ul>
         *
=======
         * </ul>
         *
         * Array Structure: Each array_unit DIE contains four level 1 DIEs. The first one describes
         * the array layout. It has only one child, a super_reference DIE (see above) that
         * references the appropriate array header type for an obnject aray or primitive array of
         * the relevant primitive type). The size of the array layout is the same as the size of the
         * array header.
         *
         * <ul>
         *
         * <li><code>abbrev_code == array_layout, tag == DW_TAG_class_type, has_children</code>
         *
         * <li><code>Dw_AT_name : ........ DW_FORM_strp</code>
         *
         * <li><code>Dw_AT_byte_size : ... DW_FORM_data1/2</code>
         *
         * </ul>
         *
         * The immediately following DIE is an indirect_layout (see above) that wraps the array
         * layout as its super type (just as with class layouts). The wrapper type supplies a
         * data_location attribute, allowing indirect pointers to the array to be translated to raw
         * addresses. The name of the indirect array type is constructed by prefixing the array name
         * with INDIRECT_PREFIX. This DIE has only one child DIE with type super_reference (see
         * above). The latter references the array layout DIE, effectively embedding the standard
         * array layout type in the indirect layout. The size of the indirect layout is the same as
         * the size of the array layout.
         *
         * The third and fourth DIEs define array reference types as a pointers to the underlying
         * structure layout types. As with classes, there is an array_pointer type for raw address
         * references used to type local and param vars and an indirect_pointer type (see above) for
         * array references stored in static and instance fields.
         *
         * <ul>
         *
         * <li><code>abbrev_code == array_pointer, tag == DW_TAG_pointer_type, no_children</code>
         *
         * <li><code>Dw_AT_byte_size : ... DW_FORM_data1</code>
         *
         * <li><code>Dw_AT_type : ........ DW_FORM_ref_addr</code>
         *
         * </ul>
         *
         * n.b. the name used in the array_layout DIE is the Java array name. This is deliberately
         * inconsistent with the Java naming where the name refers to the pointer type. As with
         * normal objects an array reference in a Java signature appears as a pointer to an array
         * layout when printed by gdb.
         *
         * Array members: The level 1 array_layout DIE includes level 2 child DIEs with tag member
         * that describe the layout of the array. header_field DIEs are used to declare members of
         * the array header, including the zero length array data member that follows other header
         * fields. An auxiliary array_data_type DIE with tag array_type also occurs as a child DIE
         * defining the type for the array data member.
         *
         * <ul>
         *
         * <li><code>abbrev_code == array_data_type, tag == DW_TAG_array_type, no_children</code>
         *
         * <li><code>Dw_AT_byte_size : ... DW_FORM_data1</code>
         *
         * <li><code>Dw_AT_type : ........ DW_FORM_ref_addr</code>
         *
         * </ul>
         *
         * Interfaces: For each interface there is a level 0 class_unit DIE defining the interface
         * compilation unit.
         *
         * Interface Layout and Reference Types: The level 0 class_unit DIE for an interface is
         * followed by a level 1 DIE defining the interface layout as a union of all the layouts for
         * the classes which implement the interface. The size of the interface layout is the
         * maximum of the sizes for the implementing classes.
         *
         * <ul>
         *
         * <li><code>abbrev_code == interface_layout, tag == union_type, has_children</code>
         *
         * <li><code>Dw_AT_name : ....... DW_FORM_strp</code>
         *
         * <li><code>DW_AT_location : ... DW_FORM_expr_loc</code>
         *
         * </ul>
         *
         * A second level 1 DIE provides an indirect_layout that wraps the interface layout as its
         * super type (just as with class layouts). The wrapper type supplies a data_location
         * attribute, allowing indirect pointers to the interface to be translated to raw addresses.
         * The name of the indirect interface type is constructed by prefixing the interface name
         * with INDIRECT_PREFIX. This DIE has only one child DIE with type super_reference (see
         * above). The latter references the interface layout DIE, effectively embedding the
         * standard interface layout type in the indirect layout. The size of the indirect layout is
         * the same as the size of the interface layout.
         *
         * The third and fourth DIEs define interface reference types as a pointers to the
         * underlying structure layout types. As with classes, there is an interface_pointer type
         * for raw address references used to type local and param vars and an indirect_pointer type
         * (see above) for interface references stored in static and instance fields.
         *
         * A second level 1 defines a pointer to this layout type.
         *
         * n.b. the name used in the interface_layout DIE is the Java array name. This is
         * deliberately inconsistent with the Java naming where the name refers to the pointer type.
         * As with normal objects an interface reference in a Java signature appears as a pointer to
         * an interface layout when printed by gdb.
         *
         * <ul>
         *
         * <li><code>abbrev_code == interface_pointer, tag == pointer_type, has_children</code>
         *
         * <li><code>Dw_AT_byte_size : ... DW_FORM_data1</code>
         *
         * <li><code>DW_AT_TYPE : ....... DW_FORM_ref_addr</code>
         *
         * </ul>
         *
>>>>>>> 2c3c8abf
         * The union type embeds level 2 DIEs with tag member. There is a member for each
         * implementing class, typed using the layout.
         *
         * <ul>
         *
         * <li><code>abbrev_code == interface_implementor, tag == member, no_children</code>
         *
         * <li><code>Dw_AT_name : ................... DW_FORM_strp</code>
         *
         * <li><code>Dw_AT_type : ................... DW_FORM_ref_addr</code>
         *
         * <li><code>Dw_AT_accessibility : .......... DW_FORM_data1</code>
         *
         * </ul>
         *
         * The member name is constructed by appending an '_' to the Java* name of the implementing
         * class. So, this means that, for example, the Java interface java.lang.CharSequence will
         * include members for String, StringBuffer etc as follows
         *
         * <code>union java.lang.CharSequence { java.lang.String _java.lang.String;
         * java.lang.StringBuffer _java.lang.StringBuffer; ... };</code>
         *
         */

        int pos = 0;
        pos = writeAbbrevs(null, null, pos);

        byte[] buffer = new byte[pos];
        super.setContent(buffer);
    }

    @Override
    public void writeContent(DebugContext context) {
        assert contentByteArrayCreated();

        byte[] buffer = getContent();
        int size = buffer.length;
        int pos = 0;

        enableLog(context, pos);

        pos = writeAbbrevs(context, buffer, pos);

        assert pos == size;
    }

    public int writeAbbrevs(DebugContext context, byte[] buffer, int p) {
        int pos = p;
        pos = writeBuiltInUnitAbbrev(context, buffer, pos);
        pos = writeClassUnitAbbrevs(context, buffer, pos);
        pos = writeArrayUnitAbbrev(context, buffer, pos);

        pos = writePrimitiveTypeAbbrev(context, buffer, pos);
        pos = writeVoidTypeAbbrev(context, buffer, pos);
        pos = writeObjectHeaderAbbrev(context, buffer, pos);

<<<<<<< HEAD
        pos = writeClassLayoutAbbrev(context, buffer, pos);
=======
        pos = writeClassLayoutAbbrevs(context, buffer, pos);
>>>>>>> 2c3c8abf
        pos = writeClassReferenceAbbrev(context, buffer, pos);
        pos = writeMethodDeclarationAbbrevs(context, buffer, pos);
        pos = writeFieldDeclarationAbbrevs(context, buffer, pos);
        pos = writeArrayLayoutAbbrev(context, buffer, pos);
        pos = writeArrayReferenceAbbrev(context, buffer, pos);
        pos = writeInterfaceLayoutAbbrev(context, buffer, pos);
        pos = writeInterfaceReferenceAbbrev(context, buffer, pos);

        pos = writeHeaderFieldAbbrev(context, buffer, pos);
        pos = writeArrayDataTypeAbbrev(context, buffer, pos);
        pos = writeMethodLocationAbbrev(context, buffer, pos);
        pos = writeStaticFieldLocationAbbrev(context, buffer, pos);
        pos = writeSuperReferenceAbbrev(context, buffer, pos);
        pos = writeInterfaceImplementorAbbrev(context, buffer, pos);

<<<<<<< HEAD
=======
        /*
         * if we address rebasing is required then then we need to use indirect layout types
         * supplied with a suitable data_location attribute and indirect pointer types to ensure
         * that gdb converts offsets embedded in static or instance fields to raw pointers.
         * Transformed addresses are typed using pointers to the underlying layout.
         *
         * if address rebasing is not required then we a data_location attribute on the layout type
         * will ensure that address tag bits are removed.
         */
        if (dwarfSections.useHeapBase()) {
            pos = writeIndirectLayoutAbbrev(context, buffer, pos);
            pos = writeIndirectReferenceAbbrev(context, buffer, pos);
        }

>>>>>>> 2c3c8abf
        pos = writeParameterDeclarationAbbrevs(context, buffer, pos);
        return pos;
    }

    private int writeAttrType(long code, byte[] buffer, int pos) {
        if (buffer == null) {
            return pos + putSLEB(code, scratch, 0);
        } else {
            return putSLEB(code, buffer, pos);
        }
    }

    private int writeAttrForm(long code, byte[] buffer, int pos) {
        if (buffer == null) {
            return pos + putSLEB(code, scratch, 0);
        } else {
            return putSLEB(code, buffer, pos);
        }
    }

    private int writeBuiltInUnitAbbrev(@SuppressWarnings("unused") DebugContext context, byte[] buffer, int p) {
        int pos = p;
        pos = writeAbbrevCode(DwarfDebugInfo.DW_ABBREV_CODE_builtin_unit, buffer, pos);
        pos = writeTag(DwarfDebugInfo.DW_TAG_compile_unit, buffer, pos);
        pos = writeFlag(DwarfDebugInfo.DW_CHILDREN_yes, buffer, pos);
        pos = writeAttrType(DwarfDebugInfo.DW_AT_language, buffer, pos);
        pos = writeAttrForm(DwarfDebugInfo.DW_FORM_data1, buffer, pos);
        /*
         * Now terminate.
         */
        pos = writeAttrType(DwarfDebugInfo.DW_AT_null, buffer, pos);
        pos = writeAttrForm(DwarfDebugInfo.DW_FORM_null, buffer, pos);
        return pos;
    }

    private int writeClassUnitAbbrevs(DebugContext context, byte[] buffer, int p) {
        int pos = p;
        /* class compile unit no line info */
        pos = writeClassUnitAbbrev(context, DwarfDebugInfo.DW_ABBREV_CODE_class_unit1, buffer, pos);
        /* class compile unit with line info */
        pos = writeClassUnitAbbrev(context, DwarfDebugInfo.DW_ABBREV_CODE_class_unit2, buffer, pos);
        return pos;
    }

    private int writeClassUnitAbbrev(@SuppressWarnings("unused") DebugContext context, int abbrevCode, byte[] buffer, int p) {
        int pos = p;
        pos = writeAbbrevCode(abbrevCode, buffer, pos);
        pos = writeTag(DwarfDebugInfo.DW_TAG_compile_unit, buffer, pos);
        pos = writeFlag(DwarfDebugInfo.DW_CHILDREN_yes, buffer, pos);
        pos = writeAttrType(DwarfDebugInfo.DW_AT_language, buffer, pos);
        pos = writeAttrForm(DwarfDebugInfo.DW_FORM_data1, buffer, pos);
        pos = writeAttrType(DwarfDebugInfo.DW_AT_name, buffer, pos);
        pos = writeAttrForm(DwarfDebugInfo.DW_FORM_strp, buffer, pos);
        pos = writeAttrType(DwarfDebugInfo.DW_AT_comp_dir, buffer, pos);
        pos = writeAttrForm(DwarfDebugInfo.DW_FORM_strp, buffer, pos);
        pos = writeAttrType(DwarfDebugInfo.DW_AT_low_pc, buffer, pos);
        pos = writeAttrForm(DwarfDebugInfo.DW_FORM_addr, buffer, pos);
        pos = writeAttrType(DwarfDebugInfo.DW_AT_hi_pc, buffer, pos);
        pos = writeAttrForm(DwarfDebugInfo.DW_FORM_addr, buffer, pos);
        if (abbrevCode == DwarfDebugInfo.DW_ABBREV_CODE_class_unit1) {
            pos = writeAttrType(DwarfDebugInfo.DW_AT_stmt_list, buffer, pos);
            pos = writeAttrForm(DwarfDebugInfo.DW_FORM_data4, buffer, pos);
        }
        /*
         * Now terminate.
         */
        pos = writeAttrType(DwarfDebugInfo.DW_AT_null, buffer, pos);
        pos = writeAttrForm(DwarfDebugInfo.DW_FORM_null, buffer, pos);
        return pos;
    }

    private int writeArrayUnitAbbrev(@SuppressWarnings("unused") DebugContext context, byte[] buffer, int p) {
        int pos = p;

        pos = writeAbbrevCode(DwarfDebugInfo.DW_ABBREV_CODE_array_unit, buffer, pos);
        pos = writeTag(DwarfDebugInfo.DW_TAG_compile_unit, buffer, pos);
        pos = writeFlag(DwarfDebugInfo.DW_CHILDREN_yes, buffer, pos);
        pos = writeAttrType(DwarfDebugInfo.DW_AT_language, buffer, pos);
        pos = writeAttrForm(DwarfDebugInfo.DW_FORM_data1, buffer, pos);
        pos = writeAttrType(DwarfDebugInfo.DW_AT_name, buffer, pos);
        pos = writeAttrForm(DwarfDebugInfo.DW_FORM_strp, buffer, pos);
        /*
         * Now terminate.
         */
        pos = writeAttrType(DwarfDebugInfo.DW_AT_null, buffer, pos);
        pos = writeAttrForm(DwarfDebugInfo.DW_FORM_null, buffer, pos);
        return pos;
    }

    private int writePrimitiveTypeAbbrev(@SuppressWarnings("unused") DebugContext context, byte[] buffer, int p) {
        int pos = p;
        pos = writeAbbrevCode(DwarfDebugInfo.DW_ABBREV_CODE_primitive_type, buffer, pos);
        pos = writeTag(DwarfDebugInfo.DW_TAG_base_type, buffer, pos);
        pos = writeFlag(DwarfDebugInfo.DW_CHILDREN_no, buffer, pos);
        pos = writeAttrType(DwarfDebugInfo.DW_AT_byte_size, buffer, pos);
        pos = writeAttrForm(DwarfDebugInfo.DW_FORM_data1, buffer, pos);
        pos = writeAttrType(DwarfDebugInfo.DW_AT_bit_size, buffer, pos);
        pos = writeAttrForm(DwarfDebugInfo.DW_FORM_data1, buffer, pos);
        pos = writeAttrType(DwarfDebugInfo.DW_AT_encoding, buffer, pos);
        pos = writeAttrForm(DwarfDebugInfo.DW_FORM_data1, buffer, pos);
        pos = writeAttrType(DwarfDebugInfo.DW_AT_name, buffer, pos);
        pos = writeAttrForm(DwarfDebugInfo.DW_FORM_strp, buffer, pos);
        /*
         * Now terminate.
         */
        pos = writeAttrType(DwarfDebugInfo.DW_AT_null, buffer, pos);
        pos = writeAttrForm(DwarfDebugInfo.DW_FORM_null, buffer, pos);
        return pos;
    }

    private int writeVoidTypeAbbrev(@SuppressWarnings("unused") DebugContext context, byte[] buffer, int p) {
<<<<<<< HEAD
        int pos = p;
        pos = writeAbbrevCode(DwarfDebugInfo.DW_ABBREV_CODE_void_type, buffer, pos);
        pos = writeTag(DwarfDebugInfo.DW_TAG_unspecified_type, buffer, pos);
        pos = writeFlag(DwarfDebugInfo.DW_CHILDREN_no, buffer, pos);
        pos = writeAttrType(DwarfDebugInfo.DW_AT_name, buffer, pos);
        pos = writeAttrForm(DwarfDebugInfo.DW_FORM_strp, buffer, pos);
        /*
         * Now terminate.
         */
        pos = writeAttrType(DwarfDebugInfo.DW_AT_null, buffer, pos);
        pos = writeAttrForm(DwarfDebugInfo.DW_FORM_null, buffer, pos);
        return pos;
    }

    private int writeObjectHeaderAbbrev(@SuppressWarnings("unused") DebugContext context, byte[] buffer, int p) {
        int pos = p;
        pos = writeAbbrevCode(DwarfDebugInfo.DW_ABBREV_CODE_object_header, buffer, pos);
        pos = writeTag(DwarfDebugInfo.DW_TAG_structure_type, buffer, pos);
        pos = writeFlag(DwarfDebugInfo.DW_CHILDREN_yes, buffer, pos);
        pos = writeAttrType(DwarfDebugInfo.DW_AT_name, buffer, pos);
        pos = writeAttrForm(DwarfDebugInfo.DW_FORM_strp, buffer, pos);
        pos = writeAttrType(DwarfDebugInfo.DW_AT_byte_size, buffer, pos);
        pos = writeAttrForm(DwarfDebugInfo.DW_FORM_data1, buffer, pos);
        pos = writeAttrType(DwarfDebugInfo.DW_AT_data_location, buffer, pos);
        pos = writeAttrForm(DwarfDebugInfo.DW_FORM_expr_loc, buffer, pos);
        /*
         * Now terminate.
         */
        pos = writeAttrType(DwarfDebugInfo.DW_AT_null, buffer, pos);
        pos = writeAttrForm(DwarfDebugInfo.DW_FORM_null, buffer, pos);
        return pos;
    }

    private int writeClassLayoutAbbrev(@SuppressWarnings("unused") DebugContext context, byte[] buffer, int p) {
        int pos = p;

        pos = writeAbbrevCode(DwarfDebugInfo.DW_ABBREV_CODE_class_layout, buffer, pos);
        pos = writeTag(DwarfDebugInfo.DW_TAG_class_type, buffer, pos);
        pos = writeFlag(DwarfDebugInfo.DW_CHILDREN_yes, buffer, pos);
        pos = writeAttrType(DwarfDebugInfo.DW_AT_name, buffer, pos);
        pos = writeAttrForm(DwarfDebugInfo.DW_FORM_strp, buffer, pos);
        pos = writeAttrType(DwarfDebugInfo.DW_AT_byte_size, buffer, pos);
        pos = writeAttrForm(DwarfDebugInfo.DW_FORM_data2, buffer, pos);
        pos = writeAttrType(DwarfDebugInfo.DW_AT_decl_file, buffer, pos);
        pos = writeAttrForm(DwarfDebugInfo.DW_FORM_data2, buffer, pos);
        /*-
         * At present we definitely don't have line numbers.
           pos = writeAttrType(DwarfDebugInfo.DW_AT_decl_line, buffer, pos);
           pos = writeAttrForm(DwarfDebugInfo.DW_FORM_data2, buffer, pos);
         */
        /* Add a data location expression to mask and/or rebase oop pointers. */
        pos = writeAttrType(DwarfDebugInfo.DW_AT_data_location, buffer, pos);
        pos = writeAttrForm(DwarfDebugInfo.DW_FORM_expr_loc, buffer, pos);
        /*
         * Now terminate.
         */
        pos = writeAttrType(DwarfDebugInfo.DW_AT_null, buffer, pos);
        pos = writeAttrForm(DwarfDebugInfo.DW_FORM_null, buffer, pos);
        return pos;
    }

    private int writeClassReferenceAbbrev(@SuppressWarnings("unused") DebugContext context, byte[] buffer, int p) {
        int pos = p;

        /* First the basic pointer type for a pointer to the class struct type. */
        pos = writeAbbrevCode(DwarfDebugInfo.DW_ABBREV_CODE_class_pointer, buffer, pos);
        pos = writeTag(DwarfDebugInfo.DW_TAG_pointer_type, buffer, pos);
        pos = writeFlag(DwarfDebugInfo.DW_CHILDREN_no, buffer, pos);
        pos = writeAttrType(DwarfDebugInfo.DW_AT_byte_size, buffer, pos);
        pos = writeAttrForm(DwarfDebugInfo.DW_FORM_data1, buffer, pos);
        pos = writeAttrType(DwarfDebugInfo.DW_AT_type, buffer, pos);
        pos = writeAttrForm(DwarfDebugInfo.DW_FORM_ref_addr, buffer, pos);
        /*
         * Now terminate.
         */
        pos = writeAttrType(DwarfDebugInfo.DW_AT_null, buffer, pos);
        pos = writeAttrForm(DwarfDebugInfo.DW_FORM_null, buffer, pos);
        return pos;
    }

    private int writeMethodDeclarationAbbrevs(@SuppressWarnings("unused") DebugContext context, byte[] buffer, int p) {
        int pos = p;
        pos = writeMethodDeclarationAbbrev(context, DwarfDebugInfo.DW_ABBREV_CODE_method_declaration1, buffer, pos);
        pos = writeMethodDeclarationAbbrev(context, DwarfDebugInfo.DW_ABBREV_CODE_method_declaration2, buffer, pos);
        return pos;
    }

    private int writeMethodDeclarationAbbrev(@SuppressWarnings("unused") DebugContext context, int abbrevCode, byte[] buffer, int p) {
        int pos = p;
        pos = writeAbbrevCode(abbrevCode, buffer, pos);
        pos = writeTag(DwarfDebugInfo.DW_TAG_subprogram, buffer, pos);
        pos = writeFlag(DwarfDebugInfo.DW_CHILDREN_yes, buffer, pos);
        pos = writeAttrType(DwarfDebugInfo.DW_AT_external, buffer, pos);
        pos = writeAttrForm(DwarfDebugInfo.DW_FORM_flag, buffer, pos);
        pos = writeAttrType(DwarfDebugInfo.DW_AT_name, buffer, pos);
        pos = writeAttrForm(DwarfDebugInfo.DW_FORM_strp, buffer, pos);
        pos = writeAttrType(DwarfDebugInfo.DW_AT_decl_file, buffer, pos);
        pos = writeAttrForm(DwarfDebugInfo.DW_FORM_data2, buffer, pos);
        /* We don't (yet?) have a proper start line for the method itself */
        // pos = writeAttrType(DwarfDebugInfo.DW_AT_decl_line, buffer, pos);
        // pos = writeAttrForm(DwarfDebugInfo.DW_FORM_data2, buffer, pos);
        /* This probably needs to use the symbol name -- n.b. it is not in DWARF2 */
        // pos = writeAttrType(DwarfDebugInfo.DW_AT_linkage_name, buffer, pos);
        // pos = writeAttrForm(DwarfDebugInfo.DW_FORM_strp, buffer, pos);
        pos = writeAttrType(DwarfDebugInfo.DW_AT_type, buffer, pos);
        pos = writeAttrForm(DwarfDebugInfo.DW_FORM_ref_addr, buffer, pos);
        pos = writeAttrType(DwarfDebugInfo.DW_AT_artificial, buffer, pos);
        pos = writeAttrForm(DwarfDebugInfo.DW_FORM_flag, buffer, pos);
        pos = writeAttrType(DwarfDebugInfo.DW_AT_accessibility, buffer, pos);
        pos = writeAttrForm(DwarfDebugInfo.DW_FORM_data1, buffer, pos);
        pos = writeAttrType(DwarfDebugInfo.DW_AT_declaration, buffer, pos);
        pos = writeAttrForm(DwarfDebugInfo.DW_FORM_flag, buffer, pos);
        /* This is not in DWARF2 */
        // pos = writeAttrType(DwarfDebugInfo.DW_AT_virtuality, buffer, pos);
        // pos = writeAttrForm(DwarfDebugInfo.DW_FORM_data1, buffer, pos);
        pos = writeAttrType(DwarfDebugInfo.DW_AT_containing_type, buffer, pos);
        pos = writeAttrForm(DwarfDebugInfo.DW_FORM_ref_addr, buffer, pos);
        if (abbrevCode == DwarfDebugInfo.DW_ABBREV_CODE_method_declaration1) {
            pos = writeAttrType(DwarfDebugInfo.DW_AT_object_pointer, buffer, pos);
            pos = writeAttrForm(DwarfDebugInfo.DW_FORM_ref_addr, buffer, pos);
        }
=======
        int pos = p;
        pos = writeAbbrevCode(DwarfDebugInfo.DW_ABBREV_CODE_void_type, buffer, pos);
        pos = writeTag(DwarfDebugInfo.DW_TAG_unspecified_type, buffer, pos);
        pos = writeFlag(DwarfDebugInfo.DW_CHILDREN_no, buffer, pos);
        pos = writeAttrType(DwarfDebugInfo.DW_AT_name, buffer, pos);
        pos = writeAttrForm(DwarfDebugInfo.DW_FORM_strp, buffer, pos);
>>>>>>> 2c3c8abf
        /*
         * Now terminate.
         */
        pos = writeAttrType(DwarfDebugInfo.DW_AT_null, buffer, pos);
        pos = writeAttrForm(DwarfDebugInfo.DW_FORM_null, buffer, pos);
        return pos;
    }

<<<<<<< HEAD
    private int writeFieldDeclarationAbbrevs(DebugContext context, byte[] buffer, int p) {
        int pos = p;
        /* An instance field no line and file. */
        pos = writeFieldDeclarationAbbrev(context, DwarfDebugInfo.DW_ABBREV_CODE_field_declaration1, buffer, pos);
        /* An instance field with line and file. */
        pos = writeFieldDeclarationAbbrev(context, DwarfDebugInfo.DW_ABBREV_CODE_field_declaration2, buffer, pos);
        /* A static field no line and file. */
        pos = writeFieldDeclarationAbbrev(context, DwarfDebugInfo.DW_ABBREV_CODE_field_declaration3, buffer, pos);
        /* A static field with line and file. */
        pos = writeFieldDeclarationAbbrev(context, DwarfDebugInfo.DW_ABBREV_CODE_field_declaration4, buffer, pos);
        return pos;
    }

    private int writeFieldDeclarationAbbrev(@SuppressWarnings("unused") DebugContext context, int abbrevCode, byte[] buffer, int p) {
        int pos = p;
        pos = writeAbbrevCode(abbrevCode, buffer, pos);
        pos = writeTag(DwarfDebugInfo.DW_TAG_member, buffer, pos);
        pos = writeFlag(DwarfDebugInfo.DW_CHILDREN_no, buffer, pos);
        pos = writeAttrType(DwarfDebugInfo.DW_AT_name, buffer, pos);
        pos = writeAttrForm(DwarfDebugInfo.DW_FORM_strp, buffer, pos);
        /* We may not have a file and line for a field. */
        if (abbrevCode == DwarfDebugInfo.DW_ABBREV_CODE_field_declaration2 || abbrevCode == DwarfDebugInfo.DW_ABBREV_CODE_field_declaration4) {
            pos = writeAttrType(DwarfDebugInfo.DW_AT_decl_file, buffer, pos);
            pos = writeAttrForm(DwarfDebugInfo.DW_FORM_data2, buffer, pos);
            /* At present we definitely don't have line numbers. */
            // pos = writeAttrType(DwarfDebugInfo.DW_AT_decl_line, buffer, pos);
            // pos = writeAttrForm(DwarfDebugInfo.DW_FORM_data2, buffer, pos);
        }
        pos = writeAttrType(DwarfDebugInfo.DW_AT_type, buffer, pos);
        pos = writeAttrForm(DwarfDebugInfo.DW_FORM_ref_addr, buffer, pos);
        if (abbrevCode == DwarfDebugInfo.DW_ABBREV_CODE_field_declaration1 || abbrevCode == DwarfDebugInfo.DW_ABBREV_CODE_field_declaration2) {
            /* Instance fields have a member offset relocated relative to the heap base register. */
            pos = writeAttrType(DwarfDebugInfo.DW_AT_data_member_location, buffer, pos);
            pos = writeAttrForm(DwarfDebugInfo.DW_FORM_data2, buffer, pos);
        }
        pos = writeAttrType(DwarfDebugInfo.DW_AT_accessibility, buffer, pos);
        pos = writeAttrForm(DwarfDebugInfo.DW_FORM_data1, buffer, pos);
        /* Static fields are only declared here and are external. */
        if (abbrevCode == DwarfDebugInfo.DW_ABBREV_CODE_field_declaration3 || abbrevCode == DwarfDebugInfo.DW_ABBREV_CODE_field_declaration4) {
            pos = writeAttrType(DwarfDebugInfo.DW_AT_external, buffer, pos);
            pos = writeAttrForm(DwarfDebugInfo.DW_FORM_flag, buffer, pos);
            pos = writeAttrType(DwarfDebugInfo.DW_AT_declaration, buffer, pos);
            pos = writeAttrForm(DwarfDebugInfo.DW_FORM_flag, buffer, pos);
=======
    private int writeObjectHeaderAbbrev(@SuppressWarnings("unused") DebugContext context, byte[] buffer, int p) {
        int pos = p;
        pos = writeAbbrevCode(DwarfDebugInfo.DW_ABBREV_CODE_object_header, buffer, pos);
        pos = writeTag(DwarfDebugInfo.DW_TAG_structure_type, buffer, pos);
        pos = writeFlag(DwarfDebugInfo.DW_CHILDREN_yes, buffer, pos);
        pos = writeAttrType(DwarfDebugInfo.DW_AT_name, buffer, pos);
        pos = writeAttrForm(DwarfDebugInfo.DW_FORM_strp, buffer, pos);
        pos = writeAttrType(DwarfDebugInfo.DW_AT_byte_size, buffer, pos);
        pos = writeAttrForm(DwarfDebugInfo.DW_FORM_data1, buffer, pos);
        /*
         * Now terminate.
         */
        pos = writeAttrType(DwarfDebugInfo.DW_AT_null, buffer, pos);
        pos = writeAttrForm(DwarfDebugInfo.DW_FORM_null, buffer, pos);
        return pos;
    }

    private int writeClassLayoutAbbrevs(@SuppressWarnings("unused") DebugContext context, byte[] buffer, int p) {
        int pos = p;
        pos = writeClassLayoutAbbrev(context, DwarfDebugInfo.DW_ABBREV_CODE_class_layout1, buffer, pos);
        if (!dwarfSections.useHeapBase()) {
            pos = writeClassLayoutAbbrev(context, DwarfDebugInfo.DW_ABBREV_CODE_class_layout2, buffer, pos);
        }
        return pos;
    }

    private int writeClassLayoutAbbrev(@SuppressWarnings("unused") DebugContext context, int abbrevCode, byte[] buffer, int p) {
        int pos = p;

        pos = writeAbbrevCode(abbrevCode, buffer, pos);
        pos = writeTag(DwarfDebugInfo.DW_TAG_class_type, buffer, pos);
        pos = writeFlag(DwarfDebugInfo.DW_CHILDREN_yes, buffer, pos);
        pos = writeAttrType(DwarfDebugInfo.DW_AT_name, buffer, pos);
        pos = writeAttrForm(DwarfDebugInfo.DW_FORM_strp, buffer, pos);
        pos = writeAttrType(DwarfDebugInfo.DW_AT_byte_size, buffer, pos);
        pos = writeAttrForm(DwarfDebugInfo.DW_FORM_data2, buffer, pos);
        pos = writeAttrType(DwarfDebugInfo.DW_AT_decl_file, buffer, pos);
        pos = writeAttrForm(DwarfDebugInfo.DW_FORM_data2, buffer, pos);
        /*-
         * At present we definitely don't have line numbers.
           pos = writeAttrType(DwarfDebugInfo.DW_AT_decl_line, buffer, pos);
           pos = writeAttrForm(DwarfDebugInfo.DW_FORM_data2, buffer, pos);
         */
        if (abbrevCode == DwarfDebugInfo.DW_ABBREV_CODE_class_layout2) {
            pos = writeAttrType(DwarfDebugInfo.DW_AT_data_location, buffer, pos);
            pos = writeAttrForm(DwarfDebugInfo.DW_FORM_expr_loc, buffer, pos);
>>>>>>> 2c3c8abf
        }
        /*
         * Now terminate.
         */
        pos = writeAttrType(DwarfDebugInfo.DW_AT_null, buffer, pos);
        pos = writeAttrForm(DwarfDebugInfo.DW_FORM_null, buffer, pos);
<<<<<<< HEAD
        return pos;
    }

    private int writeArrayLayoutAbbrev(@SuppressWarnings("unused") DebugContext context, byte[] buffer, int p) {
        int pos = p;

        pos = writeAbbrevCode(DwarfDebugInfo.DW_ABBREV_CODE_array_layout, buffer, pos);
        pos = writeTag(DwarfDebugInfo.DW_TAG_structure_type, buffer, pos);
        pos = writeFlag(DwarfDebugInfo.DW_CHILDREN_yes, buffer, pos);
        pos = writeAttrType(DwarfDebugInfo.DW_AT_name, buffer, pos);
        pos = writeAttrForm(DwarfDebugInfo.DW_FORM_strp, buffer, pos);
        pos = writeAttrType(DwarfDebugInfo.DW_AT_byte_size, buffer, pos);
        pos = writeAttrForm(DwarfDebugInfo.DW_FORM_data2, buffer, pos);
        /* Add a data location expression to mask and/or rebase oop pointers. */
        pos = writeAttrType(DwarfDebugInfo.DW_AT_data_location, buffer, pos);
        pos = writeAttrForm(DwarfDebugInfo.DW_FORM_expr_loc, buffer, pos);
        /*
         * Now terminate.
         */
        pos = writeAttrType(DwarfDebugInfo.DW_AT_null, buffer, pos);
        pos = writeAttrForm(DwarfDebugInfo.DW_FORM_null, buffer, pos);
        return pos;
    }

    private int writeArrayReferenceAbbrev(@SuppressWarnings("unused") DebugContext context, byte[] buffer, int p) {
        int pos = p;

        pos = writeAbbrevCode(DwarfDebugInfo.DW_ABBREV_CODE_array_pointer, buffer, pos);
        pos = writeTag(DwarfDebugInfo.DW_TAG_pointer_type, buffer, pos);
        pos = writeFlag(DwarfDebugInfo.DW_CHILDREN_no, buffer, pos);
        pos = writeAttrType(DwarfDebugInfo.DW_AT_byte_size, buffer, pos);
        pos = writeAttrForm(DwarfDebugInfo.DW_FORM_data1, buffer, pos);
        pos = writeAttrType(DwarfDebugInfo.DW_AT_type, buffer, pos);
        pos = writeAttrForm(DwarfDebugInfo.DW_FORM_ref_addr, buffer, pos);
        /*
         * Now terminate.
         */
        pos = writeAttrType(DwarfDebugInfo.DW_AT_null, buffer, pos);
        pos = writeAttrForm(DwarfDebugInfo.DW_FORM_null, buffer, pos);
        return pos;
    }

    private int writeInterfaceLayoutAbbrev(@SuppressWarnings("unused") DebugContext context, byte[] buffer, int p) {
        int pos = p;

        pos = writeAbbrevCode(DwarfDebugInfo.DW_ABBREV_CODE_interface_layout, buffer, pos);
        pos = writeTag(DwarfDebugInfo.DW_TAG_union_type, buffer, pos);
        pos = writeFlag(DwarfDebugInfo.DW_CHILDREN_yes, buffer, pos);
        pos = writeAttrType(DwarfDebugInfo.DW_AT_name, buffer, pos);
        pos = writeAttrForm(DwarfDebugInfo.DW_FORM_strp, buffer, pos);
        /* Add a data location expression to mask and/or rebase oop pointers. */
        pos = writeAttrType(DwarfDebugInfo.DW_AT_data_location, buffer, pos);
        pos = writeAttrForm(DwarfDebugInfo.DW_FORM_expr_loc, buffer, pos);
        /*
         * Now terminate.
         */
        pos = writeAttrType(DwarfDebugInfo.DW_AT_null, buffer, pos);
        pos = writeAttrForm(DwarfDebugInfo.DW_FORM_null, buffer, pos);
        return pos;
    }

    private int writeInterfaceReferenceAbbrev(@SuppressWarnings("unused") DebugContext context, byte[] buffer, int p) {
        int pos = p;

        pos = writeAbbrevCode(DwarfDebugInfo.DW_ABBREV_CODE_interface_pointer, buffer, pos);
        pos = writeTag(DwarfDebugInfo.DW_TAG_pointer_type, buffer, pos);
        pos = writeFlag(DwarfDebugInfo.DW_CHILDREN_no, buffer, pos);
        pos = writeAttrType(DwarfDebugInfo.DW_AT_byte_size, buffer, pos);
        pos = writeAttrForm(DwarfDebugInfo.DW_FORM_data1, buffer, pos);
        pos = writeAttrType(DwarfDebugInfo.DW_AT_type, buffer, pos);
        pos = writeAttrForm(DwarfDebugInfo.DW_FORM_ref_addr, buffer, pos);
        /*
         * Now terminate.
         */
        pos = writeAttrType(DwarfDebugInfo.DW_AT_null, buffer, pos);
        pos = writeAttrForm(DwarfDebugInfo.DW_FORM_null, buffer, pos);
        return pos;
    }

    private int writeInterfaceImplementorAbbrev(@SuppressWarnings("unused") DebugContext context, byte[] buffer, int p) {
        int pos = p;

        pos = writeAbbrevCode(DwarfDebugInfo.DW_ABBREV_CODE_interface_implementor, buffer, pos);
        pos = writeTag(DwarfDebugInfo.DW_TAG_member, buffer, pos);
        pos = writeFlag(DwarfDebugInfo.DW_CHILDREN_no, buffer, pos);
        pos = writeAttrType(DwarfDebugInfo.DW_AT_name, buffer, pos);
        pos = writeAttrForm(DwarfDebugInfo.DW_FORM_strp, buffer, pos);
        pos = writeAttrType(DwarfDebugInfo.DW_AT_type, buffer, pos);
        pos = writeAttrForm(DwarfDebugInfo.DW_FORM_ref_addr, buffer, pos);
        pos = writeAttrType(DwarfDebugInfo.DW_AT_accessibility, buffer, pos);
        pos = writeAttrForm(DwarfDebugInfo.DW_FORM_data1, buffer, pos);
        /*
         * Now terminate.
         */
        pos = writeAttrType(DwarfDebugInfo.DW_AT_null, buffer, pos);
        pos = writeAttrForm(DwarfDebugInfo.DW_FORM_null, buffer, pos);
        return pos;
    }

    private int writeHeaderFieldAbbrev(@SuppressWarnings("unused") DebugContext context, byte[] buffer, int p) {
        int pos = p;

        pos = writeAbbrevCode(DwarfDebugInfo.DW_ABBREV_CODE_header_field, buffer, pos);
        pos = writeTag(DwarfDebugInfo.DW_TAG_member, buffer, pos);
        pos = writeFlag(DwarfDebugInfo.DW_CHILDREN_no, buffer, pos);
        pos = writeAttrType(DwarfDebugInfo.DW_AT_name, buffer, pos);
        pos = writeAttrForm(DwarfDebugInfo.DW_FORM_strp, buffer, pos);
        pos = writeAttrType(DwarfDebugInfo.DW_AT_type, buffer, pos);
        pos = writeAttrForm(DwarfDebugInfo.DW_FORM_ref_addr, buffer, pos);
        pos = writeAttrType(DwarfDebugInfo.DW_AT_data_member_location, buffer, pos);
        pos = writeAttrForm(DwarfDebugInfo.DW_FORM_data1, buffer, pos);
        pos = writeAttrType(DwarfDebugInfo.DW_AT_accessibility, buffer, pos);
        pos = writeAttrForm(DwarfDebugInfo.DW_FORM_data1, buffer, pos);
        /*
         * Now terminate.
         */
        pos = writeAttrType(DwarfDebugInfo.DW_AT_null, buffer, pos);
        pos = writeAttrForm(DwarfDebugInfo.DW_FORM_null, buffer, pos);
        return pos;
    }

    private int writeArrayDataTypeAbbrev(@SuppressWarnings("unused") DebugContext context, byte[] buffer, int p) {
        int pos = p;

        pos = writeAbbrevCode(DwarfDebugInfo.DW_ABBREV_CODE_array_data_type, buffer, pos);
        pos = writeTag(DwarfDebugInfo.DW_TAG_array_type, buffer, pos);
=======

        return pos;
    }

    private int writeClassReferenceAbbrev(@SuppressWarnings("unused") DebugContext context, byte[] buffer, int p) {
        int pos = p;

        /* First the basic pointer type for a pointer to the class struct type. */
        pos = writeAbbrevCode(DwarfDebugInfo.DW_ABBREV_CODE_class_pointer, buffer, pos);
        pos = writeTag(DwarfDebugInfo.DW_TAG_pointer_type, buffer, pos);
>>>>>>> 2c3c8abf
        pos = writeFlag(DwarfDebugInfo.DW_CHILDREN_no, buffer, pos);
        pos = writeAttrType(DwarfDebugInfo.DW_AT_byte_size, buffer, pos);
        pos = writeAttrForm(DwarfDebugInfo.DW_FORM_data1, buffer, pos);
        pos = writeAttrType(DwarfDebugInfo.DW_AT_type, buffer, pos);
        pos = writeAttrForm(DwarfDebugInfo.DW_FORM_ref_addr, buffer, pos);
<<<<<<< HEAD
        /*
         * Now terminate.
         */
        pos = writeAttrType(DwarfDebugInfo.DW_AT_null, buffer, pos);
        pos = writeAttrForm(DwarfDebugInfo.DW_FORM_null, buffer, pos);
        return pos;
    }

    private int writeMethodLocationAbbrev(@SuppressWarnings("unused") DebugContext context, byte[] buffer, int p) {
        int pos = p;
        pos = writeAbbrevCode(DwarfDebugInfo.DW_ABBREV_CODE_method_location, buffer, pos);
        pos = writeTag(DwarfDebugInfo.DW_TAG_subprogram, buffer, pos);
        pos = writeFlag(DwarfDebugInfo.DW_CHILDREN_yes, buffer, pos);
        pos = writeAttrType(DwarfDebugInfo.DW_AT_low_pc, buffer, pos);
        pos = writeAttrForm(DwarfDebugInfo.DW_FORM_addr, buffer, pos);
        pos = writeAttrType(DwarfDebugInfo.DW_AT_hi_pc, buffer, pos);
        pos = writeAttrForm(DwarfDebugInfo.DW_FORM_addr, buffer, pos);
        pos = writeAttrType(DwarfDebugInfo.DW_AT_external, buffer, pos);
        pos = writeAttrForm(DwarfDebugInfo.DW_FORM_flag, buffer, pos);
        pos = writeAttrType(DwarfDebugInfo.DW_AT_specification, buffer, pos);
        pos = writeAttrForm(DwarfDebugInfo.DW_FORM_ref_addr, buffer, pos);
        /*
         * Now terminate.
         */
        pos = writeAttrType(DwarfDebugInfo.DW_AT_null, buffer, pos);
        pos = writeAttrForm(DwarfDebugInfo.DW_FORM_null, buffer, pos);
        return pos;
    }

    private int writeStaticFieldLocationAbbrev(@SuppressWarnings("unused") DebugContext context, byte[] buffer, int p) {
        int pos = p;

        pos = writeAbbrevCode(DwarfDebugInfo.DW_ABBREV_CODE_static_field_location, buffer, pos);
        pos = writeTag(DwarfDebugInfo.DW_TAG_variable, buffer, pos);
        pos = writeFlag(DwarfDebugInfo.DW_CHILDREN_no, buffer, pos);
        pos = writeAttrType(DwarfDebugInfo.DW_AT_specification, buffer, pos);
        pos = writeAttrForm(DwarfDebugInfo.DW_FORM_ref_addr, buffer, pos);
        /* Do we have a symbol name to use here? n.b. this is not in DWARF2. */
        // pos = writeAttrType(DwarfDebugInfo.DW_AT_linkage_name, buffer, pos);
        // pos = writeAttrForm(DwarfDebugInfo.DW_FORM_strp, buffer, pos);
        pos = writeAttrType(DwarfDebugInfo.DW_AT_location, buffer, pos);
        pos = writeAttrForm(DwarfDebugInfo.DW_FORM_expr_loc, buffer, pos);
        /*
         * Now terminate.
         */
        pos = writeAttrType(DwarfDebugInfo.DW_AT_null, buffer, pos);
        pos = writeAttrForm(DwarfDebugInfo.DW_FORM_null, buffer, pos);
        return pos;
    }

    private int writeSuperReferenceAbbrev(@SuppressWarnings("unused") DebugContext context, byte[] buffer, int p) {
        int pos = p;

        pos = writeAbbrevCode(DwarfDebugInfo.DW_ABBREV_CODE_super_reference, buffer, pos);
        pos = writeTag(DwarfDebugInfo.DW_TAG_inheritance, buffer, pos);
        pos = writeFlag(DwarfDebugInfo.DW_CHILDREN_no, buffer, pos);
        pos = writeAttrType(DwarfDebugInfo.DW_AT_type, buffer, pos);
        pos = writeAttrForm(DwarfDebugInfo.DW_FORM_ref_addr, buffer, pos);
        pos = writeAttrType(DwarfDebugInfo.DW_AT_data_member_location, buffer, pos);
        pos = writeAttrForm(DwarfDebugInfo.DW_FORM_data1, buffer, pos); // = offset? in which
                                                                        // segment though?
        pos = writeAttrType(DwarfDebugInfo.DW_AT_accessibility, buffer, pos);
        pos = writeAttrForm(DwarfDebugInfo.DW_FORM_data1, buffer, pos); // = offset? in which
                                                                        // segment though?
=======
>>>>>>> 2c3c8abf
        /*
         * Now terminate.
         */
        pos = writeAttrType(DwarfDebugInfo.DW_AT_null, buffer, pos);
        pos = writeAttrForm(DwarfDebugInfo.DW_FORM_null, buffer, pos);
        return pos;
    }

<<<<<<< HEAD
=======
    private int writeMethodDeclarationAbbrevs(@SuppressWarnings("unused") DebugContext context, byte[] buffer, int p) {
        int pos = p;
        pos = writeMethodDeclarationAbbrev(context, DwarfDebugInfo.DW_ABBREV_CODE_method_declaration1, buffer, pos);
        pos = writeMethodDeclarationAbbrev(context, DwarfDebugInfo.DW_ABBREV_CODE_method_declaration2, buffer, pos);
        return pos;
    }

    private int writeMethodDeclarationAbbrev(@SuppressWarnings("unused") DebugContext context, int abbrevCode, byte[] buffer, int p) {
        int pos = p;
        pos = writeAbbrevCode(abbrevCode, buffer, pos);
        pos = writeTag(DwarfDebugInfo.DW_TAG_subprogram, buffer, pos);
        pos = writeFlag(DwarfDebugInfo.DW_CHILDREN_yes, buffer, pos);
        pos = writeAttrType(DwarfDebugInfo.DW_AT_external, buffer, pos);
        pos = writeAttrForm(DwarfDebugInfo.DW_FORM_flag, buffer, pos);
        pos = writeAttrType(DwarfDebugInfo.DW_AT_name, buffer, pos);
        pos = writeAttrForm(DwarfDebugInfo.DW_FORM_strp, buffer, pos);
        pos = writeAttrType(DwarfDebugInfo.DW_AT_decl_file, buffer, pos);
        pos = writeAttrForm(DwarfDebugInfo.DW_FORM_data2, buffer, pos);
        /* We don't (yet?) have a proper start line for the method itself */
        // pos = writeAttrType(DwarfDebugInfo.DW_AT_decl_line, buffer, pos);
        // pos = writeAttrForm(DwarfDebugInfo.DW_FORM_data2, buffer, pos);
        /* This probably needs to use the symbol name */
        // pos = writeAttrType(DwarfDebugInfo.DW_AT_linkage_name, buffer, pos);
        // pos = writeAttrForm(DwarfDebugInfo.DW_FORM_strp, buffer, pos);
        pos = writeAttrType(DwarfDebugInfo.DW_AT_type, buffer, pos);
        pos = writeAttrForm(DwarfDebugInfo.DW_FORM_ref_addr, buffer, pos);
        pos = writeAttrType(DwarfDebugInfo.DW_AT_artificial, buffer, pos);
        pos = writeAttrForm(DwarfDebugInfo.DW_FORM_flag, buffer, pos);
        pos = writeAttrType(DwarfDebugInfo.DW_AT_accessibility, buffer, pos);
        pos = writeAttrForm(DwarfDebugInfo.DW_FORM_data1, buffer, pos);
        pos = writeAttrType(DwarfDebugInfo.DW_AT_declaration, buffer, pos);
        pos = writeAttrForm(DwarfDebugInfo.DW_FORM_flag, buffer, pos);
        /* This is not in DWARF2 */
        // pos = writeAttrType(DwarfDebugInfo.DW_AT_virtuality, buffer, pos);
        // pos = writeAttrForm(DwarfDebugInfo.DW_FORM_data1, buffer, pos);
        pos = writeAttrType(DwarfDebugInfo.DW_AT_containing_type, buffer, pos);
        pos = writeAttrForm(DwarfDebugInfo.DW_FORM_ref_addr, buffer, pos);
        if (abbrevCode == DwarfDebugInfo.DW_ABBREV_CODE_method_declaration1) {
            pos = writeAttrType(DwarfDebugInfo.DW_AT_object_pointer, buffer, pos);
            pos = writeAttrForm(DwarfDebugInfo.DW_FORM_ref_addr, buffer, pos);
        }
        /*
         * Now terminate.
         */
        pos = writeAttrType(DwarfDebugInfo.DW_AT_null, buffer, pos);
        pos = writeAttrForm(DwarfDebugInfo.DW_FORM_null, buffer, pos);
        return pos;
    }

    private int writeFieldDeclarationAbbrevs(DebugContext context, byte[] buffer, int p) {
        int pos = p;
        /* An instance field no line and file. */
        pos = writeFieldDeclarationAbbrev(context, DwarfDebugInfo.DW_ABBREV_CODE_field_declaration1, buffer, pos);
        /* An instance field with line and file. */
        pos = writeFieldDeclarationAbbrev(context, DwarfDebugInfo.DW_ABBREV_CODE_field_declaration2, buffer, pos);
        /* A static field no line and file. */
        pos = writeFieldDeclarationAbbrev(context, DwarfDebugInfo.DW_ABBREV_CODE_field_declaration3, buffer, pos);
        /* A static field with line and file. */
        pos = writeFieldDeclarationAbbrev(context, DwarfDebugInfo.DW_ABBREV_CODE_field_declaration4, buffer, pos);
        return pos;
    }

    private int writeFieldDeclarationAbbrev(@SuppressWarnings("unused") DebugContext context, int abbrevCode, byte[] buffer, int p) {
        int pos = p;
        pos = writeAbbrevCode(abbrevCode, buffer, pos);
        pos = writeTag(DwarfDebugInfo.DW_TAG_member, buffer, pos);
        pos = writeFlag(DwarfDebugInfo.DW_CHILDREN_no, buffer, pos);
        pos = writeAttrType(DwarfDebugInfo.DW_AT_name, buffer, pos);
        pos = writeAttrForm(DwarfDebugInfo.DW_FORM_strp, buffer, pos);
        /* We may not have a file and line for a field. */
        if (abbrevCode == DwarfDebugInfo.DW_ABBREV_CODE_field_declaration2 || abbrevCode == DwarfDebugInfo.DW_ABBREV_CODE_field_declaration4) {
            pos = writeAttrType(DwarfDebugInfo.DW_AT_decl_file, buffer, pos);
            pos = writeAttrForm(DwarfDebugInfo.DW_FORM_data2, buffer, pos);
            /* At present we definitely don't have line numbers. */
            // pos = writeAttrType(DwarfDebugInfo.DW_AT_decl_line, buffer, pos);
            // pos = writeAttrForm(DwarfDebugInfo.DW_FORM_data2, buffer, pos);
        }
        pos = writeAttrType(DwarfDebugInfo.DW_AT_type, buffer, pos);
        pos = writeAttrForm(DwarfDebugInfo.DW_FORM_ref_addr, buffer, pos);
        if (abbrevCode == DwarfDebugInfo.DW_ABBREV_CODE_field_declaration1 || abbrevCode == DwarfDebugInfo.DW_ABBREV_CODE_field_declaration2) {
            /* Instance fields have a member offset relocated relative to the heap base register. */
            pos = writeAttrType(DwarfDebugInfo.DW_AT_data_member_location, buffer, pos);
            pos = writeAttrForm(DwarfDebugInfo.DW_FORM_data2, buffer, pos);
        }
        pos = writeAttrType(DwarfDebugInfo.DW_AT_accessibility, buffer, pos);
        pos = writeAttrForm(DwarfDebugInfo.DW_FORM_data1, buffer, pos);
        /* Static fields are only declared here and are external. */
        if (abbrevCode == DwarfDebugInfo.DW_ABBREV_CODE_field_declaration3 || abbrevCode == DwarfDebugInfo.DW_ABBREV_CODE_field_declaration4) {
            pos = writeAttrType(DwarfDebugInfo.DW_AT_external, buffer, pos);
            pos = writeAttrForm(DwarfDebugInfo.DW_FORM_flag, buffer, pos);
            pos = writeAttrType(DwarfDebugInfo.DW_AT_declaration, buffer, pos);
            pos = writeAttrForm(DwarfDebugInfo.DW_FORM_flag, buffer, pos);
        }
        /*
         * Now terminate.
         */
        pos = writeAttrType(DwarfDebugInfo.DW_AT_null, buffer, pos);
        pos = writeAttrForm(DwarfDebugInfo.DW_FORM_null, buffer, pos);
        return pos;
    }

    private int writeArrayLayoutAbbrev(@SuppressWarnings("unused") DebugContext context, byte[] buffer, int p) {
        int pos = p;

        pos = writeAbbrevCode(DwarfDebugInfo.DW_ABBREV_CODE_array_layout, buffer, pos);
        pos = writeTag(DwarfDebugInfo.DW_TAG_class_type, buffer, pos);
        pos = writeFlag(DwarfDebugInfo.DW_CHILDREN_yes, buffer, pos);
        pos = writeAttrType(DwarfDebugInfo.DW_AT_name, buffer, pos);
        pos = writeAttrForm(DwarfDebugInfo.DW_FORM_strp, buffer, pos);
        pos = writeAttrType(DwarfDebugInfo.DW_AT_byte_size, buffer, pos);
        pos = writeAttrForm(DwarfDebugInfo.DW_FORM_data2, buffer, pos);
        /*
         * Now terminate.
         */
        pos = writeAttrType(DwarfDebugInfo.DW_AT_null, buffer, pos);
        pos = writeAttrForm(DwarfDebugInfo.DW_FORM_null, buffer, pos);
        return pos;
    }

    private int writeArrayReferenceAbbrev(@SuppressWarnings("unused") DebugContext context, byte[] buffer, int p) {
        int pos = p;

        pos = writeAbbrevCode(DwarfDebugInfo.DW_ABBREV_CODE_array_pointer, buffer, pos);
        pos = writeTag(DwarfDebugInfo.DW_TAG_pointer_type, buffer, pos);
        pos = writeFlag(DwarfDebugInfo.DW_CHILDREN_no, buffer, pos);
        pos = writeAttrType(DwarfDebugInfo.DW_AT_byte_size, buffer, pos);
        pos = writeAttrForm(DwarfDebugInfo.DW_FORM_data1, buffer, pos);
        pos = writeAttrType(DwarfDebugInfo.DW_AT_type, buffer, pos);
        pos = writeAttrForm(DwarfDebugInfo.DW_FORM_ref_addr, buffer, pos);
        /*
         * Now terminate.
         */
        pos = writeAttrType(DwarfDebugInfo.DW_AT_null, buffer, pos);
        pos = writeAttrForm(DwarfDebugInfo.DW_FORM_null, buffer, pos);
        return pos;
    }

    private int writeInterfaceLayoutAbbrev(@SuppressWarnings("unused") DebugContext context, byte[] buffer, int p) {
        int pos = p;

        pos = writeAbbrevCode(DwarfDebugInfo.DW_ABBREV_CODE_interface_layout, buffer, pos);
        pos = writeTag(DwarfDebugInfo.DW_TAG_union_type, buffer, pos);
        pos = writeFlag(DwarfDebugInfo.DW_CHILDREN_yes, buffer, pos);
        pos = writeAttrType(DwarfDebugInfo.DW_AT_name, buffer, pos);
        pos = writeAttrForm(DwarfDebugInfo.DW_FORM_strp, buffer, pos);
        /*
         * Now terminate.
         */
        pos = writeAttrType(DwarfDebugInfo.DW_AT_null, buffer, pos);
        pos = writeAttrForm(DwarfDebugInfo.DW_FORM_null, buffer, pos);
        return pos;
    }

    private int writeInterfaceReferenceAbbrev(@SuppressWarnings("unused") DebugContext context, byte[] buffer, int p) {
        int pos = p;

        pos = writeAbbrevCode(DwarfDebugInfo.DW_ABBREV_CODE_interface_pointer, buffer, pos);
        pos = writeTag(DwarfDebugInfo.DW_TAG_pointer_type, buffer, pos);
        pos = writeFlag(DwarfDebugInfo.DW_CHILDREN_no, buffer, pos);
        pos = writeAttrType(DwarfDebugInfo.DW_AT_byte_size, buffer, pos);
        pos = writeAttrForm(DwarfDebugInfo.DW_FORM_data1, buffer, pos);
        pos = writeAttrType(DwarfDebugInfo.DW_AT_type, buffer, pos);
        pos = writeAttrForm(DwarfDebugInfo.DW_FORM_ref_addr, buffer, pos);
        /*
         * Now terminate.
         */
        pos = writeAttrType(DwarfDebugInfo.DW_AT_null, buffer, pos);
        pos = writeAttrForm(DwarfDebugInfo.DW_FORM_null, buffer, pos);
        return pos;
    }

    private int writeInterfaceImplementorAbbrev(@SuppressWarnings("unused") DebugContext context, byte[] buffer, int p) {
        int pos = p;

        pos = writeAbbrevCode(DwarfDebugInfo.DW_ABBREV_CODE_interface_implementor, buffer, pos);
        pos = writeTag(DwarfDebugInfo.DW_TAG_member, buffer, pos);
        pos = writeFlag(DwarfDebugInfo.DW_CHILDREN_no, buffer, pos);
        pos = writeAttrType(DwarfDebugInfo.DW_AT_name, buffer, pos);
        pos = writeAttrForm(DwarfDebugInfo.DW_FORM_strp, buffer, pos);
        pos = writeAttrType(DwarfDebugInfo.DW_AT_type, buffer, pos);
        pos = writeAttrForm(DwarfDebugInfo.DW_FORM_ref_addr, buffer, pos);
        pos = writeAttrType(DwarfDebugInfo.DW_AT_accessibility, buffer, pos);
        pos = writeAttrForm(DwarfDebugInfo.DW_FORM_data1, buffer, pos);
        /*
         * Now terminate.
         */
        pos = writeAttrType(DwarfDebugInfo.DW_AT_null, buffer, pos);
        pos = writeAttrForm(DwarfDebugInfo.DW_FORM_null, buffer, pos);
        return pos;
    }

    private int writeHeaderFieldAbbrev(@SuppressWarnings("unused") DebugContext context, byte[] buffer, int p) {
        int pos = p;

        pos = writeAbbrevCode(DwarfDebugInfo.DW_ABBREV_CODE_header_field, buffer, pos);
        pos = writeTag(DwarfDebugInfo.DW_TAG_member, buffer, pos);
        pos = writeFlag(DwarfDebugInfo.DW_CHILDREN_no, buffer, pos);
        pos = writeAttrType(DwarfDebugInfo.DW_AT_name, buffer, pos);
        pos = writeAttrForm(DwarfDebugInfo.DW_FORM_strp, buffer, pos);
        pos = writeAttrType(DwarfDebugInfo.DW_AT_type, buffer, pos);
        pos = writeAttrForm(DwarfDebugInfo.DW_FORM_ref_addr, buffer, pos);
        pos = writeAttrType(DwarfDebugInfo.DW_AT_data_member_location, buffer, pos);
        pos = writeAttrForm(DwarfDebugInfo.DW_FORM_data1, buffer, pos);
        pos = writeAttrType(DwarfDebugInfo.DW_AT_accessibility, buffer, pos);
        pos = writeAttrForm(DwarfDebugInfo.DW_FORM_data1, buffer, pos);
        /*
         * Now terminate.
         */
        pos = writeAttrType(DwarfDebugInfo.DW_AT_null, buffer, pos);
        pos = writeAttrForm(DwarfDebugInfo.DW_FORM_null, buffer, pos);
        return pos;
    }

    private int writeArrayDataTypeAbbrev(@SuppressWarnings("unused") DebugContext context, byte[] buffer, int p) {
        int pos = p;

        pos = writeAbbrevCode(DwarfDebugInfo.DW_ABBREV_CODE_array_data_type, buffer, pos);
        pos = writeTag(DwarfDebugInfo.DW_TAG_array_type, buffer, pos);
        pos = writeFlag(DwarfDebugInfo.DW_CHILDREN_no, buffer, pos);
        pos = writeAttrType(DwarfDebugInfo.DW_AT_byte_size, buffer, pos);
        pos = writeAttrForm(DwarfDebugInfo.DW_FORM_data1, buffer, pos);
        pos = writeAttrType(DwarfDebugInfo.DW_AT_type, buffer, pos);
        pos = writeAttrForm(DwarfDebugInfo.DW_FORM_ref_addr, buffer, pos);
        /*
         * Now terminate.
         */
        pos = writeAttrType(DwarfDebugInfo.DW_AT_null, buffer, pos);
        pos = writeAttrForm(DwarfDebugInfo.DW_FORM_null, buffer, pos);
        return pos;
    }

    private int writeMethodLocationAbbrev(@SuppressWarnings("unused") DebugContext context, byte[] buffer, int p) {
        int pos = p;
        pos = writeAbbrevCode(DwarfDebugInfo.DW_ABBREV_CODE_method_location, buffer, pos);
        pos = writeTag(DwarfDebugInfo.DW_TAG_subprogram, buffer, pos);
        pos = writeFlag(DwarfDebugInfo.DW_CHILDREN_yes, buffer, pos);
        pos = writeAttrType(DwarfDebugInfo.DW_AT_low_pc, buffer, pos);
        pos = writeAttrForm(DwarfDebugInfo.DW_FORM_addr, buffer, pos);
        pos = writeAttrType(DwarfDebugInfo.DW_AT_hi_pc, buffer, pos);
        pos = writeAttrForm(DwarfDebugInfo.DW_FORM_addr, buffer, pos);
        pos = writeAttrType(DwarfDebugInfo.DW_AT_external, buffer, pos);
        pos = writeAttrForm(DwarfDebugInfo.DW_FORM_flag, buffer, pos);
        pos = writeAttrType(DwarfDebugInfo.DW_AT_specification, buffer, pos);
        pos = writeAttrForm(DwarfDebugInfo.DW_FORM_ref_addr, buffer, pos);
        /*
         * Now terminate.
         */
        pos = writeAttrType(DwarfDebugInfo.DW_AT_null, buffer, pos);
        pos = writeAttrForm(DwarfDebugInfo.DW_FORM_null, buffer, pos);
        return pos;
    }

    private int writeStaticFieldLocationAbbrev(@SuppressWarnings("unused") DebugContext context, byte[] buffer, int p) {
        int pos = p;

        pos = writeAbbrevCode(DwarfDebugInfo.DW_ABBREV_CODE_static_field_location, buffer, pos);
        pos = writeTag(DwarfDebugInfo.DW_TAG_variable, buffer, pos);
        pos = writeFlag(DwarfDebugInfo.DW_CHILDREN_no, buffer, pos);
        pos = writeAttrType(DwarfDebugInfo.DW_AT_specification, buffer, pos);
        pos = writeAttrForm(DwarfDebugInfo.DW_FORM_ref_addr, buffer, pos);
        /* Do we have a symbol name to use here? */
        // pos = writeAttrType(DwarfDebugInfo.DW_AT_linkage_name, buffer, pos);
        // pos = writeAttrForm(DwarfDebugInfo.DW_FORM_strp, buffer, pos);
        pos = writeAttrType(DwarfDebugInfo.DW_AT_location, buffer, pos);
        pos = writeAttrForm(DwarfDebugInfo.DW_FORM_expr_loc, buffer, pos);
        /*
         * Now terminate.
         */
        pos = writeAttrType(DwarfDebugInfo.DW_AT_null, buffer, pos);
        pos = writeAttrForm(DwarfDebugInfo.DW_FORM_null, buffer, pos);
        return pos;
    }

    private int writeSuperReferenceAbbrev(@SuppressWarnings("unused") DebugContext context, byte[] buffer, int p) {
        int pos = p;

        pos = writeAbbrevCode(DwarfDebugInfo.DW_ABBREV_CODE_super_reference, buffer, pos);
        pos = writeTag(DwarfDebugInfo.DW_TAG_inheritance, buffer, pos);
        pos = writeFlag(DwarfDebugInfo.DW_CHILDREN_no, buffer, pos);
        pos = writeAttrType(DwarfDebugInfo.DW_AT_type, buffer, pos);
        pos = writeAttrForm(DwarfDebugInfo.DW_FORM_ref_addr, buffer, pos);
        pos = writeAttrType(DwarfDebugInfo.DW_AT_data_member_location, buffer, pos);
        pos = writeAttrForm(DwarfDebugInfo.DW_FORM_data1, buffer, pos);
        pos = writeAttrType(DwarfDebugInfo.DW_AT_accessibility, buffer, pos);
        pos = writeAttrForm(DwarfDebugInfo.DW_FORM_data1, buffer, pos);
        /*
         * Now terminate.
         */
        pos = writeAttrType(DwarfDebugInfo.DW_AT_null, buffer, pos);
        pos = writeAttrForm(DwarfDebugInfo.DW_FORM_null, buffer, pos);
        return pos;
    }

    private int writeIndirectLayoutAbbrev(@SuppressWarnings("unused") DebugContext context, byte[] buffer, int p) {
        int pos = p;

        /*
         * oops are not necessarily raw addresses. they may contains pointer bits or be offsets from
         * a base register. An indirect layout wraps a standard layout adding a data_location that
         * translates indirect an oop to a raw address. It is used as the base for an indirect
         * pointer type that is used to type values that need translation to a raw address i.e.
         * values stored in static and instance fields.
         */
        /* the type ofr an indirect layout that includes address translation info */
        pos = writeAbbrevCode(DwarfDebugInfo.DW_ABBREV_CODE_indirect_layout, buffer, pos);
        pos = writeTag(DwarfDebugInfo.DW_TAG_class_type, buffer, pos);
        pos = writeFlag(DwarfDebugInfo.DW_CHILDREN_yes, buffer, pos);
        pos = writeAttrType(DwarfDebugInfo.DW_AT_name, buffer, pos);
        pos = writeAttrForm(DwarfDebugInfo.DW_FORM_strp, buffer, pos);
        pos = writeAttrType(DwarfDebugInfo.DW_AT_byte_size, buffer, pos);
        pos = writeAttrForm(DwarfDebugInfo.DW_FORM_data2, buffer, pos);
        /* Add a data location expression to rebase oop pointers stored as offsets. */
        pos = writeAttrType(DwarfDebugInfo.DW_AT_data_location, buffer, pos);
        pos = writeAttrForm(DwarfDebugInfo.DW_FORM_expr_loc, buffer, pos);
        /*
         * Now terminate.
         */
        pos = writeAttrType(DwarfDebugInfo.DW_AT_null, buffer, pos);
        pos = writeAttrForm(DwarfDebugInfo.DW_FORM_null, buffer, pos);

        return pos;
    }

    private int writeIndirectReferenceAbbrev(@SuppressWarnings("unused") DebugContext context, byte[] buffer, int p) {
        int pos = p;

        /* The type for a pointer to the indirect layout type. */
        pos = writeAbbrevCode(DwarfDebugInfo.DW_ABBREV_CODE_indirect_pointer, buffer, pos);
        pos = writeTag(DwarfDebugInfo.DW_TAG_pointer_type, buffer, pos);
        pos = writeFlag(DwarfDebugInfo.DW_CHILDREN_no, buffer, pos);
        pos = writeAttrType(DwarfDebugInfo.DW_AT_byte_size, buffer, pos);
        pos = writeAttrForm(DwarfDebugInfo.DW_FORM_data1, buffer, pos);
        pos = writeAttrType(DwarfDebugInfo.DW_AT_type, buffer, pos);
        pos = writeAttrForm(DwarfDebugInfo.DW_FORM_ref_addr, buffer, pos);
        /*
         * Now terminate.
         */
        pos = writeAttrType(DwarfDebugInfo.DW_AT_null, buffer, pos);
        pos = writeAttrForm(DwarfDebugInfo.DW_FORM_null, buffer, pos);
        return pos;
    }

>>>>>>> 2c3c8abf
    private int writeParameterDeclarationAbbrevs(DebugContext context, byte[] buffer, int p) {
        int pos = p;
        pos = writeParameterDeclarationAbbrev(context, DwarfDebugInfo.DW_ABBREV_CODE_method_parameter_declaration1, buffer, pos);
        pos = writeParameterDeclarationAbbrev(context, DwarfDebugInfo.DW_ABBREV_CODE_method_parameter_declaration2, buffer, pos);
        pos = writeParameterDeclarationAbbrev(context, DwarfDebugInfo.DW_ABBREV_CODE_method_parameter_declaration3, buffer, pos);
        return pos;
    }

    private int writeParameterDeclarationAbbrev(@SuppressWarnings("unused") DebugContext context, int abbrevCode, byte[] buffer, int p) {
        int pos = p;
        pos = writeAbbrevCode(abbrevCode, buffer, pos);
        pos = writeTag(DwarfDebugInfo.DW_TAG_formal_parameter, buffer, pos);
        pos = writeFlag(DwarfDebugInfo.DW_CHILDREN_no, buffer, pos);
        /* We don't yet have parameter names. */
        // pos = writeAttrType(DwarfDebugInfo.DW_AT_name, buffer, pos);
        // pos = writeAttrForm(DwarfDebugInfo.DW_FORM_strp, buffer, pos);
        if (abbrevCode == DwarfDebugInfo.DW_ABBREV_CODE_method_parameter_declaration2) {
            /* Line numbers for parameter declarations are not (yet?) available. */
            pos = writeAttrType(DwarfDebugInfo.DW_AT_decl_file, buffer, pos);
            pos = writeAttrForm(DwarfDebugInfo.DW_FORM_data2, buffer, pos);
            // pos = writeAttrType(DwarfDebugInfo.DW_AT_decl_line, buffer, pos);
            // pos = writeAttrForm(DwarfDebugInfo.DW_FORM_data2, buffer, pos);
        }
        pos = writeAttrType(DwarfDebugInfo.DW_AT_type, buffer, pos);
        pos = writeAttrForm(DwarfDebugInfo.DW_FORM_ref_addr, buffer, pos);
        if (abbrevCode == DwarfDebugInfo.DW_ABBREV_CODE_method_parameter_declaration1) {
            /* Only this parameter is artificial and it has no line. */
            pos = writeAttrType(DwarfDebugInfo.DW_AT_artificial, buffer, pos);
            pos = writeAttrForm(DwarfDebugInfo.DW_FORM_flag, buffer, pos);
        }
        /*-
          * We don't yet have locations for method parameters,
          * not even at the start of the method.
          */
        // pos = writeAttrType(DwarfDebugInfo.DW_AT_location, buffer, pos);
        // pos = writeAttrForm(DwarfDebugInfo.DW_FORM_data4, buffer, pos);
        /*
         * Now terminate.
         */
        pos = writeAttrType(DwarfDebugInfo.DW_AT_null, buffer, pos);
        pos = writeAttrForm(DwarfDebugInfo.DW_FORM_null, buffer, pos);
        return pos;
    }

    /**
     * The debug_abbrev section depends on debug_aranges section.
     */
    private static final String TARGET_SECTION_NAME = DwarfDebugInfo.DW_ARANGES_SECTION_NAME;

    @Override
    public String targetSectionName() {
        return TARGET_SECTION_NAME;
    }

    private final LayoutDecision.Kind[] targetSectionKinds = {
                    LayoutDecision.Kind.CONTENT,
                    LayoutDecision.Kind.SIZE
    };

    @Override
    public LayoutDecision.Kind[] targetSectionKinds() {
        return targetSectionKinds;
    }
}<|MERGE_RESOLUTION|>--- conflicted
+++ resolved
@@ -138,7 +138,17 @@
          *
          * <li><code>code = interface_pointer, tag = pointer_type, parent = class_unit<code> - Java
          * interface ref type
-<<<<<<< HEAD
+         *
+         * <li><code>code = indirect_layout, tag = class_type, parent = class_unit, array_unit,
+         * interface_unit<code> - wrapper layout attaches address rewriting logic to the layout
+         * types that it wraps using a data_location attribute
+         *
+         * <li><code>code = indirect_pointer, tag = pointer_type, parent = class_unit, array_unit,
+         * interface_unit<code> - indirect ref type used to type indirect oops that encode the
+         * address of an object, whether by adding tag bits or representing the address as an offset
+         * from some base address. these are used to type object references stored in static and
+         * instance fields. They are not needed when typing local vars and parameters held in
+         * registers or on the stack as they appear as raw addresses.
          *
          * </ul>
          *
@@ -155,9 +165,9 @@
          * object_header/class_layout<code> - object header or instance field declaration (i.e.
          * specification of properties)
          *
-         * <li><code>code == super_reference, tag == inheritance, parent =
-         * class_layout/array_layout</code> - reference to super class layout or to appropriate
-         * header struct for {code java.lang.Object} or arrays.
+         * <li><code>code == super_reference, tag == inheritance, parent = class_layout,
+         * array_layout</code> - reference to super class layout or to appropriate header struct for
+         * {code java.lang.Object} or arrays.
          *
          * <li><code>code == interface_implementor, tag == member, parent = interface_layout</code>
          * - union member typed using class layout of a given implementing class
@@ -214,8 +224,6 @@
          *
          * <li><code>DW_AT_byte_size : ... DW_FORM_data1</code> "oop"
          *
-         * <li><code>DW_AT_location : ........ DW_FORM_expr_loc</code>
-         *
          * </ul>
          *
          * Header Data: A level 1 DIE of type member is used to describe the fields of both object
@@ -241,119 +249,6 @@
          *
          * <ul>
          *
-=======
-         *
-         * <li><code>code = indirect_layout, tag = class_type, parent = class_unit, array_unit,
-         * interface_unit<code> - wrapper layout attaches address rewriting logic to the layout
-         * types that it wraps using a data_location attribute
-         *
-         * <li><code>code = indirect_pointer, tag = pointer_type, parent = class_unit, array_unit,
-         * interface_unit<code> - indirect ref type used to type indirect oops that encode the
-         * address of an object, whether by adding tag bits or representing the address as an offset
-         * from some base address. these are used to type object references stored in static and
-         * instance fields. They are not needed when typing local vars and parameters held in
-         * registers or on the stack as they appear as raw addresses.
-         *
-         * </ul>
-         *
-         * <ul>
-         *
-         * <li> Level 2 DIEs
-         *
-         * <li><code>code = header_field, tag = member, parent = object_header<code> - object/array
-         * header field
-         *
-         * <li><code>code == method_declaration1/2, tag == subprogram, parent = class_layout</code>
-         *
-         * <li><code>code = field_declaration1/2/3/4, tag = member, parent =
-         * object_header/class_layout<code> - object header or instance field declaration (i.e.
-         * specification of properties)
-         *
-         * <li><code>code == super_reference, tag == inheritance, parent = class_layout,
-         * array_layout</code> - reference to super class layout or to appropriate header struct for
-         * {code java.lang.Object} or arrays.
-         *
-         * <li><code>code == interface_implementor, tag == member, parent = interface_layout</code>
-         * - union member typed using class layout of a given implementing class
-         *
-         * </ul>
-         *
-         * <li> Level 2/3 DIEs
-         *
-         * <li><code>code == method_parameter_declaration1/2/3, tag == formal_parameter, parent =
-         * method_declaration1/2, method_location</code> - details of method parameters
-         *
-         * Details of each specific DIE contents are as follows:
-         *
-         * Primitive Types: For each non-void Java primitive type there is a level 0 DIE defining a
-         * base type
-         *
-         * <ul>
-         *
-         * <li><code>abbrev_code == primitive_type, tag == DW_TAG_base_type, no_children</code>
-         *
-         * <li><code>DW_AT_byte_size : ... DW_FORM_data1</code> (or data2 ???)
-         *
-         * <li><code>DW_AT_bit_size : ... DW_FORM_data1</code> (or data2 ???)
-         *
-         * <li><code>DW_AT_encoding : .... DW_FORM_data1</code>
-         *
-         * <li><code>DW_AT_name : ........ DW_FORM_strp</code>
-         *
-         * </ul>
-         *
-         * <ul>
-         *
-         * The void type is defined as an unspecified type
-         *
-         * <li><code>abbrev_code == void_type, tag == DW_TAG_unspecified_type, no_children</code>
-         *
-         * <li><code>DW_AT_name : ........ DW_FORM_strp</code>
-         *
-         * </ul>
-         *
-         * Header: There is a level 0 DIE defining structure types used to define the various types
-         * of header structure embedded at the start of every instance or array. All instances embed
-         * the same object header. Array headers embed the object header as a parent type, allowing
-         * an array to be viewed as a type of object. Multiple array headers structures are defined
-         * to allow for the possibility of different amounts of padding required between the array
-         * header fields and the array elements that are allocate at the end of the header. Child
-         * DIEs are employed to define the name, type and layout of fields in each header.
-         *
-         * <ul>
-         *
-         * <li><code>abbrev_code == object_header, tag == DW_TAG_structure_type, has_children</code>
-         *
-         * <li><code>DW_AT_name : ......... DW_FORM_strp</code> "oop"
-         *
-         * <li><code>DW_AT_byte_size : ... DW_FORM_data1</code> "oop"
-         *
-         * </ul>
-         *
-         * Header Data: A level 1 DIE of type member is used to describe the fields of both object
-         * and array headers. This includes the type tag and other tag bits in all objects, the
-         * length field in all arrays and any padding bytes needed to complete the layout.
-         *
-         * <ul>
-         *
-         * <li><code>abbrev_code = header_field, tag == DW_TAG_member, no_children</code>
-         *
-         * <li><code>Dw_AT_name : ................... DW_FORM_strp</code>
-         *
-         * <li><code>Dw_AT_type : ................... DW_FORM_ref_addr</code>
-         *
-         * <li><code>Dw_AT_data_member_location : ... DW_FORM_data1</code>
-         *
-         * <li><code>Dw_AT_accessibility : .......... DW_FORM_data1</code>
-         *
-         * </ul>
-         *
-         * Instance Classes: For each class there is a level 0 DIE defining the class compilation
-         * unit
-         *
-         * <ul>
-         *
->>>>>>> 2c3c8abf
          * <li><code>abbrev_code == class_unit1/2, tag == DW_TAG_compilation_unit,
          * has_children</code>
          *
@@ -363,15 +258,9 @@
          *
          * <li><code>DW_AT_comp_dir : ... DW_FORM_strp</code>
          *
-<<<<<<< HEAD
-         * <li><code>DW_AT_low_pc : ..... DW_FORM_address</code> ??? omit this so method entries do
-         * not need to occupy full range
-=======
          * <li><code>DW_AT_low_pc : ..... DW_FORM_address</code>
->>>>>>> 2c3c8abf
-         *
-         * <li><code>DW_AT_hi_pc : ...... DW_FORM_address</code> ??? omit this so method entries do
-         * not need to occupy full range
+         *
+         * <li><code>DW_AT_hi_pc : ...... DW_FORM_address</code>
          *
          * <li><code>DW_AT_stmt_list : .. DW_FORM_data4</code> n.b only for <code>abbrev-code ==
          * class_unit1</code>
@@ -379,9 +268,6 @@
          * </ul>
          *
          * Instance Class Structure: Each class_unit DIE contains a series of level 1 DIEs. The
-<<<<<<< HEAD
-         * first one describes the class layout:
-=======
          * first one describes the class layout. The normal layout does not include a data_location
          * attribute. However, an alternative layout, including that extra attribute, is provided to
          * ensure that tag bits can be removed from pointers to instances of java.lang.Class. This
@@ -640,310 +526,9 @@
          * <li><code>abbrev_code == array_unit, tag == DW_TAG_compilation_unit, has_children</code>
          *
          * <li><code>DW_AT_language : ... DW_FORM_data1</code>
->>>>>>> 2c3c8abf
-         *
-         * <ul>
-         *
-         * <li><code>abbrev_code == class_layout, tag == DW_TAG_class_type, has_children</code>
-         *
-         * <li><code>Dw_AT_name : ........ DW_FORM_strp</code>
-         *
-         * <li><code>Dw_AT_byte_size : ... DW_FORM_data1/2</code> ??? how many bytes do we really
-         * need?
-         *
-<<<<<<< HEAD
-         * <li><code>Dw_AT_decl_file : ... DW_FORM_data1/2</code> ??? how many bytes do we really
-         * need?
-         *
-         * <li><code>Dw_AT_decl_line : ... DW_FORM_data1/2</code> ??? how many bytes do we really
-         * need?
-         *
-         * <li><code>Dw_AT_data_location : ... DW_FORM_expr_loc</code>
-         *
-         * </ul>
-         *
-         * Instance Class members: The level 1 class_layout DIE includes a level 2 child for each of
-         * the class's methods and fields. The first type declares a method but omits details of the
-         * location of the code that implements the method. The second type declares an instance or
-         * static field. The class_layout DIE also contains an level 2 DIE specifying the type from
-         * which it inherits superclass structure. In the case of class Object structure is
-         * inherited from the object header structure type.
-         *
-         * n.b. Code implementation details for each method are provided in an auxiliary level 1
-         * method_location DIE that follows the class_unit DIE. Instance field declarations need no
-         * auxiliary level 1 DIE as all relevant details, including size and offset in the instance,
-         * are specified in the level 2 field declaration DIE. Static field locations are provided
-         * in an auxiliary level 1 DIE (with tag variable) that follows the class_unit DIE.
-         *
-         * <ul>
-         *
-         * <li><code>abbrev_code == method_declaration1/2, tag == DW_TAG_subprogram,
-         * has_children</code>
-         *
-         * <li><code>DW_AT_external : .......... DW_FORM_flag</code> ??? for all?
-         *
-         * <li><code>Dw_AT_name : .............. DW_FORM_strp</code>
-         *
-         * <li><code>DW_AT_decl_file : ......... DW_FORM_data1/2</code> ??? how many bytes
-         *
-         * <li><code>DW_AT_decl_line : ......... DW_FORM_data1/2<code> ??? how many bytes
-         *
-         * <li><code>Dw_AT_linkage_name : ...... DW_FORM_strp</code>
-         *
-         * <li><code>Dw_AT_type : .............. DW_FORM_ref_addr</code> (optional!!)
-         *
-         * <li><code>DW_AT_artificial : ........ DW_FORM_flag</code>
-         *
-         * <li><code>DW_AT_accessibility : ..... DW_FORM_data1</code>
-         *
-         * <li><code>DW_AT_declaration : ....... DW_FORM_flag</code>
-         *
-         * <li><code>Dw_AT_object_pointer : .... DW_FORM_ref_addr<code> (only for
-         * method_declaration1 points to param 0 DIE)
-         *
-         * <li><code>DW_AT_virtuality : ........ DW_FORM_data1<code> (for override methods)
-         *
-         * <li><code>DW_AT_containing_type : ... DW_FORM_ref_addr</code> (for override methods)
-         *
-         * </ul>
-         *
-         * <ul>
-         *
-         * <li><code>abbrev_code == field_declaration1/2/3/4, tag == DW_TAG_member,
-         * no_children</code>
-         *
-         * <li><code>Dw_AT_name : ................... DW_FORM_strp</code>
-         *
-         * <li><code>DW_AT_decl_file : .............. DW_FORM_data1/2</code> (only for
-         * field_declaration2/4)
-         *
-         * <li><code>DW_AT_decl_line : .............. DW_FORM_data1/2</code> (only for
-         * field_declaration2/4)
-         *
-         * <li><code>Dw_AT_type : ................... DW_FORM_ref_addr</code>
-         *
-         * <li><code>Dw_AT_data_member_location : ... DW_FORM_data1/2</code> (only for
-         * field_declaration1/2 instance) ??? how many bytes?
-         *
-         * <li><code>Dw_AT_artificial : ............. DW_FORM_flag</code> ?? do we need this?
-         *
-         * <li><code>Dw_AT_accessibility : .......... DW_FORM_data1</code>
-         *
-         * <li><code>Dw_AT_external : ............... DW_FORM_flag</code> (only for
-         * field_declaration3/4 static)
-         *
-         * <li><code>Dw_AT_declaration : ............ DW_FORM_flag</code> (only for
-         * field_declaration3/4 static)
-         *
-         * </ul>
-         *
-         * <ul>
-         *
-         * <li><code>abbrev_code == super_reference, tag == DW_TAG_inheritance, no_children</code>
-         *
-         * <li><code>Dw_AT_type : ................... DW_FORM_ref_addr</code>
-         *
-         * <li><code>Dw_AT_data_member_location : ... DW_FORM_data1/2</code>
-         *
-         * <li><code>Dw_AT_accessibility :........... DW_FORM_data1</code>
-         *
-         * </ul>
-         *
-         * Method Parameters: Level 2 method_declaration DIEs may include level 3 DIEs that describe
-         * their parameters
-         *
-         * <ul>
-         *
-         * <li><code>abbrev_code == method_parameter_declaration1/2/3, tag ==
-         * DW_TAG_formal_parameter, no_children</code>
-         *
-         * <li><code>Dw_AT_name : ... DW_FORM_strp</code> (may be empty string)
-         *
-         * <li><code>Dw_AT_file : ... DW_FORM_data1/2</code> (optional only for
-         * method_parameter_declaration2)
-         *
-         * <li><code>Dw_AT_line : ... DW_FORM_data1/2</code> (optional only for
-         * method_parameter_declaration2)
-         *
-         * <li><code>Dw_AT_type : ... DW_FORM_ref_addr</code>
-         *
-         * <li><code>Dw_AT_artificial : ... DW_FORM_flag</code> (optional only for
-         * method_parameter_declaration1 $this, $access)
-         *
-         * </ul>
-         *
-         * Instance Class Reference Types: A level 1 class_layout DIE is followed by a DIE defining
-         * a pointer to the class. This reflects the fact that a Java object reference is actually
-         * implemented as a pointer.
-         *
-         * <ul>
-         *
-         * <li><code>abbrev_code == class_pointer, tag == DW_TAG_pointer_type, no_children</code>
-         *
-         * <li><code>Dw_AT_byte_size : ... DW_FORM_data1</code>
-         *
-         * <li><code>Dw_AT_type : ........ DW_FORM_ref_addr</code>
-         *
-         * </ul>
-         *
-         * n.b. the name used in the class_layout DIE is the Java class name. This is deliberately
-         * inconsistent with the Java naming where the name refers to the pointer type. In
-         * consequence when gdb displays Java types and signatures oop reference appear as pointer
-         * types. So, for example the Java String class looks like
-         *
-         * <ul>
-         *
-         * <li><code>class java.lang.String : public java.lang.Object {<code>
-         *
-         * <li><code> private:</code>
-         *
-         * <li><code> byte[] value;</code>
-         *
-         * <li><code>...</code>
-         *
-         * <li><code>public:</code>
-         *
-         * <li><code>...</code>
-         *
-         * <li><code> java.lang.String *concat(java.lang.String *);</code>
-         *
-         * <li><code>...</code>
-         *
-         * </ul>
-         *
-         * Method Code Locations: For each method within a class there is a corresponding level 1
-         * DIE providing details of the location of the compiled code for the method. This DIE
-         * should inherit attributes from the method_definition DIE referenced from its
-         * specification attribute without the need to repeat them, including attributes specified
-         * in child DIEs of the method_definition. However, it is actually necessary to replicate
-         * the method_parameter DIEs as children of this DIE because gdb does not carry these
-         * attributes across from the specification DIE.
-         *
-         * <ul>
-         *
-         * <li><code>abbrev_code == DW_ABBREV_CODE_method_location, tag == DW_TAG_subprogram,
-         * has_children</code>
-         *
-         * <li><code>DW_AT_low_pc : .......... DW_FORM_addr</code>
-         *
-         * <li><code>DW_AT_hi_pc : ........... DW_FORM_addr</code> (or data8???)
-         *
-         * <li><code>DW_AT_external : ........ DW_FORM_flag</code>
-         *
-         * <li><code>DW_AT_specification : ... DW_FORM_ref_addr</code>
-         *
-         * </ul>
-         *
-         * Static Field Locations: For each static field within the class there is a level 1 DIE
-         * providing details of the static field location
-         *
-         * <ul>
-         *
-         * <li><code>abbrev_code == static_field_location, tag == DW_TAG_variable,
-         * no_children</code>
-         *
-         * <li><code>DW_AT_specification : ... DW_FORM_ref_addr</code>
-         *
-         * <li><code>DW_AT_linkage_name : .... DW_FORM_strp</code>
-         *
-         * <li><code>DW_AT_location : ........ DW_FORM_expr_loc</code>
-         *
-         * </ul>
-         *
-         * Arrays: For each array type there is a level 0 DIE defining the array compilation unit
-         *
-         * <ul>
-         *
-         * <li><code>abbrev_code == array_unit, tag == DW_TAG_compilation_unit, has_children</code>
-         *
-         * <li><code>DW_AT_language : ... DW_FORM_data1</code>
-         *
-         * <li><code>DW_AT_name : ....... DW_FORM_strp</code> ??? what name???
-         *
-         * </ul>
-         *
-         * Array Structure: Each array_unit DIE contains two level 1 DIEs. The first one describes
-         * the array layout:
-         *
-         * <ul>
-         *
-         * <li><code>abbrev_code == array_layout, tag == DW_TAG_class_type, has_children</code>
-         *
-         * <li><code>Dw_AT_name : ........ DW_FORM_strp</code>
-         *
-         * <li><code>Dw_AT_byte_size : ... DW_FORM_data1/2</code> size up to base of embedded array
-         * elements?
-         *
-         * <li><code>DW_AT_location : .... DW_FORM_expr_loc</code>
-         *
-         * </ul>
-         *
-         * The second DIE defines the array reference type as a pointer to the underlying structure
-         * type
-         *
-         * <ul>
-         *
-         * <li><code>abbrev_code == array_pointer, tag == DW_TAG_pointer_type, no_children</code>
-         *
-         * <li><code>Dw_AT_byte_size : ... DW_FORM_data1</code>
-         *
-         * <li><code>Dw_AT_type : ........ DW_FORM_ref_addr</code>
-         *
-         * n.b. the name used in the array_layout DIE is the Java array name. This is deliberately
-         * inconsistent with the Java naming where the name refers to the pointer type. As with
-         * normal objects an array reference in a Java signature appears as a pointer to an array
-         * layout when printed by gdb.
-         *
-         * Array members: The level 1 array_layout DIE includes level 2 child DIEs with tag member
-         * that describe the layout of the array. header_field DIEs are used to declare members of
-         * the array header, including the zero length array data member tat dfollows other header
-         * fields. An auxiliary array_data_type DIE with tag array_type also occurs as a child DIE
-         * defining the type for the array data member.
-         *
-         * <ul>
-         *
-         * <li><code>abbrev_code == array_data_type, tag == DW_TAG_array_type, no_children</code>
-         *
-         * <li><code>Dw_AT_byte_size : ... DW_FORM_data1</code>
-         *
-         * <li><code>Dw_AT_type : ........ DW_FORM_ref_addr</code>
-         *
-         * </ul>
-         *
-         * Interfaces: For each interface there is a level 0 class_unit DIE defining the interface
-         * compilation unit.
-         *
-         * Interface Layout and Reference Types: The level 0 class_unit DIE for an interface is
-         * followed by a level 1 DIE defining the interface layout as a union of all the layouts for
-         * the classes which implement the interface. A second level 1 DIEs defines a pointer to
-         * this layout type.
-         *
-         * n.b. the name used in the interface_layout DIE is the Java array name. This is
-         * deliberately inconsistent with the Java naming where the name refers to the pointer type.
-         * As with normal objects an interface reference in a Java signature appears as a pointer to
-         * an interface layout when printed by gdb.
-         *
-         * <ul>
-         *
-         * <li><code>abbrev_code == interface_layout, tag == union_type, has_children</code>
-         *
-         * <li><code>Dw_AT_name : ....... DW_FORM_strp</code>
-         *
-         * <li><code>DW_AT_location : ... DW_FORM_expr_loc</code>
-         *
-         * </ul>
-         *
-         * <ul>
-         *
-         * <li><code>abbrev_code == interface_pointer, tag == pointer_type, has_children</code>
-         *
-         * <li><code>Dw_AT_byte_size : ... DW_FORM_data1</code>
-         *
-         * <li><code>DW_AT_TYPE : ....... DW_FORM_ref_addr</code>
-         *
-         * </ul>
-         *
-=======
+         *
+         * <li><code>DW_AT_name : ....... DW_FORM_strp</code>
+         *
          * </ul>
          *
          * Array Structure: Each array_unit DIE contains four level 1 DIEs. The first one describes
@@ -1056,7 +641,6 @@
          *
          * </ul>
          *
->>>>>>> 2c3c8abf
          * The union type embeds level 2 DIEs with tag member. There is a member for each
          * implementing class, typed using the layout.
          *
@@ -1113,11 +697,7 @@
         pos = writeVoidTypeAbbrev(context, buffer, pos);
         pos = writeObjectHeaderAbbrev(context, buffer, pos);
 
-<<<<<<< HEAD
-        pos = writeClassLayoutAbbrev(context, buffer, pos);
-=======
         pos = writeClassLayoutAbbrevs(context, buffer, pos);
->>>>>>> 2c3c8abf
         pos = writeClassReferenceAbbrev(context, buffer, pos);
         pos = writeMethodDeclarationAbbrevs(context, buffer, pos);
         pos = writeFieldDeclarationAbbrevs(context, buffer, pos);
@@ -1133,8 +713,6 @@
         pos = writeSuperReferenceAbbrev(context, buffer, pos);
         pos = writeInterfaceImplementorAbbrev(context, buffer, pos);
 
-<<<<<<< HEAD
-=======
         /*
          * if we address rebasing is required then then we need to use indirect layout types
          * supplied with a suitable data_location attribute and indirect pointer types to ensure
@@ -1149,7 +727,6 @@
             pos = writeIndirectReferenceAbbrev(context, buffer, pos);
         }
 
->>>>>>> 2c3c8abf
         pos = writeParameterDeclarationAbbrevs(context, buffer, pos);
         return pos;
     }
@@ -1261,7 +838,6 @@
     }
 
     private int writeVoidTypeAbbrev(@SuppressWarnings("unused") DebugContext context, byte[] buffer, int p) {
-<<<<<<< HEAD
         int pos = p;
         pos = writeAbbrevCode(DwarfDebugInfo.DW_ABBREV_CODE_void_type, buffer, pos);
         pos = writeTag(DwarfDebugInfo.DW_TAG_unspecified_type, buffer, pos);
@@ -1285,20 +861,27 @@
         pos = writeAttrForm(DwarfDebugInfo.DW_FORM_strp, buffer, pos);
         pos = writeAttrType(DwarfDebugInfo.DW_AT_byte_size, buffer, pos);
         pos = writeAttrForm(DwarfDebugInfo.DW_FORM_data1, buffer, pos);
-        pos = writeAttrType(DwarfDebugInfo.DW_AT_data_location, buffer, pos);
-        pos = writeAttrForm(DwarfDebugInfo.DW_FORM_expr_loc, buffer, pos);
-        /*
-         * Now terminate.
-         */
-        pos = writeAttrType(DwarfDebugInfo.DW_AT_null, buffer, pos);
-        pos = writeAttrForm(DwarfDebugInfo.DW_FORM_null, buffer, pos);
-        return pos;
-    }
-
-    private int writeClassLayoutAbbrev(@SuppressWarnings("unused") DebugContext context, byte[] buffer, int p) {
-        int pos = p;
-
-        pos = writeAbbrevCode(DwarfDebugInfo.DW_ABBREV_CODE_class_layout, buffer, pos);
+        /*
+         * Now terminate.
+         */
+        pos = writeAttrType(DwarfDebugInfo.DW_AT_null, buffer, pos);
+        pos = writeAttrForm(DwarfDebugInfo.DW_FORM_null, buffer, pos);
+        return pos;
+    }
+
+    private int writeClassLayoutAbbrevs(@SuppressWarnings("unused") DebugContext context, byte[] buffer, int p) {
+        int pos = p;
+        pos = writeClassLayoutAbbrev(context, DwarfDebugInfo.DW_ABBREV_CODE_class_layout1, buffer, pos);
+        if (!dwarfSections.useHeapBase()) {
+            pos = writeClassLayoutAbbrev(context, DwarfDebugInfo.DW_ABBREV_CODE_class_layout2, buffer, pos);
+        }
+        return pos;
+    }
+
+    private int writeClassLayoutAbbrev(@SuppressWarnings("unused") DebugContext context, int abbrevCode, byte[] buffer, int p) {
+        int pos = p;
+
+        pos = writeAbbrevCode(abbrevCode, buffer, pos);
         pos = writeTag(DwarfDebugInfo.DW_TAG_class_type, buffer, pos);
         pos = writeFlag(DwarfDebugInfo.DW_CHILDREN_yes, buffer, pos);
         pos = writeAttrType(DwarfDebugInfo.DW_AT_name, buffer, pos);
@@ -1312,14 +895,16 @@
            pos = writeAttrType(DwarfDebugInfo.DW_AT_decl_line, buffer, pos);
            pos = writeAttrForm(DwarfDebugInfo.DW_FORM_data2, buffer, pos);
          */
-        /* Add a data location expression to mask and/or rebase oop pointers. */
-        pos = writeAttrType(DwarfDebugInfo.DW_AT_data_location, buffer, pos);
-        pos = writeAttrForm(DwarfDebugInfo.DW_FORM_expr_loc, buffer, pos);
-        /*
-         * Now terminate.
-         */
-        pos = writeAttrType(DwarfDebugInfo.DW_AT_null, buffer, pos);
-        pos = writeAttrForm(DwarfDebugInfo.DW_FORM_null, buffer, pos);
+        if (abbrevCode == DwarfDebugInfo.DW_ABBREV_CODE_class_layout2) {
+            pos = writeAttrType(DwarfDebugInfo.DW_AT_data_location, buffer, pos);
+            pos = writeAttrForm(DwarfDebugInfo.DW_FORM_expr_loc, buffer, pos);
+        }
+        /*
+         * Now terminate.
+         */
+        pos = writeAttrType(DwarfDebugInfo.DW_AT_null, buffer, pos);
+        pos = writeAttrForm(DwarfDebugInfo.DW_FORM_null, buffer, pos);
+
         return pos;
     }
 
@@ -1363,7 +948,7 @@
         /* We don't (yet?) have a proper start line for the method itself */
         // pos = writeAttrType(DwarfDebugInfo.DW_AT_decl_line, buffer, pos);
         // pos = writeAttrForm(DwarfDebugInfo.DW_FORM_data2, buffer, pos);
-        /* This probably needs to use the symbol name -- n.b. it is not in DWARF2 */
+        /* This probably needs to use the symbol name */
         // pos = writeAttrType(DwarfDebugInfo.DW_AT_linkage_name, buffer, pos);
         // pos = writeAttrForm(DwarfDebugInfo.DW_FORM_strp, buffer, pos);
         pos = writeAttrType(DwarfDebugInfo.DW_AT_type, buffer, pos);
@@ -1383,23 +968,14 @@
             pos = writeAttrType(DwarfDebugInfo.DW_AT_object_pointer, buffer, pos);
             pos = writeAttrForm(DwarfDebugInfo.DW_FORM_ref_addr, buffer, pos);
         }
-=======
-        int pos = p;
-        pos = writeAbbrevCode(DwarfDebugInfo.DW_ABBREV_CODE_void_type, buffer, pos);
-        pos = writeTag(DwarfDebugInfo.DW_TAG_unspecified_type, buffer, pos);
-        pos = writeFlag(DwarfDebugInfo.DW_CHILDREN_no, buffer, pos);
-        pos = writeAttrType(DwarfDebugInfo.DW_AT_name, buffer, pos);
-        pos = writeAttrForm(DwarfDebugInfo.DW_FORM_strp, buffer, pos);
->>>>>>> 2c3c8abf
-        /*
-         * Now terminate.
-         */
-        pos = writeAttrType(DwarfDebugInfo.DW_AT_null, buffer, pos);
-        pos = writeAttrForm(DwarfDebugInfo.DW_FORM_null, buffer, pos);
-        return pos;
-    }
-
-<<<<<<< HEAD
+        /*
+         * Now terminate.
+         */
+        pos = writeAttrType(DwarfDebugInfo.DW_AT_null, buffer, pos);
+        pos = writeAttrForm(DwarfDebugInfo.DW_FORM_null, buffer, pos);
+        return pos;
+    }
+
     private int writeFieldDeclarationAbbrevs(DebugContext context, byte[] buffer, int p) {
         int pos = p;
         /* An instance field no line and file. */
@@ -1443,77 +1019,25 @@
             pos = writeAttrForm(DwarfDebugInfo.DW_FORM_flag, buffer, pos);
             pos = writeAttrType(DwarfDebugInfo.DW_AT_declaration, buffer, pos);
             pos = writeAttrForm(DwarfDebugInfo.DW_FORM_flag, buffer, pos);
-=======
-    private int writeObjectHeaderAbbrev(@SuppressWarnings("unused") DebugContext context, byte[] buffer, int p) {
-        int pos = p;
-        pos = writeAbbrevCode(DwarfDebugInfo.DW_ABBREV_CODE_object_header, buffer, pos);
-        pos = writeTag(DwarfDebugInfo.DW_TAG_structure_type, buffer, pos);
-        pos = writeFlag(DwarfDebugInfo.DW_CHILDREN_yes, buffer, pos);
-        pos = writeAttrType(DwarfDebugInfo.DW_AT_name, buffer, pos);
-        pos = writeAttrForm(DwarfDebugInfo.DW_FORM_strp, buffer, pos);
-        pos = writeAttrType(DwarfDebugInfo.DW_AT_byte_size, buffer, pos);
-        pos = writeAttrForm(DwarfDebugInfo.DW_FORM_data1, buffer, pos);
-        /*
-         * Now terminate.
-         */
-        pos = writeAttrType(DwarfDebugInfo.DW_AT_null, buffer, pos);
-        pos = writeAttrForm(DwarfDebugInfo.DW_FORM_null, buffer, pos);
-        return pos;
-    }
-
-    private int writeClassLayoutAbbrevs(@SuppressWarnings("unused") DebugContext context, byte[] buffer, int p) {
-        int pos = p;
-        pos = writeClassLayoutAbbrev(context, DwarfDebugInfo.DW_ABBREV_CODE_class_layout1, buffer, pos);
-        if (!dwarfSections.useHeapBase()) {
-            pos = writeClassLayoutAbbrev(context, DwarfDebugInfo.DW_ABBREV_CODE_class_layout2, buffer, pos);
         }
-        return pos;
-    }
-
-    private int writeClassLayoutAbbrev(@SuppressWarnings("unused") DebugContext context, int abbrevCode, byte[] buffer, int p) {
-        int pos = p;
-
-        pos = writeAbbrevCode(abbrevCode, buffer, pos);
+        /*
+         * Now terminate.
+         */
+        pos = writeAttrType(DwarfDebugInfo.DW_AT_null, buffer, pos);
+        pos = writeAttrForm(DwarfDebugInfo.DW_FORM_null, buffer, pos);
+        return pos;
+    }
+
+    private int writeArrayLayoutAbbrev(@SuppressWarnings("unused") DebugContext context, byte[] buffer, int p) {
+        int pos = p;
+
+        pos = writeAbbrevCode(DwarfDebugInfo.DW_ABBREV_CODE_array_layout, buffer, pos);
         pos = writeTag(DwarfDebugInfo.DW_TAG_class_type, buffer, pos);
         pos = writeFlag(DwarfDebugInfo.DW_CHILDREN_yes, buffer, pos);
         pos = writeAttrType(DwarfDebugInfo.DW_AT_name, buffer, pos);
         pos = writeAttrForm(DwarfDebugInfo.DW_FORM_strp, buffer, pos);
         pos = writeAttrType(DwarfDebugInfo.DW_AT_byte_size, buffer, pos);
         pos = writeAttrForm(DwarfDebugInfo.DW_FORM_data2, buffer, pos);
-        pos = writeAttrType(DwarfDebugInfo.DW_AT_decl_file, buffer, pos);
-        pos = writeAttrForm(DwarfDebugInfo.DW_FORM_data2, buffer, pos);
-        /*-
-         * At present we definitely don't have line numbers.
-           pos = writeAttrType(DwarfDebugInfo.DW_AT_decl_line, buffer, pos);
-           pos = writeAttrForm(DwarfDebugInfo.DW_FORM_data2, buffer, pos);
-         */
-        if (abbrevCode == DwarfDebugInfo.DW_ABBREV_CODE_class_layout2) {
-            pos = writeAttrType(DwarfDebugInfo.DW_AT_data_location, buffer, pos);
-            pos = writeAttrForm(DwarfDebugInfo.DW_FORM_expr_loc, buffer, pos);
->>>>>>> 2c3c8abf
-        }
-        /*
-         * Now terminate.
-         */
-        pos = writeAttrType(DwarfDebugInfo.DW_AT_null, buffer, pos);
-        pos = writeAttrForm(DwarfDebugInfo.DW_FORM_null, buffer, pos);
-<<<<<<< HEAD
-        return pos;
-    }
-
-    private int writeArrayLayoutAbbrev(@SuppressWarnings("unused") DebugContext context, byte[] buffer, int p) {
-        int pos = p;
-
-        pos = writeAbbrevCode(DwarfDebugInfo.DW_ABBREV_CODE_array_layout, buffer, pos);
-        pos = writeTag(DwarfDebugInfo.DW_TAG_structure_type, buffer, pos);
-        pos = writeFlag(DwarfDebugInfo.DW_CHILDREN_yes, buffer, pos);
-        pos = writeAttrType(DwarfDebugInfo.DW_AT_name, buffer, pos);
-        pos = writeAttrForm(DwarfDebugInfo.DW_FORM_strp, buffer, pos);
-        pos = writeAttrType(DwarfDebugInfo.DW_AT_byte_size, buffer, pos);
-        pos = writeAttrForm(DwarfDebugInfo.DW_FORM_data2, buffer, pos);
-        /* Add a data location expression to mask and/or rebase oop pointers. */
-        pos = writeAttrType(DwarfDebugInfo.DW_AT_data_location, buffer, pos);
-        pos = writeAttrForm(DwarfDebugInfo.DW_FORM_expr_loc, buffer, pos);
         /*
          * Now terminate.
          */
@@ -1548,9 +1072,6 @@
         pos = writeFlag(DwarfDebugInfo.DW_CHILDREN_yes, buffer, pos);
         pos = writeAttrType(DwarfDebugInfo.DW_AT_name, buffer, pos);
         pos = writeAttrForm(DwarfDebugInfo.DW_FORM_strp, buffer, pos);
-        /* Add a data location expression to mask and/or rebase oop pointers. */
-        pos = writeAttrType(DwarfDebugInfo.DW_AT_data_location, buffer, pos);
-        pos = writeAttrForm(DwarfDebugInfo.DW_FORM_expr_loc, buffer, pos);
         /*
          * Now terminate.
          */
@@ -1624,24 +1145,11 @@
 
         pos = writeAbbrevCode(DwarfDebugInfo.DW_ABBREV_CODE_array_data_type, buffer, pos);
         pos = writeTag(DwarfDebugInfo.DW_TAG_array_type, buffer, pos);
-=======
-
-        return pos;
-    }
-
-    private int writeClassReferenceAbbrev(@SuppressWarnings("unused") DebugContext context, byte[] buffer, int p) {
-        int pos = p;
-
-        /* First the basic pointer type for a pointer to the class struct type. */
-        pos = writeAbbrevCode(DwarfDebugInfo.DW_ABBREV_CODE_class_pointer, buffer, pos);
-        pos = writeTag(DwarfDebugInfo.DW_TAG_pointer_type, buffer, pos);
->>>>>>> 2c3c8abf
         pos = writeFlag(DwarfDebugInfo.DW_CHILDREN_no, buffer, pos);
         pos = writeAttrType(DwarfDebugInfo.DW_AT_byte_size, buffer, pos);
         pos = writeAttrForm(DwarfDebugInfo.DW_FORM_data1, buffer, pos);
         pos = writeAttrType(DwarfDebugInfo.DW_AT_type, buffer, pos);
         pos = writeAttrForm(DwarfDebugInfo.DW_FORM_ref_addr, buffer, pos);
-<<<<<<< HEAD
         /*
          * Now terminate.
          */
@@ -1679,305 +1187,6 @@
         pos = writeFlag(DwarfDebugInfo.DW_CHILDREN_no, buffer, pos);
         pos = writeAttrType(DwarfDebugInfo.DW_AT_specification, buffer, pos);
         pos = writeAttrForm(DwarfDebugInfo.DW_FORM_ref_addr, buffer, pos);
-        /* Do we have a symbol name to use here? n.b. this is not in DWARF2. */
-        // pos = writeAttrType(DwarfDebugInfo.DW_AT_linkage_name, buffer, pos);
-        // pos = writeAttrForm(DwarfDebugInfo.DW_FORM_strp, buffer, pos);
-        pos = writeAttrType(DwarfDebugInfo.DW_AT_location, buffer, pos);
-        pos = writeAttrForm(DwarfDebugInfo.DW_FORM_expr_loc, buffer, pos);
-        /*
-         * Now terminate.
-         */
-        pos = writeAttrType(DwarfDebugInfo.DW_AT_null, buffer, pos);
-        pos = writeAttrForm(DwarfDebugInfo.DW_FORM_null, buffer, pos);
-        return pos;
-    }
-
-    private int writeSuperReferenceAbbrev(@SuppressWarnings("unused") DebugContext context, byte[] buffer, int p) {
-        int pos = p;
-
-        pos = writeAbbrevCode(DwarfDebugInfo.DW_ABBREV_CODE_super_reference, buffer, pos);
-        pos = writeTag(DwarfDebugInfo.DW_TAG_inheritance, buffer, pos);
-        pos = writeFlag(DwarfDebugInfo.DW_CHILDREN_no, buffer, pos);
-        pos = writeAttrType(DwarfDebugInfo.DW_AT_type, buffer, pos);
-        pos = writeAttrForm(DwarfDebugInfo.DW_FORM_ref_addr, buffer, pos);
-        pos = writeAttrType(DwarfDebugInfo.DW_AT_data_member_location, buffer, pos);
-        pos = writeAttrForm(DwarfDebugInfo.DW_FORM_data1, buffer, pos); // = offset? in which
-                                                                        // segment though?
-        pos = writeAttrType(DwarfDebugInfo.DW_AT_accessibility, buffer, pos);
-        pos = writeAttrForm(DwarfDebugInfo.DW_FORM_data1, buffer, pos); // = offset? in which
-                                                                        // segment though?
-=======
->>>>>>> 2c3c8abf
-        /*
-         * Now terminate.
-         */
-        pos = writeAttrType(DwarfDebugInfo.DW_AT_null, buffer, pos);
-        pos = writeAttrForm(DwarfDebugInfo.DW_FORM_null, buffer, pos);
-        return pos;
-    }
-
-<<<<<<< HEAD
-=======
-    private int writeMethodDeclarationAbbrevs(@SuppressWarnings("unused") DebugContext context, byte[] buffer, int p) {
-        int pos = p;
-        pos = writeMethodDeclarationAbbrev(context, DwarfDebugInfo.DW_ABBREV_CODE_method_declaration1, buffer, pos);
-        pos = writeMethodDeclarationAbbrev(context, DwarfDebugInfo.DW_ABBREV_CODE_method_declaration2, buffer, pos);
-        return pos;
-    }
-
-    private int writeMethodDeclarationAbbrev(@SuppressWarnings("unused") DebugContext context, int abbrevCode, byte[] buffer, int p) {
-        int pos = p;
-        pos = writeAbbrevCode(abbrevCode, buffer, pos);
-        pos = writeTag(DwarfDebugInfo.DW_TAG_subprogram, buffer, pos);
-        pos = writeFlag(DwarfDebugInfo.DW_CHILDREN_yes, buffer, pos);
-        pos = writeAttrType(DwarfDebugInfo.DW_AT_external, buffer, pos);
-        pos = writeAttrForm(DwarfDebugInfo.DW_FORM_flag, buffer, pos);
-        pos = writeAttrType(DwarfDebugInfo.DW_AT_name, buffer, pos);
-        pos = writeAttrForm(DwarfDebugInfo.DW_FORM_strp, buffer, pos);
-        pos = writeAttrType(DwarfDebugInfo.DW_AT_decl_file, buffer, pos);
-        pos = writeAttrForm(DwarfDebugInfo.DW_FORM_data2, buffer, pos);
-        /* We don't (yet?) have a proper start line for the method itself */
-        // pos = writeAttrType(DwarfDebugInfo.DW_AT_decl_line, buffer, pos);
-        // pos = writeAttrForm(DwarfDebugInfo.DW_FORM_data2, buffer, pos);
-        /* This probably needs to use the symbol name */
-        // pos = writeAttrType(DwarfDebugInfo.DW_AT_linkage_name, buffer, pos);
-        // pos = writeAttrForm(DwarfDebugInfo.DW_FORM_strp, buffer, pos);
-        pos = writeAttrType(DwarfDebugInfo.DW_AT_type, buffer, pos);
-        pos = writeAttrForm(DwarfDebugInfo.DW_FORM_ref_addr, buffer, pos);
-        pos = writeAttrType(DwarfDebugInfo.DW_AT_artificial, buffer, pos);
-        pos = writeAttrForm(DwarfDebugInfo.DW_FORM_flag, buffer, pos);
-        pos = writeAttrType(DwarfDebugInfo.DW_AT_accessibility, buffer, pos);
-        pos = writeAttrForm(DwarfDebugInfo.DW_FORM_data1, buffer, pos);
-        pos = writeAttrType(DwarfDebugInfo.DW_AT_declaration, buffer, pos);
-        pos = writeAttrForm(DwarfDebugInfo.DW_FORM_flag, buffer, pos);
-        /* This is not in DWARF2 */
-        // pos = writeAttrType(DwarfDebugInfo.DW_AT_virtuality, buffer, pos);
-        // pos = writeAttrForm(DwarfDebugInfo.DW_FORM_data1, buffer, pos);
-        pos = writeAttrType(DwarfDebugInfo.DW_AT_containing_type, buffer, pos);
-        pos = writeAttrForm(DwarfDebugInfo.DW_FORM_ref_addr, buffer, pos);
-        if (abbrevCode == DwarfDebugInfo.DW_ABBREV_CODE_method_declaration1) {
-            pos = writeAttrType(DwarfDebugInfo.DW_AT_object_pointer, buffer, pos);
-            pos = writeAttrForm(DwarfDebugInfo.DW_FORM_ref_addr, buffer, pos);
-        }
-        /*
-         * Now terminate.
-         */
-        pos = writeAttrType(DwarfDebugInfo.DW_AT_null, buffer, pos);
-        pos = writeAttrForm(DwarfDebugInfo.DW_FORM_null, buffer, pos);
-        return pos;
-    }
-
-    private int writeFieldDeclarationAbbrevs(DebugContext context, byte[] buffer, int p) {
-        int pos = p;
-        /* An instance field no line and file. */
-        pos = writeFieldDeclarationAbbrev(context, DwarfDebugInfo.DW_ABBREV_CODE_field_declaration1, buffer, pos);
-        /* An instance field with line and file. */
-        pos = writeFieldDeclarationAbbrev(context, DwarfDebugInfo.DW_ABBREV_CODE_field_declaration2, buffer, pos);
-        /* A static field no line and file. */
-        pos = writeFieldDeclarationAbbrev(context, DwarfDebugInfo.DW_ABBREV_CODE_field_declaration3, buffer, pos);
-        /* A static field with line and file. */
-        pos = writeFieldDeclarationAbbrev(context, DwarfDebugInfo.DW_ABBREV_CODE_field_declaration4, buffer, pos);
-        return pos;
-    }
-
-    private int writeFieldDeclarationAbbrev(@SuppressWarnings("unused") DebugContext context, int abbrevCode, byte[] buffer, int p) {
-        int pos = p;
-        pos = writeAbbrevCode(abbrevCode, buffer, pos);
-        pos = writeTag(DwarfDebugInfo.DW_TAG_member, buffer, pos);
-        pos = writeFlag(DwarfDebugInfo.DW_CHILDREN_no, buffer, pos);
-        pos = writeAttrType(DwarfDebugInfo.DW_AT_name, buffer, pos);
-        pos = writeAttrForm(DwarfDebugInfo.DW_FORM_strp, buffer, pos);
-        /* We may not have a file and line for a field. */
-        if (abbrevCode == DwarfDebugInfo.DW_ABBREV_CODE_field_declaration2 || abbrevCode == DwarfDebugInfo.DW_ABBREV_CODE_field_declaration4) {
-            pos = writeAttrType(DwarfDebugInfo.DW_AT_decl_file, buffer, pos);
-            pos = writeAttrForm(DwarfDebugInfo.DW_FORM_data2, buffer, pos);
-            /* At present we definitely don't have line numbers. */
-            // pos = writeAttrType(DwarfDebugInfo.DW_AT_decl_line, buffer, pos);
-            // pos = writeAttrForm(DwarfDebugInfo.DW_FORM_data2, buffer, pos);
-        }
-        pos = writeAttrType(DwarfDebugInfo.DW_AT_type, buffer, pos);
-        pos = writeAttrForm(DwarfDebugInfo.DW_FORM_ref_addr, buffer, pos);
-        if (abbrevCode == DwarfDebugInfo.DW_ABBREV_CODE_field_declaration1 || abbrevCode == DwarfDebugInfo.DW_ABBREV_CODE_field_declaration2) {
-            /* Instance fields have a member offset relocated relative to the heap base register. */
-            pos = writeAttrType(DwarfDebugInfo.DW_AT_data_member_location, buffer, pos);
-            pos = writeAttrForm(DwarfDebugInfo.DW_FORM_data2, buffer, pos);
-        }
-        pos = writeAttrType(DwarfDebugInfo.DW_AT_accessibility, buffer, pos);
-        pos = writeAttrForm(DwarfDebugInfo.DW_FORM_data1, buffer, pos);
-        /* Static fields are only declared here and are external. */
-        if (abbrevCode == DwarfDebugInfo.DW_ABBREV_CODE_field_declaration3 || abbrevCode == DwarfDebugInfo.DW_ABBREV_CODE_field_declaration4) {
-            pos = writeAttrType(DwarfDebugInfo.DW_AT_external, buffer, pos);
-            pos = writeAttrForm(DwarfDebugInfo.DW_FORM_flag, buffer, pos);
-            pos = writeAttrType(DwarfDebugInfo.DW_AT_declaration, buffer, pos);
-            pos = writeAttrForm(DwarfDebugInfo.DW_FORM_flag, buffer, pos);
-        }
-        /*
-         * Now terminate.
-         */
-        pos = writeAttrType(DwarfDebugInfo.DW_AT_null, buffer, pos);
-        pos = writeAttrForm(DwarfDebugInfo.DW_FORM_null, buffer, pos);
-        return pos;
-    }
-
-    private int writeArrayLayoutAbbrev(@SuppressWarnings("unused") DebugContext context, byte[] buffer, int p) {
-        int pos = p;
-
-        pos = writeAbbrevCode(DwarfDebugInfo.DW_ABBREV_CODE_array_layout, buffer, pos);
-        pos = writeTag(DwarfDebugInfo.DW_TAG_class_type, buffer, pos);
-        pos = writeFlag(DwarfDebugInfo.DW_CHILDREN_yes, buffer, pos);
-        pos = writeAttrType(DwarfDebugInfo.DW_AT_name, buffer, pos);
-        pos = writeAttrForm(DwarfDebugInfo.DW_FORM_strp, buffer, pos);
-        pos = writeAttrType(DwarfDebugInfo.DW_AT_byte_size, buffer, pos);
-        pos = writeAttrForm(DwarfDebugInfo.DW_FORM_data2, buffer, pos);
-        /*
-         * Now terminate.
-         */
-        pos = writeAttrType(DwarfDebugInfo.DW_AT_null, buffer, pos);
-        pos = writeAttrForm(DwarfDebugInfo.DW_FORM_null, buffer, pos);
-        return pos;
-    }
-
-    private int writeArrayReferenceAbbrev(@SuppressWarnings("unused") DebugContext context, byte[] buffer, int p) {
-        int pos = p;
-
-        pos = writeAbbrevCode(DwarfDebugInfo.DW_ABBREV_CODE_array_pointer, buffer, pos);
-        pos = writeTag(DwarfDebugInfo.DW_TAG_pointer_type, buffer, pos);
-        pos = writeFlag(DwarfDebugInfo.DW_CHILDREN_no, buffer, pos);
-        pos = writeAttrType(DwarfDebugInfo.DW_AT_byte_size, buffer, pos);
-        pos = writeAttrForm(DwarfDebugInfo.DW_FORM_data1, buffer, pos);
-        pos = writeAttrType(DwarfDebugInfo.DW_AT_type, buffer, pos);
-        pos = writeAttrForm(DwarfDebugInfo.DW_FORM_ref_addr, buffer, pos);
-        /*
-         * Now terminate.
-         */
-        pos = writeAttrType(DwarfDebugInfo.DW_AT_null, buffer, pos);
-        pos = writeAttrForm(DwarfDebugInfo.DW_FORM_null, buffer, pos);
-        return pos;
-    }
-
-    private int writeInterfaceLayoutAbbrev(@SuppressWarnings("unused") DebugContext context, byte[] buffer, int p) {
-        int pos = p;
-
-        pos = writeAbbrevCode(DwarfDebugInfo.DW_ABBREV_CODE_interface_layout, buffer, pos);
-        pos = writeTag(DwarfDebugInfo.DW_TAG_union_type, buffer, pos);
-        pos = writeFlag(DwarfDebugInfo.DW_CHILDREN_yes, buffer, pos);
-        pos = writeAttrType(DwarfDebugInfo.DW_AT_name, buffer, pos);
-        pos = writeAttrForm(DwarfDebugInfo.DW_FORM_strp, buffer, pos);
-        /*
-         * Now terminate.
-         */
-        pos = writeAttrType(DwarfDebugInfo.DW_AT_null, buffer, pos);
-        pos = writeAttrForm(DwarfDebugInfo.DW_FORM_null, buffer, pos);
-        return pos;
-    }
-
-    private int writeInterfaceReferenceAbbrev(@SuppressWarnings("unused") DebugContext context, byte[] buffer, int p) {
-        int pos = p;
-
-        pos = writeAbbrevCode(DwarfDebugInfo.DW_ABBREV_CODE_interface_pointer, buffer, pos);
-        pos = writeTag(DwarfDebugInfo.DW_TAG_pointer_type, buffer, pos);
-        pos = writeFlag(DwarfDebugInfo.DW_CHILDREN_no, buffer, pos);
-        pos = writeAttrType(DwarfDebugInfo.DW_AT_byte_size, buffer, pos);
-        pos = writeAttrForm(DwarfDebugInfo.DW_FORM_data1, buffer, pos);
-        pos = writeAttrType(DwarfDebugInfo.DW_AT_type, buffer, pos);
-        pos = writeAttrForm(DwarfDebugInfo.DW_FORM_ref_addr, buffer, pos);
-        /*
-         * Now terminate.
-         */
-        pos = writeAttrType(DwarfDebugInfo.DW_AT_null, buffer, pos);
-        pos = writeAttrForm(DwarfDebugInfo.DW_FORM_null, buffer, pos);
-        return pos;
-    }
-
-    private int writeInterfaceImplementorAbbrev(@SuppressWarnings("unused") DebugContext context, byte[] buffer, int p) {
-        int pos = p;
-
-        pos = writeAbbrevCode(DwarfDebugInfo.DW_ABBREV_CODE_interface_implementor, buffer, pos);
-        pos = writeTag(DwarfDebugInfo.DW_TAG_member, buffer, pos);
-        pos = writeFlag(DwarfDebugInfo.DW_CHILDREN_no, buffer, pos);
-        pos = writeAttrType(DwarfDebugInfo.DW_AT_name, buffer, pos);
-        pos = writeAttrForm(DwarfDebugInfo.DW_FORM_strp, buffer, pos);
-        pos = writeAttrType(DwarfDebugInfo.DW_AT_type, buffer, pos);
-        pos = writeAttrForm(DwarfDebugInfo.DW_FORM_ref_addr, buffer, pos);
-        pos = writeAttrType(DwarfDebugInfo.DW_AT_accessibility, buffer, pos);
-        pos = writeAttrForm(DwarfDebugInfo.DW_FORM_data1, buffer, pos);
-        /*
-         * Now terminate.
-         */
-        pos = writeAttrType(DwarfDebugInfo.DW_AT_null, buffer, pos);
-        pos = writeAttrForm(DwarfDebugInfo.DW_FORM_null, buffer, pos);
-        return pos;
-    }
-
-    private int writeHeaderFieldAbbrev(@SuppressWarnings("unused") DebugContext context, byte[] buffer, int p) {
-        int pos = p;
-
-        pos = writeAbbrevCode(DwarfDebugInfo.DW_ABBREV_CODE_header_field, buffer, pos);
-        pos = writeTag(DwarfDebugInfo.DW_TAG_member, buffer, pos);
-        pos = writeFlag(DwarfDebugInfo.DW_CHILDREN_no, buffer, pos);
-        pos = writeAttrType(DwarfDebugInfo.DW_AT_name, buffer, pos);
-        pos = writeAttrForm(DwarfDebugInfo.DW_FORM_strp, buffer, pos);
-        pos = writeAttrType(DwarfDebugInfo.DW_AT_type, buffer, pos);
-        pos = writeAttrForm(DwarfDebugInfo.DW_FORM_ref_addr, buffer, pos);
-        pos = writeAttrType(DwarfDebugInfo.DW_AT_data_member_location, buffer, pos);
-        pos = writeAttrForm(DwarfDebugInfo.DW_FORM_data1, buffer, pos);
-        pos = writeAttrType(DwarfDebugInfo.DW_AT_accessibility, buffer, pos);
-        pos = writeAttrForm(DwarfDebugInfo.DW_FORM_data1, buffer, pos);
-        /*
-         * Now terminate.
-         */
-        pos = writeAttrType(DwarfDebugInfo.DW_AT_null, buffer, pos);
-        pos = writeAttrForm(DwarfDebugInfo.DW_FORM_null, buffer, pos);
-        return pos;
-    }
-
-    private int writeArrayDataTypeAbbrev(@SuppressWarnings("unused") DebugContext context, byte[] buffer, int p) {
-        int pos = p;
-
-        pos = writeAbbrevCode(DwarfDebugInfo.DW_ABBREV_CODE_array_data_type, buffer, pos);
-        pos = writeTag(DwarfDebugInfo.DW_TAG_array_type, buffer, pos);
-        pos = writeFlag(DwarfDebugInfo.DW_CHILDREN_no, buffer, pos);
-        pos = writeAttrType(DwarfDebugInfo.DW_AT_byte_size, buffer, pos);
-        pos = writeAttrForm(DwarfDebugInfo.DW_FORM_data1, buffer, pos);
-        pos = writeAttrType(DwarfDebugInfo.DW_AT_type, buffer, pos);
-        pos = writeAttrForm(DwarfDebugInfo.DW_FORM_ref_addr, buffer, pos);
-        /*
-         * Now terminate.
-         */
-        pos = writeAttrType(DwarfDebugInfo.DW_AT_null, buffer, pos);
-        pos = writeAttrForm(DwarfDebugInfo.DW_FORM_null, buffer, pos);
-        return pos;
-    }
-
-    private int writeMethodLocationAbbrev(@SuppressWarnings("unused") DebugContext context, byte[] buffer, int p) {
-        int pos = p;
-        pos = writeAbbrevCode(DwarfDebugInfo.DW_ABBREV_CODE_method_location, buffer, pos);
-        pos = writeTag(DwarfDebugInfo.DW_TAG_subprogram, buffer, pos);
-        pos = writeFlag(DwarfDebugInfo.DW_CHILDREN_yes, buffer, pos);
-        pos = writeAttrType(DwarfDebugInfo.DW_AT_low_pc, buffer, pos);
-        pos = writeAttrForm(DwarfDebugInfo.DW_FORM_addr, buffer, pos);
-        pos = writeAttrType(DwarfDebugInfo.DW_AT_hi_pc, buffer, pos);
-        pos = writeAttrForm(DwarfDebugInfo.DW_FORM_addr, buffer, pos);
-        pos = writeAttrType(DwarfDebugInfo.DW_AT_external, buffer, pos);
-        pos = writeAttrForm(DwarfDebugInfo.DW_FORM_flag, buffer, pos);
-        pos = writeAttrType(DwarfDebugInfo.DW_AT_specification, buffer, pos);
-        pos = writeAttrForm(DwarfDebugInfo.DW_FORM_ref_addr, buffer, pos);
-        /*
-         * Now terminate.
-         */
-        pos = writeAttrType(DwarfDebugInfo.DW_AT_null, buffer, pos);
-        pos = writeAttrForm(DwarfDebugInfo.DW_FORM_null, buffer, pos);
-        return pos;
-    }
-
-    private int writeStaticFieldLocationAbbrev(@SuppressWarnings("unused") DebugContext context, byte[] buffer, int p) {
-        int pos = p;
-
-        pos = writeAbbrevCode(DwarfDebugInfo.DW_ABBREV_CODE_static_field_location, buffer, pos);
-        pos = writeTag(DwarfDebugInfo.DW_TAG_variable, buffer, pos);
-        pos = writeFlag(DwarfDebugInfo.DW_CHILDREN_no, buffer, pos);
-        pos = writeAttrType(DwarfDebugInfo.DW_AT_specification, buffer, pos);
-        pos = writeAttrForm(DwarfDebugInfo.DW_FORM_ref_addr, buffer, pos);
         /* Do we have a symbol name to use here? */
         // pos = writeAttrType(DwarfDebugInfo.DW_AT_linkage_name, buffer, pos);
         // pos = writeAttrForm(DwarfDebugInfo.DW_FORM_strp, buffer, pos);
@@ -2060,7 +1269,6 @@
         return pos;
     }
 
->>>>>>> 2c3c8abf
     private int writeParameterDeclarationAbbrevs(DebugContext context, byte[] buffer, int p) {
         int pos = p;
         pos = writeParameterDeclarationAbbrev(context, DwarfDebugInfo.DW_ABBREV_CODE_method_parameter_declaration1, buffer, pos);
