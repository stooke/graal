/*
 * Copyright (c) 2020, 2020, Oracle and/or its affiliates. All rights reserved.
 * Copyright (c) 2020, 2020, Red Hat Inc. All rights reserved.
 * DO NOT ALTER OR REMOVE COPYRIGHT NOTICES OR THIS FILE HEADER.
 *
 * This code is free software; you can redistribute it and/or modify it
 * under the terms of the GNU General Public License version 2 only, as
 * published by the Free Software Foundation.  Oracle designates this
 * particular file as subject to the "Classpath" exception as provided
 * by Oracle in the LICENSE file that accompanied this code.
 *
 * This code is distributed in the hope that it will be useful, but WITHOUT
 * ANY WARRANTY; without even the implied warranty of MERCHANTABILITY or
 * FITNESS FOR A PARTICULAR PURPOSE.  See the GNU General Public License
 * version 2 for more details (a copy is included in the LICENSE file that
 * accompanied this code).
 *
 * You should have received a copy of the GNU General Public License version
 * 2 along with this work; if not, write to the Free Software Foundation,
 * Inc., 51 Franklin St, Fifth Floor, Boston, MA 02110-1301 USA.
 *
 * Please contact Oracle, 500 Oracle Parkway, Redwood Shores, CA 94065 USA
 * or visit www.oracle.com if you need additional information or have any
 * questions.
 */

package com.oracle.objectfile.debuginfo;

import java.nio.file.Path;
import java.util.List;
import java.util.function.Consumer;
import java.util.stream.Stream;

import org.graalvm.compiler.debug.DebugContext;

/**
 * Interfaces used to allow a native image to communicate details of types, code and data to the
 * underlying object file so that the latter can insert appropriate debug info.
 */
public interface DebugInfoProvider {
    boolean useHeapBase();
<<<<<<< HEAD
=======

    int oopShiftBitCount();

    int oopFlagBitsMask();

    int oopReferenceByteCount();
>>>>>>> 1b129a93

    /**
     * An interface implemented by items that can be located in a file.
     */
    interface DebugFileInfo {
        /**
         * @return the name of the file containing a file element excluding any path.
         */
        String fileName();

        /**
         * @return a relative path to the file containing a file element derived from its package
         *         name or {@code null} if the element is in the empty package.
         */
        Path filePath();

        /**
         * @return a relative path to the source cache containing the cached source file of a file
         *         element or {@code null} if sources are not available.
         */
        Path cachePath();
    }

    interface DebugTypeInfo extends DebugFileInfo {
        enum DebugTypeKind {
            PRIMITIVE,
            ENUM,
            INSTANCE,
            INTERFACE,
            ARRAY,
            HEADER;

            @Override
            public String toString() {
                switch (this) {
                    case PRIMITIVE:
                        return "primitive";
                    case ENUM:
                        return "enum";
                    case INSTANCE:
                        return "instance";
                    case INTERFACE:
                        return "interface";
                    case ARRAY:
                        return "array";
                    case HEADER:
                        return "header";
                    default:
                        return "???";
                }
            }
<<<<<<< HEAD
        };
=======
        }
>>>>>>> 1b129a93

        void debugContext(Consumer<DebugContext> action);

        /**
         * @return the fully qualified name of the debug type.
         */
        String typeName();

        DebugTypeKind typeKind();

        int size();
    }

    interface DebugInstanceTypeInfo extends DebugTypeInfo {
        int headerSize();

        Stream<DebugFieldInfo> fieldInfoProvider();

        Stream<DebugMethodInfo> methodInfoProvider();

        String superName();

        Stream<String> interfaces();
    }

    interface DebugEnumTypeInfo extends DebugInstanceTypeInfo {
    }

    interface DebugInterfaceTypeInfo extends DebugInstanceTypeInfo {
    }

    interface DebugArrayTypeInfo extends DebugTypeInfo {
        int headerSize();

        int lengthOffset();

        String elementType();
    }

    interface DebugPrimitiveTypeInfo extends DebugTypeInfo {
        /*
         * NUMERIC excludes LOGICAL types boolean and void
         */
        int FLAG_NUMERIC = 1 << 0;
        /*
         * INTEGRAL excludes FLOATING types float and double
         */
        int FLAG_INTEGRAL = 1 << 1;
        /*
         * SIGNED excludes UNSIGNED type char
         */
        int FLAG_SIGNED = 1 << 2;

        int bitCount();

        char typeChar();

        int flags();
    }

    interface DebugHeaderTypeInfo extends DebugTypeInfo {

        Stream<DebugFieldInfo> fieldInfoProvider();
    }

    interface DebugMemberInfo extends DebugFileInfo {

        String name();

        String ownerType();

        String valueType();

        int modifiers();
    }

    interface DebugFieldInfo extends DebugMemberInfo {
        int offset();

        int size();
    }

    interface DebugMethodInfo extends DebugMemberInfo {
        List<String> paramTypes();

        List<String> paramNames();
    }

    /**
     * Access details of a specific compiled method.
     */
    interface DebugCodeInfo extends DebugFileInfo {
        void debugContext(Consumer<DebugContext> action);

        /**
         * @return the fully qualified name of the class owning the compiled method.
         */
        String className();

        /**
         * @return the name of the compiled method including signature.
         */
        String methodName();

        /**
         * @return the symbolNameForMethod string
         */
        String symbolNameForMethod();

        /**
         * @return the lowest address containing code generated for the method represented as an
         *         offset into the code segment.
         */
        int addressLo();

        /**
         * @return the first address above the code generated for the method represented as an
         *         offset into the code segment.
         */
        int addressHi();

        /**
         * @return the starting line number for the method.
         */
        int line();

        /**
         * @return a stream of records detailing line numbers and addresses within the compiled
         *         method.
         */
        Stream<DebugLineInfo> lineInfoProvider();

        /**
         * @return a string identifying the method parameters.
         */
        String paramSignature();

        /**
         * @return a string identifying the method return type.
         */
        String returnTypeName();

        /**
         * @return the size of the method frame between prologue and epilogue.
         */
        int getFrameSize();

        /**
         * @return a list of positions at which the stack is extended to a full frame or torn down
         *         to an empty frame
         */
        List<DebugFrameSizeChange> getFrameSizeChanges();

        /**
         * @return true if this method has been compiled in as a deoptimization target
         */
        boolean isDeoptTarget();

        int getModifiers();
    }

    /**
     * Access details of a specific heap object.
     */
    interface DebugDataInfo {
        void debugContext(Consumer<DebugContext> action);

        String getProvenance();

        String getTypeName();

        String getPartition();

        long getOffset();

        long getAddress();

        long getSize();
    }

    /**
     * Access details of code generated for a specific outer or inlined method at a given line
     * number.
     */
    interface DebugLineInfo extends DebugFileInfo {
        /**
         * @return the fully qualified name of the class owning the outer or inlined method.
         */
        String className();

        /**
         * @return the name of the outer or inlined method including signature.
         */
        String methodName();

        /**
         * @return the symbolNameForMethod string
         */
        String symbolNameForMethod();

        /**
         * @return the lowest address containing code generated for an outer or inlined code segment
         *         reported at this line represented as an offset into the code segment.
         */
        int addressLo();

        /**
         * @return the first address above the code generated for an outer or inlined code segment
         *         reported at this line represented as an offset into the code segment.
         */
        int addressHi();

        /**
         * @return the line number for the outer or inlined segment.
         */
        int line();
    }

    interface DebugFrameSizeChange {
        enum Type {
            EXTEND,
            CONTRACT
        }

        int getOffset();

        DebugFrameSizeChange.Type getType();
    }

    @SuppressWarnings("unused")
    Stream<DebugTypeInfo> typeInfoProvider();

    Stream<DebugCodeInfo> codeInfoProvider();

    @SuppressWarnings("unused")
    Stream<DebugDataInfo> dataInfoProvider();
}<|MERGE_RESOLUTION|>--- conflicted
+++ resolved
@@ -39,15 +39,12 @@
  */
 public interface DebugInfoProvider {
     boolean useHeapBase();
-<<<<<<< HEAD
-=======
 
     int oopShiftBitCount();
 
     int oopFlagBitsMask();
 
     int oopReferenceByteCount();
->>>>>>> 1b129a93
 
     /**
      * An interface implemented by items that can be located in a file.
@@ -99,11 +96,7 @@
                         return "???";
                 }
             }
-<<<<<<< HEAD
-        };
-=======
         }
->>>>>>> 1b129a93
 
         void debugContext(Consumer<DebugContext> action);
 
