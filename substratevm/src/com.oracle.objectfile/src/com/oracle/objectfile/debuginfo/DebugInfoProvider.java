--- conflicted
+++ resolved
@@ -221,11 +221,6 @@
         boolean isDeoptTarget();
 
         /**
-<<<<<<< HEAD
-         * @return the offset into the virtual function table for this method if virtual
-         */
-        int vtableOffset();
-=======
          * @return true if this method is a constructor.
          */
         boolean isConstructor();
@@ -245,11 +240,10 @@
          * @return true if this method is an override of another method.
          */
         boolean isOverride();
->>>>>>> 9cb43714
-    }
-
-    /**
-     * ` Access details of a compiled method producing the code in a specific
+    }
+
+    /**
+     * Access details of a compiled method producing the code in a specific
      * {@link com.oracle.objectfile.debugentry.Range}.
      */
     interface DebugRangeInfo extends DebugMethodInfo {
