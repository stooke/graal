--- conflicted
+++ resolved
@@ -40,41 +40,29 @@
 public interface DebugInfoProvider {
     boolean useHeapBase();
 
-<<<<<<< HEAD
-    int oopShiftBitCount();
-
-    int oopFlagBitsMask();
-
-    int oopReferenceByteCount();
+    /**
+     * Number of bits oops are left shifted by when using compressed oops.
+     */
+    int oopCompressShift();
+
+    /**
+     * Mask delecting low order bits used for tagging oops.
+     */
+    int oopTagsMask();
+
+    /**
+     * Number of bytes used to store an oop reference.
+     */
+    int oopReferenceSize();
+
+    /**
+     * Alignment of object memory area (and, therefore, of any oop) in bytes.
+     */
+    int oopAlignment();
 
     /**
      * An interface implemented by items that can be located in a file.
      */
-=======
-    /**
-     * Number of bits oops are left shifted by when using compressed oops.
-     */
-    int oopCompressShift();
-
-    /**
-     * Mask delecting low order bits used for tagging oops.
-     */
-    int oopTagsMask();
-
-    /**
-     * Number of bytes used to store an oop reference.
-     */
-    int oopReferenceSize();
-
-    /**
-     * Alignment of object memory area (and, therefore, of any oop) in bytes.
-     */
-    int oopAlignment();
-
-    /**
-     * An interface implemented by items that can be located in a file.
-     */
->>>>>>> 2c3c8abf
     interface DebugFileInfo {
         /**
          * @return the name of the file containing a file element excluding any path.
@@ -155,20 +143,13 @@
     }
 
     interface DebugArrayTypeInfo extends DebugTypeInfo {
-<<<<<<< HEAD
-        int headerSize();
-=======
         int baseSize();
->>>>>>> 2c3c8abf
 
         int lengthOffset();
 
         String elementType();
-<<<<<<< HEAD
-=======
 
         Stream<DebugFieldInfo> fieldInfoProvider();
->>>>>>> 2c3c8abf
     }
 
     interface DebugPrimitiveTypeInfo extends DebugTypeInfo {
