/*
 * Copyright (c) 2020, 2020, Oracle and/or its affiliates. All rights reserved.
 * Copyright (c) 2020, 2020, Red Hat Inc. All rights reserved.
 * DO NOT ALTER OR REMOVE COPYRIGHT NOTICES OR THIS FILE HEADER.
 *
 * This code is free software; you can redistribute it and/or modify it
 * under the terms of the GNU General Public License version 2 only, as
 * published by the Free Software Foundation.  Oracle designates this
 * particular file as subject to the "Classpath" exception as provided
 * by Oracle in the LICENSE file that accompanied this code.
 *
 * This code is distributed in the hope that it will be useful, but WITHOUT
 * ANY WARRANTY; without even the implied warranty of MERCHANTABILITY or
 * FITNESS FOR A PARTICULAR PURPOSE.  See the GNU General Public License
 * version 2 for more details (a copy is included in the LICENSE file that
 * accompanied this code).
 *
 * You should have received a copy of the GNU General Public License version
 * 2 along with this work; if not, write to the Free Software Foundation,
 * Inc., 51 Franklin St, Fifth Floor, Boston, MA 02110-1301 USA.
 *
 * Please contact Oracle, 500 Oracle Parkway, Redwood Shores, CA 94065 USA
 * or visit www.oracle.com if you need additional information or have any
 * questions.
 */

package com.oracle.objectfile.debugentry;

import com.oracle.objectfile.debuginfo.DebugInfoProvider;
import com.oracle.objectfile.debuginfo.DebugInfoProvider.DebugTypeInfo.DebugTypeKind;
import org.graalvm.compiler.debug.DebugContext;

import java.nio.ByteOrder;
import java.nio.file.Path;
import java.nio.file.Paths;
import java.util.HashMap;
import java.util.LinkedList;
import java.util.Map;

/**
 * An abstract class which indexes the information presented by the DebugInfoProvider in an
 * organization suitable for use by subclasses targeting a specific binary format.
 */
public abstract class DebugInfoBase {
    protected ByteOrder byteOrder;
    /**
     * A table listing all known strings, some of which may be marked for insertion into the
     * debug_str section.
     */
    private StringTable stringTable = new StringTable();
    /**
     * Index of all dirs in which files are found to reside either as part of substrate/compiler or
     * user code.
     */
    private Map<Path, DirEntry> dirsIndex = new HashMap<>();

    /*
     * The obvious traversal structure for debug records is:
     *
     * 1) by top level compiled method (primary Range) ordered by ascending address
     *
     * 2) by inlined method (sub range) within top level method ordered by ascending address
     *
     * These can be used to ensure that all debug records are generated in increasing address order
     *
     * An alternative traversal option is
     *
     * 1) by top level class (String id)
     *
     * 2) by top level compiled method (primary Range) within a class ordered by ascending address
     *
     * 3) by inlined method (sub range) within top level method ordered by ascending address
     *
     * This relies on the (current) fact that methods of a given class always appear in a single
     * continuous address range with no intervening code from other methods or data values. this
     * means we can treat each class as a compilation unit, allowing data common to all methods of
     * the class to be shared.
     *
     * A third option appears to be to traverse via files, then top level class within file etc.
     * Unfortunately, files cannot be treated as the compilation unit. A file F may contain multiple
     * classes, say C1 and C2. There is no guarantee that methods for some other class C' in file F'
     * will not be compiled into the address space interleaved between methods of C1 and C2. That is
     * a shame because generating debug info records one file at a time would allow more sharing
     * e.g. enabling all classes in a file to share a single copy of the file and dir tables.
     */

    /**
     * List of class entries detailing class info for primary ranges.
     */
    private LinkedList<TypeEntry> types = new LinkedList<>();
    /**
     * index of already seen classes.
     */
    private Map<String, TypeEntry> typesIndex = new HashMap<>();
    /**
     * List of class entries detailing class info for primary ranges.
     */
    private LinkedList<ClassEntry> primaryClasses = new LinkedList<>();
    /**
     * index of already seen classes.
     */
    private Map<String, ClassEntry> primaryClassesIndex = new HashMap<>();
    /**
     * Index of files which contain primary or secondary ranges.
     */
    private Map<Path, FileEntry> filesIndex = new HashMap<>();
    /**
     * List of of files which contain primary or secondary ranges.
     */
    private LinkedList<FileEntry> files = new LinkedList<>();
    /**
     * Flag set to true if heap references are stored as addresses relative to a heap base register
     * otherwise false.
     */
    private boolean useHeapBase;
<<<<<<< HEAD
=======
    private int oopShiftBitCount;
    private int oopFlagBitsMask;
    private int oopReferenceByteCount;
>>>>>>> 1b129a93

    public DebugInfoBase(ByteOrder byteOrder) {
        this.byteOrder = byteOrder;
        this.useHeapBase = true;
<<<<<<< HEAD
=======
        this.oopFlagBitsMask = 0;
        this.oopShiftBitCount = 0;
        this.oopReferenceByteCount = 0;
>>>>>>> 1b129a93
    }

    /**
     * Entry point allowing ELFObjectFile to pass on information about types, code and heap data.
     *
     * @param debugInfoProvider provider instance passed by ObjectFile client.
     */
    @SuppressWarnings("try")
    public void installDebugInfo(DebugInfoProvider debugInfoProvider) {
        /*
         * This will be needed once we add support for type info:
         *
         * DebugTypeInfoProvider typeInfoProvider = debugInfoProvider.typeInfoProvider(); for
         * (DebugTypeInfo debugTypeInfo : typeInfoProvider) { install types }
         */

        /*
         * track whether we need to use a heap base regsiter
         */
        useHeapBase = debugInfoProvider.useHeapBase();

        /*
<<<<<<< HEAD
         * Ensure we have a null string in the string section.
=======
         * save mask for low order flag bits
>>>>>>> 1b129a93
         */
        oopFlagBitsMask = debugInfoProvider.oopFlagBitsMask();
        /* flag bits be bewteen 1 and 32 for us to emit as DW_OP_lit<n> */
        assert oopFlagBitsMask > 0 && oopFlagBitsMask < 32;
        /* mask must be contiguous from bit 0 */
        assert ((oopFlagBitsMask + 1) & oopFlagBitsMask) == 0;

        /* Save amount we need to shift references by when loading from an object field. */
        oopShiftBitCount = debugInfoProvider.oopShiftBitCount();

        /* Save number of bytes in a reference field. */
        oopReferenceByteCount = debugInfoProvider.oopReferenceByteCount();

        /* Ensure we have a null string in the string section. */
        stringTable.uniqueDebugString("");

<<<<<<< HEAD
        // create all the types
=======
        /* Create all the types. */
>>>>>>> 1b129a93
        debugInfoProvider.typeInfoProvider().forEach(debugTypeInfo -> debugTypeInfo.debugContext((debugContext) -> {
            String typeName = TypeEntry.canonicalize(debugTypeInfo.typeName());
            typeName = stringTable.uniqueDebugString(typeName);
            DebugTypeKind typeKind = debugTypeInfo.typeKind();
            int byteSize = debugTypeInfo.size();

            debugContext.log(DebugContext.INFO_LEVEL, "Register %s type %s ", typeKind.toString(), typeName);
            String fileName = debugTypeInfo.fileName();
            Path filePath = debugTypeInfo.filePath();
            Path cachePath = debugTypeInfo.cachePath();
            addTypeEntry(typeName, fileName, filePath, cachePath, byteSize, typeKind);
        }));

<<<<<<< HEAD
        // now we can cross reference static and instance field details
=======
        /* Now we can cross reference static and instance field details. */
>>>>>>> 1b129a93
        debugInfoProvider.typeInfoProvider().forEach(debugTypeInfo -> debugTypeInfo.debugContext((debugContext) -> {
            String typeName = TypeEntry.canonicalize(debugTypeInfo.typeName());
            DebugTypeKind typeKind = debugTypeInfo.typeKind();

            debugContext.log(DebugContext.INFO_LEVEL, "Process %s type %s ", typeKind.toString(), typeName);
            TypeEntry typeEntry = lookupTypeEntry(typeName);
            typeEntry.addDebugInfo(this, debugTypeInfo, debugContext);
        }));

        debugInfoProvider.codeInfoProvider().forEach(debugCodeInfo -> debugCodeInfo.debugContext((debugContext) -> {
            /*
             * Primary file name and full method name need to be written to the debug_str section.
             */
            String fileName = debugCodeInfo.fileName();
            Path filePath = debugCodeInfo.filePath();
            Path cachePath = debugCodeInfo.cachePath();
            String className = TypeEntry.canonicalize(debugCodeInfo.className());
            String methodName = debugCodeInfo.methodName();
            String symbolName = debugCodeInfo.symbolNameForMethod();
            String paramSignature = debugCodeInfo.paramSignature();
            String returnTypeName = TypeEntry.canonicalize(debugCodeInfo.returnTypeName());
            int lo = debugCodeInfo.addressLo();
            int hi = debugCodeInfo.addressHi();
            int primaryLine = debugCodeInfo.line();
            boolean isDeoptTarget = debugCodeInfo.isDeoptTarget();
            int modifiers = debugCodeInfo.getModifiers();

<<<<<<< HEAD
            // search for a method defining this primary range
=======
            /* Search for a method defining this primary range. */
>>>>>>> 1b129a93
            ClassEntry classEntry = ensureClassEntry(className);
            FileEntry fileEntry = ensureFileEntry(fileName, filePath, cachePath);
            Range primaryRange = classEntry.makePrimaryRange(methodName, symbolName, paramSignature, returnTypeName, stringTable, fileEntry, lo, hi, primaryLine, modifiers, isDeoptTarget);
            debugContext.log(DebugContext.INFO_LEVEL, "PrimaryRange %s.%s %s %s:%d [0x%x, 0x%x]", className, methodName, filePath, fileName, primaryLine, lo, hi);
            classEntry.indexPrimary(primaryRange, debugCodeInfo.getFrameSizeChanges(), debugCodeInfo.getFrameSize());
            debugCodeInfo.lineInfoProvider().forEach(debugLineInfo -> {
                String fileNameAtLine = debugLineInfo.fileName();
                Path filePathAtLine = debugLineInfo.filePath();
                String classNameAtLine = TypeEntry.canonicalize(debugLineInfo.className());
                String methodNameAtLine = debugLineInfo.methodName();
                String symbolNameAtLine = debugLineInfo.symbolNameForMethod();
                int loAtLine = lo + debugLineInfo.addressLo();
                int hiAtLine = lo + debugLineInfo.addressHi();
                int line = debugLineInfo.line();
                Path cachePathAtLine = debugLineInfo.cachePath();
                /*
                 * Record all subranges even if they have no line or file so we at least get a
                 * symbol for them and don't see a break in the address range.
                 */
                FileEntry subFileEntry = ensureFileEntry(fileNameAtLine, filePathAtLine, cachePathAtLine);
                Range subRange = new Range(classNameAtLine, methodNameAtLine, symbolNameAtLine, stringTable, subFileEntry, loAtLine, hiAtLine, line, primaryRange);
                classEntry.indexSubRange(subRange);
                try (DebugContext.Scope s = debugContext.scope("Subranges")) {
                    debugContext.log(DebugContext.VERBOSE_LEVEL, "SubRange %s.%s %s %s:%d 0x%x, 0x%x]", classNameAtLine, methodNameAtLine, filePathAtLine, fileNameAtLine, line, loAtLine, hiAtLine);
                }
            });
        }));

        debugInfoProvider.dataInfoProvider().forEach(debugDataInfo -> debugDataInfo.debugContext((debugContext) -> {
            String provenance = debugDataInfo.getProvenance();
            String typeName = debugDataInfo.getTypeName();
            String partitionName = debugDataInfo.getPartition();
<<<<<<< HEAD
            // address is heap-register relative pointer
=======
            /* Address is heap-register relative pointer. */
>>>>>>> 1b129a93
            long address = debugDataInfo.getAddress();
            long size = debugDataInfo.getSize();
            debugContext.log(DebugContext.INFO_LEVEL, "Data: address 0x%x size 0x%x type %s partition %s provenance %s ", address, size, typeName, partitionName, provenance);
        }));
<<<<<<< HEAD
    }

    private TypeEntry createTypeEntry(String typeName, String fileName, Path filePath, Path cachePath, int size, DebugTypeKind typeKind) {
        TypeEntry typeEntry = null;
        switch (typeKind) {
            case INSTANCE: {
                FileEntry fileEntry = addFileEntry(fileName, filePath, cachePath);
                typeEntry = new ClassEntry(typeName, fileEntry, size);
                break;
            }
            case INTERFACE: {
                FileEntry fileEntry = addFileEntry(fileName, filePath, cachePath);
                typeEntry = new InterfaceClassEntry(typeName, fileEntry, size);
                break;
            }
            case ENUM: {
                FileEntry fileEntry = addFileEntry(fileName, filePath, cachePath);
                typeEntry = new EnumClassEntry(typeName, fileEntry, size);
                break;
            }
            case PRIMITIVE:
                assert fileName.length() == 0;
                assert filePath == null;
                typeEntry = new PrimitiveTypeEntry(typeName, size);
                break;
            case ARRAY:
                assert fileName.length() == 0;
                assert filePath == null;
                typeEntry = new ArrayTypeEntry(typeName, size);
                break;
            case HEADER:
                assert fileName.length() == 0;
                assert filePath == null;
                typeEntry = new HeaderTypeEntry(typeName, size);
                break;
        }
        return typeEntry;
    }

    private TypeEntry addTypeEntry(String typeName, String fileName, Path filePath, Path cachePath, int size, DebugTypeKind typeKind) {
        TypeEntry typeEntry = typesIndex.get(typeName);
        if (typeEntry == null) {
            typeEntry = createTypeEntry(typeName, fileName, filePath, cachePath, size, typeKind);
            types.add(typeEntry);
            typesIndex.put(typeName, typeEntry);
        } else {
            if (!(typeEntry.isClass())) {
                assert ((ClassEntry) typeEntry).getFileName().equals(fileName);
            }
        }
        return typeEntry;
    }

    public TypeEntry lookupTypeEntry(String typeName) {
        TypeEntry typeEntry = typesIndex.get(typeName);
        if (typeEntry == null) {
            throw new RuntimeException("type entry not found " + typeName);
        }
        return typeEntry;
    }

    ClassEntry lookupClassEntry(String typeName) {
        TypeEntry typeEntry = typesIndex.get(typeName);
        if (typeEntry == null || !(typeEntry.isClass())) {
            throw new RuntimeException("class entry not found " + typeName);
        }
        return (ClassEntry) typeEntry;
    }

    private ClassEntry ensureClassEntry(String className) {
        /*
         * See if we already have an entry.
         */
=======
    }

    private TypeEntry createTypeEntry(String typeName, String fileName, Path filePath, Path cachePath, int size, DebugTypeKind typeKind) {
        TypeEntry typeEntry = null;
        switch (typeKind) {
            case INSTANCE: {
                FileEntry fileEntry = addFileEntry(fileName, filePath, cachePath);
                typeEntry = new ClassEntry(typeName, fileEntry, size);
                break;
            }
            case INTERFACE: {
                FileEntry fileEntry = addFileEntry(fileName, filePath, cachePath);
                typeEntry = new InterfaceClassEntry(typeName, fileEntry, size);
                break;
            }
            case ENUM: {
                FileEntry fileEntry = addFileEntry(fileName, filePath, cachePath);
                typeEntry = new EnumClassEntry(typeName, fileEntry, size);
                break;
            }
            case PRIMITIVE:
                assert fileName.length() == 0;
                assert filePath == null;
                typeEntry = new PrimitiveTypeEntry(typeName, size);
                break;
            case ARRAY:
                assert fileName.length() == 0;
                assert filePath == null;
                typeEntry = new ArrayTypeEntry(typeName, size);
                break;
            case HEADER:
                assert fileName.length() == 0;
                assert filePath == null;
                typeEntry = new HeaderTypeEntry(typeName, size);
                break;
        }
        return typeEntry;
    }

    private TypeEntry addTypeEntry(String typeName, String fileName, Path filePath, Path cachePath, int size, DebugTypeKind typeKind) {
        TypeEntry typeEntry = typesIndex.get(typeName);
        if (typeEntry == null) {
            typeEntry = createTypeEntry(typeName, fileName, filePath, cachePath, size, typeKind);
            types.add(typeEntry);
            typesIndex.put(typeName, typeEntry);
        } else {
            if (!(typeEntry.isClass())) {
                assert ((ClassEntry) typeEntry).getFileName().equals(fileName);
            }
        }
        return typeEntry;
    }

    public TypeEntry lookupTypeEntry(String typeName) {
        TypeEntry typeEntry = typesIndex.get(typeName);
        if (typeEntry == null) {
            throw new RuntimeException("type entry not found " + typeName);
        }
        return typeEntry;
    }

    ClassEntry lookupClassEntry(String typeName) {
        TypeEntry typeEntry = typesIndex.get(typeName);
        if (typeEntry == null || !(typeEntry.isClass())) {
            throw new RuntimeException("class entry not found " + typeName);
        }
        return (ClassEntry) typeEntry;
    }

    private ClassEntry ensureClassEntry(String className) {
        /* See if we already have an entry. */
>>>>>>> 1b129a93
        ClassEntry classEntry = primaryClassesIndex.get(className);
        if (classEntry == null) {
            TypeEntry typeEntry = typesIndex.get(className);
            assert (typeEntry != null && typeEntry.isClass());
            classEntry = (ClassEntry) typeEntry;
            primaryClasses.add(classEntry);
            primaryClassesIndex.put(className, classEntry);
        }
        assert (classEntry.getTypeName().equals(className));
        return classEntry;
    }

    private FileEntry addFileEntry(String fileName, Path filePath, Path cachePath) {
        assert fileName != null;
        Path fileAsPath;
        if (filePath != null) {
            fileAsPath = filePath.resolve(fileName);
        } else {
            fileAsPath = Paths.get(fileName);
        }
        FileEntry fileEntry = filesIndex.get(fileAsPath);
        if (fileEntry == null) {
            DirEntry dirEntry = ensureDirEntry(filePath);
<<<<<<< HEAD
            // ensure file and cachepath are added to the debug_str section
=======
            /* Ensure file and cachepath are added to the debug_str section. */
>>>>>>> 1b129a93
            uniqueDebugString(fileName);
            uniqueDebugString(cachePath.toString());
            fileEntry = new FileEntry(fileName, dirEntry, cachePath);
            files.add(fileEntry);
            /* Index the file entry by file path. */
            filesIndex.put(fileAsPath, fileEntry);
        } else {
            assert (filePath == null ||
                            fileEntry.getDirEntry().getPath().equals(filePath));
        }
        return fileEntry;
    }

    protected FileEntry ensureFileEntry(String fileName, Path filePath, Path cachePath) {
        if (fileName == null || fileName.length() == 0) {
            return null;
        }
        Path fileAsPath;
        if (filePath == null) {
            fileAsPath = Paths.get(fileName);
        } else {
            fileAsPath = filePath.resolve(fileName);
        }
<<<<<<< HEAD
        // Reuse any existing entry
=======
        /* Reuse any existing entry. */
>>>>>>> 1b129a93
        FileEntry fileEntry = findFile(fileAsPath);
        if (fileEntry == null) {
            fileEntry = addFileEntry(fileName, filePath, cachePath);
        }
        return fileEntry;
    }

    private DirEntry ensureDirEntry(Path filePath) {
        if (filePath == null) {
            return null;
        }
        DirEntry dirEntry = dirsIndex.get(filePath);
        if (dirEntry == null) {
<<<<<<< HEAD
            // ensure dir path is entered into the debug_str section
=======
            /* Ensure dir path is entered into the debug_str section. */
>>>>>>> 1b129a93
            uniqueDebugString(filePath.toString());
            dirEntry = new DirEntry(filePath);
            dirsIndex.put(filePath, dirEntry);
        }
        return dirEntry;
    }

    /* Accessors to query the debug info model. */
    public ByteOrder getByteOrder() {
        return byteOrder;
    }

    public LinkedList<TypeEntry> getTypes() {
        return types;
    }

    public LinkedList<ClassEntry> getPrimaryClasses() {
        return primaryClasses;
    }

    @SuppressWarnings("unused")
    public LinkedList<FileEntry> getFiles() {
        return files;
    }

    @SuppressWarnings("unused")
    public FileEntry findFile(Path fullFileName) {
        return filesIndex.get(fullFileName);
    }

    public StringTable getStringTable() {
        return stringTable;
    }

    /**
     * Indirects this call to the string table.
     *
     * @param string the string whose index is required.
     */
    public String uniqueDebugString(String string) {
        return stringTable.uniqueDebugString(string);
    }

    /**
     * Indirects this call to the string table.
     *
     * @param string the string whose index is required.
     *
     * @return the offset of the string in the .debug_str section.
     */
    public int debugStringIndex(String string) {
        return stringTable.debugStringIndex(string);
    }

    public boolean useHeapBase() {
        return useHeapBase;
    }
<<<<<<< HEAD
=======

    public byte oopFlagBitsMask() {
        return (byte) oopFlagBitsMask;
    }

    public int oopShiftBitCount() {
        return oopShiftBitCount;
    }

    public int oopReferenceByteCount() {
        return oopReferenceByteCount;
    }
>>>>>>> 1b129a93
}<|MERGE_RESOLUTION|>--- conflicted
+++ resolved
@@ -113,22 +113,16 @@
      * otherwise false.
      */
     private boolean useHeapBase;
-<<<<<<< HEAD
-=======
     private int oopShiftBitCount;
     private int oopFlagBitsMask;
     private int oopReferenceByteCount;
->>>>>>> 1b129a93
 
     public DebugInfoBase(ByteOrder byteOrder) {
         this.byteOrder = byteOrder;
         this.useHeapBase = true;
-<<<<<<< HEAD
-=======
         this.oopFlagBitsMask = 0;
         this.oopShiftBitCount = 0;
         this.oopReferenceByteCount = 0;
->>>>>>> 1b129a93
     }
 
     /**
@@ -151,11 +145,7 @@
         useHeapBase = debugInfoProvider.useHeapBase();
 
         /*
-<<<<<<< HEAD
-         * Ensure we have a null string in the string section.
-=======
          * save mask for low order flag bits
->>>>>>> 1b129a93
          */
         oopFlagBitsMask = debugInfoProvider.oopFlagBitsMask();
         /* flag bits be bewteen 1 and 32 for us to emit as DW_OP_lit<n> */
@@ -172,11 +162,7 @@
         /* Ensure we have a null string in the string section. */
         stringTable.uniqueDebugString("");
 
-<<<<<<< HEAD
-        // create all the types
-=======
         /* Create all the types. */
->>>>>>> 1b129a93
         debugInfoProvider.typeInfoProvider().forEach(debugTypeInfo -> debugTypeInfo.debugContext((debugContext) -> {
             String typeName = TypeEntry.canonicalize(debugTypeInfo.typeName());
             typeName = stringTable.uniqueDebugString(typeName);
@@ -190,11 +176,7 @@
             addTypeEntry(typeName, fileName, filePath, cachePath, byteSize, typeKind);
         }));
 
-<<<<<<< HEAD
-        // now we can cross reference static and instance field details
-=======
         /* Now we can cross reference static and instance field details. */
->>>>>>> 1b129a93
         debugInfoProvider.typeInfoProvider().forEach(debugTypeInfo -> debugTypeInfo.debugContext((debugContext) -> {
             String typeName = TypeEntry.canonicalize(debugTypeInfo.typeName());
             DebugTypeKind typeKind = debugTypeInfo.typeKind();
@@ -222,11 +204,7 @@
             boolean isDeoptTarget = debugCodeInfo.isDeoptTarget();
             int modifiers = debugCodeInfo.getModifiers();
 
-<<<<<<< HEAD
-            // search for a method defining this primary range
-=======
             /* Search for a method defining this primary range. */
->>>>>>> 1b129a93
             ClassEntry classEntry = ensureClassEntry(className);
             FileEntry fileEntry = ensureFileEntry(fileName, filePath, cachePath);
             Range primaryRange = classEntry.makePrimaryRange(methodName, symbolName, paramSignature, returnTypeName, stringTable, fileEntry, lo, hi, primaryLine, modifiers, isDeoptTarget);
@@ -259,16 +237,11 @@
             String provenance = debugDataInfo.getProvenance();
             String typeName = debugDataInfo.getTypeName();
             String partitionName = debugDataInfo.getPartition();
-<<<<<<< HEAD
-            // address is heap-register relative pointer
-=======
             /* Address is heap-register relative pointer. */
->>>>>>> 1b129a93
             long address = debugDataInfo.getAddress();
             long size = debugDataInfo.getSize();
             debugContext.log(DebugContext.INFO_LEVEL, "Data: address 0x%x size 0x%x type %s partition %s provenance %s ", address, size, typeName, partitionName, provenance);
         }));
-<<<<<<< HEAD
     }
 
     private TypeEntry createTypeEntry(String typeName, String fileName, Path filePath, Path cachePath, int size, DebugTypeKind typeKind) {
@@ -339,82 +312,7 @@
     }
 
     private ClassEntry ensureClassEntry(String className) {
-        /*
-         * See if we already have an entry.
-         */
-=======
-    }
-
-    private TypeEntry createTypeEntry(String typeName, String fileName, Path filePath, Path cachePath, int size, DebugTypeKind typeKind) {
-        TypeEntry typeEntry = null;
-        switch (typeKind) {
-            case INSTANCE: {
-                FileEntry fileEntry = addFileEntry(fileName, filePath, cachePath);
-                typeEntry = new ClassEntry(typeName, fileEntry, size);
-                break;
-            }
-            case INTERFACE: {
-                FileEntry fileEntry = addFileEntry(fileName, filePath, cachePath);
-                typeEntry = new InterfaceClassEntry(typeName, fileEntry, size);
-                break;
-            }
-            case ENUM: {
-                FileEntry fileEntry = addFileEntry(fileName, filePath, cachePath);
-                typeEntry = new EnumClassEntry(typeName, fileEntry, size);
-                break;
-            }
-            case PRIMITIVE:
-                assert fileName.length() == 0;
-                assert filePath == null;
-                typeEntry = new PrimitiveTypeEntry(typeName, size);
-                break;
-            case ARRAY:
-                assert fileName.length() == 0;
-                assert filePath == null;
-                typeEntry = new ArrayTypeEntry(typeName, size);
-                break;
-            case HEADER:
-                assert fileName.length() == 0;
-                assert filePath == null;
-                typeEntry = new HeaderTypeEntry(typeName, size);
-                break;
-        }
-        return typeEntry;
-    }
-
-    private TypeEntry addTypeEntry(String typeName, String fileName, Path filePath, Path cachePath, int size, DebugTypeKind typeKind) {
-        TypeEntry typeEntry = typesIndex.get(typeName);
-        if (typeEntry == null) {
-            typeEntry = createTypeEntry(typeName, fileName, filePath, cachePath, size, typeKind);
-            types.add(typeEntry);
-            typesIndex.put(typeName, typeEntry);
-        } else {
-            if (!(typeEntry.isClass())) {
-                assert ((ClassEntry) typeEntry).getFileName().equals(fileName);
-            }
-        }
-        return typeEntry;
-    }
-
-    public TypeEntry lookupTypeEntry(String typeName) {
-        TypeEntry typeEntry = typesIndex.get(typeName);
-        if (typeEntry == null) {
-            throw new RuntimeException("type entry not found " + typeName);
-        }
-        return typeEntry;
-    }
-
-    ClassEntry lookupClassEntry(String typeName) {
-        TypeEntry typeEntry = typesIndex.get(typeName);
-        if (typeEntry == null || !(typeEntry.isClass())) {
-            throw new RuntimeException("class entry not found " + typeName);
-        }
-        return (ClassEntry) typeEntry;
-    }
-
-    private ClassEntry ensureClassEntry(String className) {
         /* See if we already have an entry. */
->>>>>>> 1b129a93
         ClassEntry classEntry = primaryClassesIndex.get(className);
         if (classEntry == null) {
             TypeEntry typeEntry = typesIndex.get(className);
@@ -438,11 +336,7 @@
         FileEntry fileEntry = filesIndex.get(fileAsPath);
         if (fileEntry == null) {
             DirEntry dirEntry = ensureDirEntry(filePath);
-<<<<<<< HEAD
-            // ensure file and cachepath are added to the debug_str section
-=======
             /* Ensure file and cachepath are added to the debug_str section. */
->>>>>>> 1b129a93
             uniqueDebugString(fileName);
             uniqueDebugString(cachePath.toString());
             fileEntry = new FileEntry(fileName, dirEntry, cachePath);
@@ -466,11 +360,7 @@
         } else {
             fileAsPath = filePath.resolve(fileName);
         }
-<<<<<<< HEAD
-        // Reuse any existing entry
-=======
         /* Reuse any existing entry. */
->>>>>>> 1b129a93
         FileEntry fileEntry = findFile(fileAsPath);
         if (fileEntry == null) {
             fileEntry = addFileEntry(fileName, filePath, cachePath);
@@ -484,11 +374,7 @@
         }
         DirEntry dirEntry = dirsIndex.get(filePath);
         if (dirEntry == null) {
-<<<<<<< HEAD
-            // ensure dir path is entered into the debug_str section
-=======
             /* Ensure dir path is entered into the debug_str section. */
->>>>>>> 1b129a93
             uniqueDebugString(filePath.toString());
             dirEntry = new DirEntry(filePath);
             dirsIndex.put(filePath, dirEntry);
@@ -546,8 +432,6 @@
     public boolean useHeapBase() {
         return useHeapBase;
     }
-<<<<<<< HEAD
-=======
 
     public byte oopFlagBitsMask() {
         return (byte) oopFlagBitsMask;
@@ -560,5 +444,4 @@
     public int oopReferenceByteCount() {
         return oopReferenceByteCount;
     }
->>>>>>> 1b129a93
 }