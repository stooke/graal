--- conflicted
+++ resolved
@@ -111,8 +111,6 @@
         }
     }
 
-<<<<<<< HEAD
-=======
     @Override
     public DebugTypeKind typeKind() {
         return DebugTypeKind.INSTANCE;
@@ -138,7 +136,6 @@
         debugInstanceTypeInfo.methodInfoProvider().forEach(methodFieldInfo -> this.processMethod(methodFieldInfo, debugInfoBase, debugContext));
     }
 
->>>>>>> 1b129a93
     public void indexPrimary(Range primary, List<DebugFrameSizeChange> frameSizeInfos, int frameSize) {
         if (primaryIndex.get(primary) == null) {
             PrimaryEntry primaryEntry = new PrimaryEntry(primary, frameSizeInfos, frameSize, this);
@@ -150,15 +147,9 @@
                 /* deopt targets should all come after normal methods */
                 assert includesDeoptTarget == false;
             }
-<<<<<<< HEAD
-            FileEntry fileEntry = primary.getFileEntry();
-            assert fileEntry != null;
-            indexFileEntry(fileEntry);
-=======
             FileEntry primaryFileEntry = primary.getFileEntry();
             assert primaryFileEntry != null;
             indexLocalFileEntry(primaryFileEntry);
->>>>>>> 1b129a93
         }
     }
 
@@ -173,17 +164,6 @@
         primaryEntry.addSubRange(subrange);
         FileEntry subFileEntry = subrange.getFileEntry();
         if (subFileEntry != null) {
-<<<<<<< HEAD
-            indexFileEntry(subFileEntry);
-        }
-    }
-
-    private void indexFileEntry(FileEntry fileEntry) {
-        if (localFilesIndex.get(fileEntry) == null) {
-            localFiles.add(fileEntry);
-            localFilesIndex.put(fileEntry, localFiles.size());
-            DirEntry dirEntry = fileEntry.getDirEntry();
-=======
             indexLocalFileEntry(subFileEntry);
         }
     }
@@ -193,7 +173,6 @@
             localFiles.add(localFileEntry);
             localFilesIndex.put(localFileEntry, localFiles.size());
             DirEntry dirEntry = localFileEntry.getDirEntry();
->>>>>>> 1b129a93
             if (dirEntry != null && localDirsIndex.get(dirEntry) == null) {
                 localDirs.add(dirEntry);
                 localDirsIndex.put(dirEntry, localDirs.size());
@@ -241,13 +220,13 @@
 
     public FileEntry getFileEntry() {
         return fileEntry;
-<<<<<<< HEAD
     }
 
     public LinkedList<PrimaryEntry> getPrimaryEntries() {
         return primaryEntries;
     }
 
+    @SuppressWarnings("unused")
     public Object primaryIndexFor(Range primaryRange) {
         return primaryIndex.get(primaryRange);
     }
@@ -272,31 +251,6 @@
             }
         }
         return "";
-    }
-
-    @Override
-    public DebugTypeKind typeKind() {
-        return DebugTypeKind.INSTANCE;
-    }
-
-    @Override
-    public void addDebugInfo(DebugInfoBase debugInfoBase, DebugTypeInfo debugTypeInfo, DebugContext debugContext) {
-        assert TypeEntry.canonicalize(debugTypeInfo.typeName()).equals(typeName);
-        DebugInstanceTypeInfo debugInstanceTypeInfo = (DebugInstanceTypeInfo) debugTypeInfo;
-        /* Add details of super and interface classes */
-        String superName = debugInstanceTypeInfo.superName();
-        if (superName != null) {
-            superName = TypeEntry.canonicalize(superName);
-        }
-        debugContext.log("typename %s adding super %s\n", typeName, superName);
-        if (superName != null) {
-            this.superClass = debugInfoBase.lookupClassEntry(superName);
-        }
-        debugInstanceTypeInfo.interfaces().forEach(interfaceName -> processInterface(interfaceName, debugInfoBase, debugContext));
-        /* Add details of fields and field types */
-        debugInstanceTypeInfo.fieldInfoProvider().forEach(debugFieldInfo -> this.processField(debugFieldInfo, debugInfoBase, debugContext));
-        /* Add details of methods and method types */
-        debugInstanceTypeInfo.methodInfoProvider().forEach(methodFieldInfo -> this.processMethod(methodFieldInfo, debugInfoBase, debugContext));
     }
 
     private void processInterface(String interfaceName, DebugInfoBase debugInfoBase, DebugContext debugContext) {
@@ -332,113 +286,6 @@
         Path cachePath = debugMethodInfo.cachePath();
         // n.b. the method file may differ from the owning class file when the method is a
         // substitution
-        FileEntry fileEntry = debugInfoBase.ensureFileEntry(fileName, filePath, cachePath);
-        methods.add(new MethodEntry(fileEntry, methodName, this, resultType, paramTypeArray, paramNameArray, modifiers));
-    }
-
-    private String formatParams(List<String> paramTypes, List<String> paramNames) {
-        if (paramNames.size() == 0) {
-            return "";
-        }
-        StringBuilder builder = new StringBuilder();
-        String separator = "";
-        for (int i = 0; i < paramNames.size(); i++) {
-            builder.append(separator);
-            builder.append(paramTypes.get(i));
-            String paramName = paramNames.get(i);
-            if (paramName.length() > 0) {
-                builder.append(' ');
-                builder.append(paramName);
-            }
-            separator = ", ";
-        }
-=======
-    }
-
-    public LinkedList<PrimaryEntry> getPrimaryEntries() {
-        return primaryEntries;
-    }
-
-    @SuppressWarnings("unused")
-    public Object primaryIndexFor(Range primaryRange) {
-        return primaryIndex.get(primaryRange);
-    }
->>>>>>> 1b129a93
-
-        return builder.toString();
-    }
-
-    public boolean isPrimary() {
-        return primaryEntries.size() != 0;
-    }
-
-    public ClassEntry getSuperClass() {
-        return superClass;
-    }
-
-<<<<<<< HEAD
-    public Range makePrimaryRange(String methodName, String symbolName, String paramSignature, String returnTypeName, StringTable stringTable, FileEntry fileEntry, int lo, int hi, int primaryLine,
-                    int modifiers, boolean isDeoptTarget) {
-        if (fileEntry == null) {
-            // search for a matching method to supply the file entry
-            // or failing that use the one from this class
-            for (MethodEntry methodEntry : methods) {
-                if (methodEntry.match(methodName, paramSignature, returnTypeName, isDeoptTarget)) {
-                    // maybe the method's file entry
-                    fileEntry = methodEntry.getFileEntry();
-                    break;
-                }
-            }
-            if (fileEntry == null) {
-                // last chance is the class's file entry
-                fileEntry = this.fileEntry;
-            }
-        }
-        return new Range(this.typeName, methodName, symbolName, paramSignature, returnTypeName, stringTable, fileEntry, lo, hi, primaryLine, modifiers, isDeoptTarget);
-=======
-    public String getCachePath() {
-        if (fileEntry != null) {
-            Path cachePath = fileEntry.getCachePath();
-            if (cachePath != null) {
-                return cachePath.toString();
-            }
-        }
-        return "";
-    }
-
-    private void processInterface(String interfaceName, DebugInfoBase debugInfoBase, DebugContext debugContext) {
-        debugContext.log("typename %s adding interface %s\n", typeName, interfaceName);
-        ClassEntry entry = debugInfoBase.lookupClassEntry(TypeEntry.canonicalize(interfaceName));
-        assert entry instanceof InterfaceClassEntry;
-        InterfaceClassEntry interfaceClassEntry = (InterfaceClassEntry) entry;
-        interfaces.add(interfaceClassEntry);
-        interfaceClassEntry.addImplementor(this, debugContext);
-    }
-
-    protected void processMethod(DebugMethodInfo debugMethodInfo, DebugInfoBase debugInfoBase, DebugContext debugContext) {
-        String methodName = debugInfoBase.uniqueDebugString(debugMethodInfo.name());
-        String resultTypeName = TypeEntry.canonicalize(debugMethodInfo.valueType());
-        int modifiers = debugMethodInfo.modifiers();
-        List<String> paramTypes = debugMethodInfo.paramTypes();
-        List<String> paramNames = debugMethodInfo.paramNames();
-        assert paramTypes.size() == paramNames.size();
-        int paramCount = paramTypes.size();
-        debugContext.log("typename %s adding %s method %s %s(%s)\n",
-                        typeName, memberModifiers(modifiers), resultTypeName, methodName, formatParams(paramTypes, paramNames));
-        TypeEntry resultType = debugInfoBase.lookupTypeEntry(resultTypeName);
-        TypeEntry[] paramTypeArray = new TypeEntry[paramCount];
-        String[] paramNameArray = new String[paramCount];
-        int idx = 0;
-        for (String paramTypeName : paramTypes) {
-            TypeEntry paramType = debugInfoBase.lookupTypeEntry(TypeEntry.canonicalize(paramTypeName));
-            paramTypeArray[idx++] = paramType;
-        }
-        paramNameArray = paramNames.toArray(paramNameArray);
-        String fileName = debugMethodInfo.fileName();
-        Path filePath = debugMethodInfo.filePath();
-        Path cachePath = debugMethodInfo.cachePath();
-        // n.b. the method file may differ from the owning class file when the method is a
-        // substitution
         FileEntry methodFileEntry = debugInfoBase.ensureFileEntry(fileName, filePath, cachePath);
         methods.add(new MethodEntry(methodFileEntry, methodName, this, resultType, paramTypeArray, paramNameArray, modifiers));
     }
@@ -493,6 +340,5 @@
             }
         }
         return new Range(this.typeName, methodName, symbolName, paramSignature, returnTypeName, stringTable, fileEntryToUse, lo, hi, primaryLine, modifiers, isDeoptTarget);
->>>>>>> 1b129a93
     }
 }