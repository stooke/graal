/*
 * Copyright (c) 2020, 2021, Oracle and/or its affiliates. All rights reserved.
 * Copyright (c) 2020, 2020, Red Hat Inc. All rights reserved.
 * DO NOT ALTER OR REMOVE COPYRIGHT NOTICES OR THIS FILE HEADER.
 *
 * This code is free software; you can redistribute it and/or modify it
 * under the terms of the GNU General Public License version 2 only, as
 * published by the Free Software Foundation.  Oracle designates this
 * particular file as subject to the "Classpath" exception as provided
 * by Oracle in the LICENSE file that accompanied this code.
 *
 * This code is distributed in the hope that it will be useful, but WITHOUT
 * ANY WARRANTY; without even the implied warranty of MERCHANTABILITY or
 * FITNESS FOR A PARTICULAR PURPOSE.  See the GNU General Public License
 * version 2 for more details (a copy is included in the LICENSE file that
 * accompanied this code).
 *
 * You should have received a copy of the GNU General Public License version
 * 2 along with this work; if not, write to the Free Software Foundation,
 * Inc., 51 Franklin St, Fifth Floor, Boston, MA 02110-1301 USA.
 *
 * Please contact Oracle, 500 Oracle Parkway, Redwood Shores, CA 94065 USA
 * or visit www.oracle.com if you need additional information or have any
 * questions.
 */

package com.oracle.objectfile.debugentry;

import com.oracle.objectfile.debuginfo.DebugInfoProvider.DebugCodeInfo;
import com.oracle.objectfile.debuginfo.DebugInfoProvider.DebugLineInfo;
import com.oracle.objectfile.debuginfo.DebugInfoProvider.DebugMethodInfo;

public class MethodEntry extends MemberEntry {
    private final TypeEntry[] paramTypes;
    private final String[] paramNames;
    static final int DEOPT = 1 << 0;
    static final int IN_RANGE = 1 << 1;
    static final int INLINED = 1 << 2;
    static final int IS_OVERRIDE = 1 << 3;
    static final int IS_CONSTRUCTOR = 1 << 4;
    int flags;
    int vtableOffset = -1;
    final String symbolName;

    public MethodEntry(DebugInfoBase debugInfoBase, DebugMethodInfo debugMethodInfo,
                    FileEntry fileEntry, String methodName, ClassEntry ownerType,
                    TypeEntry valueType, TypeEntry[] paramTypes, String[] paramNames) {
        super(fileEntry, methodName, ownerType, valueType, debugMethodInfo.modifiers());
        assert ((paramTypes == null && paramNames == null) ||
                        (paramTypes != null && paramNames != null && paramTypes.length == paramNames.length));
        this.paramTypes = paramTypes;
        this.paramNames = paramNames;
        this.symbolName = debugMethodInfo.symbolNameForMethod();
        this.flags = 0;
        if (debugMethodInfo.isDeoptTarget()) {
            setIsDeopt();
        }
        if (debugMethodInfo.isConstructor()) {
            setIsConstructor();
        }
        if (debugMethodInfo.isOverride()) {
            setIsOverride();
        }
        vtableOffset = debugMethodInfo.vtableOffset();
        updateRangeInfo(debugInfoBase, debugMethodInfo);
    }

    public String methodName() {
        return memberName;
    }

    @Override
    public ClassEntry ownerType() {
        assert ownerType instanceof ClassEntry;
        return (ClassEntry) ownerType;
    }

    public int getParamCount() {
        return (paramTypes == null ? 0 : paramTypes.length);
    }

    public TypeEntry getParamType(int idx) {
        assert paramTypes != null;
        assert idx < paramTypes.length;
        return paramTypes[idx];
    }

    public TypeEntry[] getParamTypes() {
        return paramTypes;
    }

    public String getParamTypeName(int idx) {
        assert paramTypes != null;
        assert idx < paramTypes.length;
        assert paramTypes[idx] != null;
        return paramTypes[idx].getTypeName();
    }

    public String getParamName(int idx) {
        assert paramNames != null;
        assert idx < paramNames.length;
        /* N.b. param names may be null. */
        return paramNames[idx];
    }

    private void setIsDeopt() {
        flags |= DEOPT;
    }

    public boolean isDeopt() {
        return (flags & DEOPT) != 0;
    }

    private void setIsInRange() {
        flags |= IN_RANGE;
    }

    public boolean isInRange() {
        return (flags & IN_RANGE) != 0;
    }

    private void setIsInlined() {
        flags |= INLINED;
    }

    public boolean isInlined() {
        return (flags & INLINED) != 0;
    }

    private void setIsOverride() {
        flags |= IS_OVERRIDE;
    }

    public boolean isOverride() {
        return (flags & IS_OVERRIDE) != 0;
    }

    private void setIsConstructor() {
        flags |= IS_CONSTRUCTOR;
    }

    public boolean isConstructor() {
        return (flags & IS_CONSTRUCTOR) != 0;
    }

    /**
     * Sets {@code isInRange} and ensures that the {@code fileEntry} is up to date. If the
     * MethodEntry was added by traversing the DeclaredMethods of a Class its fileEntry will point
     * to the original source file, thus it will be wrong for substituted methods. As a result when
     * setting a MethodEntry as isInRange we also make sure that its fileEntry reflects the file
     * info associated with the corresponding Range.
     *
     * @param debugInfoBase
     * @param debugMethodInfo
     */
    public void updateRangeInfo(DebugInfoBase debugInfoBase, DebugMethodInfo debugMethodInfo) {
        if (debugMethodInfo instanceof DebugLineInfo) {
            DebugLineInfo lineInfo = (DebugLineInfo) debugMethodInfo;
            if (lineInfo.getCaller() != null) {
                /* this is a real inlined method not just a top level primary range */
                setIsInlined();
            }
        } else if (debugMethodInfo instanceof DebugCodeInfo) {
            /* this method has been seen in a primary range */
            if (isInRange()) {
                /* it has already been seen -- just check for consistency */
                assert fileEntry == debugInfoBase.ensureFileEntry(debugMethodInfo);
            } else {
                /*
                 * If the MethodEntry was added by traversing the DeclaredMethods of a Class its
                 * fileEntry may point to the original source file, which will be wrong for
                 * substituted methods. As a result when setting a MethodEntry as isInRange we also
                 * make sure that its fileEntry reflects the file info associated with the
                 * corresponding Range.
                 */
                setIsInRange();
                fileEntry = debugInfoBase.ensureFileEntry(debugMethodInfo);
            }
        }
    }

<<<<<<< HEAD
    public boolean getIsVirtual() {
=======
    public boolean isVirtual() {
>>>>>>> 4f744c47
        return vtableOffset >= 0;
    }

    public int getVtableOffset() {
        return vtableOffset;
    }

    public String getSymbolName() {
        return symbolName;
    }
}<|MERGE_RESOLUTION|>--- conflicted
+++ resolved
@@ -39,7 +39,7 @@
     static final int IS_OVERRIDE = 1 << 3;
     static final int IS_CONSTRUCTOR = 1 << 4;
     int flags;
-    int vtableOffset = -1;
+    final int vtableOffset;
     final String symbolName;
 
     public MethodEntry(DebugInfoBase debugInfoBase, DebugMethodInfo debugMethodInfo,
@@ -179,11 +179,7 @@
         }
     }
 
-<<<<<<< HEAD
-    public boolean getIsVirtual() {
-=======
     public boolean isVirtual() {
->>>>>>> 4f744c47
         return vtableOffset >= 0;
     }
 
