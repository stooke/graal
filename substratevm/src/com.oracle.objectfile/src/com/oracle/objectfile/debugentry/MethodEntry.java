--- conflicted
+++ resolved
@@ -167,30 +167,6 @@
         }
     }
 
-<<<<<<< HEAD
-    /**
-     * Returns true if this is a newly introduced virtual method. Walks the class heirarchy looking
-     * methods that look like itself. This is an odd requirement, but used in the Windows CodeView
-     * output.
-     *
-     * @return true if this is a virtual method and is defined for the first time (from base class)
-     *         in the call heirarchy.
-     */
-    public boolean isFirstSighting() {
-        ClassEntry parentClass = ownerType().getSuperClass();
-        while (parentClass != null) {
-            for (MethodEntry method : parentClass.methods) {
-                if (this.equals(method)) {
-                    return false;
-                }
-            }
-            parentClass = parentClass.getSuperClass();
-        }
-        return true;
-    }
-
-=======
->>>>>>> da23ed6a
     public int getVtableOffset() {
         return vtableOffset;
     }
