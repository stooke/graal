/*
 * Copyright (c) 2020, 2021, Oracle and/or its affiliates. All rights reserved.
 * Copyright (c) 2020, 2020, Red Hat Inc. All rights reserved.
 * DO NOT ALTER OR REMOVE COPYRIGHT NOTICES OR THIS FILE HEADER.
 *
 * This code is free software; you can redistribute it and/or modify it
 * under the terms of the GNU General Public License version 2 only, as
 * published by the Free Software Foundation.  Oracle designates this
 * particular file as subject to the "Classpath" exception as provided
 * by Oracle in the LICENSE file that accompanied this code.
 *
 * This code is distributed in the hope that it will be useful, but WITHOUT
 * ANY WARRANTY; without even the implied warranty of MERCHANTABILITY or
 * FITNESS FOR A PARTICULAR PURPOSE.  See the GNU General Public License
 * version 2 for more details (a copy is included in the LICENSE file that
 * accompanied this code).
 *
 * You should have received a copy of the GNU General Public License version
 * 2 along with this work; if not, write to the Free Software Foundation,
 * Inc., 51 Franklin St, Fifth Floor, Boston, MA 02110-1301 USA.
 *
 * Please contact Oracle, 500 Oracle Parkway, Redwood Shores, CA 94065 USA
 * or visit www.oracle.com if you need additional information or have any
 * questions.
 */

package com.oracle.objectfile.debugentry;

import com.oracle.objectfile.debuginfo.DebugInfoProvider.DebugCodeInfo;
import com.oracle.objectfile.debuginfo.DebugInfoProvider.DebugLineInfo;
import com.oracle.objectfile.debuginfo.DebugInfoProvider.DebugMethodInfo;

public class MethodEntry extends MemberEntry {
    final TypeEntry[] paramTypes;
    final String[] paramNames;
<<<<<<< HEAD
    public final boolean isDeoptTarget;
    boolean isInRange;
    final int vtableOffset;

=======
    static final int DEOPT = 1 << 0;
    static final int IN_RANGE = 1 << 1;
    static final int INLINED = 1 << 2;
    int flags;
>>>>>>> 48b46039
    final String symbolName;

<<<<<<< HEAD
    public MethodEntry(FileEntry fileEntry, String symbolName, String methodName, ClassEntry ownerType,
                    TypeEntry valueType, TypeEntry[] paramTypes, String[] paramNames, int modifiers,
                    boolean isDeoptTarget, boolean isInRange, int vtableOffset) {
        super(fileEntry, methodName, ownerType, valueType, modifiers);
=======
    public MethodEntry(DebugInfoBase debugInfoBase, DebugMethodInfo debugMethodInfo,
                    FileEntry fileEntry, String methodName, ClassEntry ownerType,
                    TypeEntry valueType, TypeEntry[] paramTypes, String[] paramNames) {
        super(fileEntry, methodName, ownerType, valueType, debugMethodInfo.modifiers());
>>>>>>> 48b46039
        assert ((paramTypes == null && paramNames == null) ||
                        (paramTypes != null && paramNames != null && paramTypes.length == paramNames.length));
        this.paramTypes = paramTypes;
        this.paramNames = paramNames;
<<<<<<< HEAD
        this.isDeoptTarget = isDeoptTarget;
        this.isInRange = isInRange;
        this.symbolName = symbolName;
        this.vtableOffset = vtableOffset;
=======
        this.symbolName = debugMethodInfo.symbolNameForMethod();
        this.flags = 0;
        if (debugMethodInfo.isDeoptTarget()) {
            setIsDeopt();
        }
        updateRangeInfo(debugInfoBase, debugMethodInfo);
>>>>>>> 48b46039
    }

    public String methodName() {
        return memberName;
    }

    @Override
    public ClassEntry ownerType() {
        assert ownerType instanceof ClassEntry;
        return (ClassEntry) ownerType;
    }

    public int getParamCount() {
        return (paramTypes == null ? 0 : paramTypes.length);
    }

    public TypeEntry getParamType(int idx) {
        assert paramTypes != null;
        assert idx < paramTypes.length;
        return paramTypes[idx];
    }

    public TypeEntry[] getParamTypes() {
        return paramTypes;
    }

    public String getParamTypeName(int idx) {
        assert paramTypes != null;
        assert idx < paramTypes.length;
        assert paramTypes[idx] != null;
        return paramTypes[idx].getTypeName();
    }

    public String getParamName(int idx) {
        assert paramNames != null;
        assert idx < paramNames.length;
        /* N.b. param names may be null. */
        return paramNames[idx];
    }

    private void setIsDeopt() {
        flags |= DEOPT;
    }

    public boolean isDeopt() {
        return (flags & DEOPT) != 0;
    }

    private void setIsInRange() {
        flags |= IN_RANGE;
    }

    public boolean isInRange() {
        return (flags & IN_RANGE) != 0;
    }

    private void setIsInlined() {
        flags |= INLINED;
    }

    public boolean isInlined() {
        return (flags & INLINED) != 0;
    }

    /**
     * Sets {@code isInRange} and ensures that the {@code fileEntry} is up to date. If the
     * MethodEntry was added by traversing the DeclaredMethods of a Class its fileEntry will point
     * to the original source file, thus it will be wrong for substituted methods. As a result when
     * setting a MethodEntry as isInRange we also make sure that its fileEntry reflects the file
     * info associated with the corresponding Range.
     * 
     * @param debugInfoBase
     * @param debugMethodInfo
     */
    public void updateRangeInfo(DebugInfoBase debugInfoBase, DebugMethodInfo debugMethodInfo) {
        if (debugMethodInfo instanceof DebugLineInfo) {
            DebugLineInfo lineInfo = (DebugLineInfo) debugMethodInfo;
            if (lineInfo.getCaller() != null) {
                /* this is a real inlined method not just a top level primary range */
                setIsInlined();
            }
        } else if (debugMethodInfo instanceof DebugCodeInfo) {
            /* this method has been seen in a primary range */
            if (isInRange()) {
                /* it has already been seen -- just check for consistency */
                assert fileEntry == debugInfoBase.ensureFileEntry(debugMethodInfo);
            } else {
                /*
                 * If the MethodEntry was added by traversing the DeclaredMethods of a Class its
                 * fileEntry may point to the original source file, which will be wrong for
                 * substituted methods. As a result when setting a MethodEntry as isInRange we also
                 * make sure that its fileEntry reflects the file info associated with the
                 * corresponding Range.
                 */
                setIsInRange();
                fileEntry = debugInfoBase.ensureFileEntry(debugMethodInfo);
            }
        }
    }

    /**
     * Returns true if this is a newly introduced virtual method.
     * Walks the class heirarchy looking methods that looke like itself.
     * This is an odd requirement, but used in the Windows CodeView output.
     * @return true if this is a virtual method and is defined for the first time (from base class) in the call heirarchy.
     */
    public boolean isFirstSighting() {
        ClassEntry parentClass = ownerType().getSuperClass();
        while (parentClass != null) {
            for (MethodEntry method : parentClass.methods) {
                if (this.equals(method)) {
                    return false;
                }
            }
            parentClass = parentClass.getSuperClass();
        }
        return true;
    }

    public int getVtableOffset() {
        return vtableOffset;
    }

    public String getSymbolName() {
        return symbolName;
    }
}<|MERGE_RESOLUTION|>--- conflicted
+++ resolved
@@ -33,47 +33,28 @@
 public class MethodEntry extends MemberEntry {
     final TypeEntry[] paramTypes;
     final String[] paramNames;
-<<<<<<< HEAD
-    public final boolean isDeoptTarget;
-    boolean isInRange;
-    final int vtableOffset;
-
-=======
     static final int DEOPT = 1 << 0;
     static final int IN_RANGE = 1 << 1;
     static final int INLINED = 1 << 2;
     int flags;
->>>>>>> 48b46039
+    final int vtableOffset;
     final String symbolName;
 
-<<<<<<< HEAD
-    public MethodEntry(FileEntry fileEntry, String symbolName, String methodName, ClassEntry ownerType,
-                    TypeEntry valueType, TypeEntry[] paramTypes, String[] paramNames, int modifiers,
-                    boolean isDeoptTarget, boolean isInRange, int vtableOffset) {
-        super(fileEntry, methodName, ownerType, valueType, modifiers);
-=======
     public MethodEntry(DebugInfoBase debugInfoBase, DebugMethodInfo debugMethodInfo,
                     FileEntry fileEntry, String methodName, ClassEntry ownerType,
-                    TypeEntry valueType, TypeEntry[] paramTypes, String[] paramNames) {
+                    TypeEntry valueType, TypeEntry[] paramTypes, String[] paramNames, int vtableOffset) {
         super(fileEntry, methodName, ownerType, valueType, debugMethodInfo.modifiers());
->>>>>>> 48b46039
         assert ((paramTypes == null && paramNames == null) ||
                         (paramTypes != null && paramNames != null && paramTypes.length == paramNames.length));
         this.paramTypes = paramTypes;
         this.paramNames = paramNames;
-<<<<<<< HEAD
-        this.isDeoptTarget = isDeoptTarget;
-        this.isInRange = isInRange;
-        this.symbolName = symbolName;
-        this.vtableOffset = vtableOffset;
-=======
         this.symbolName = debugMethodInfo.symbolNameForMethod();
         this.flags = 0;
         if (debugMethodInfo.isDeoptTarget()) {
             setIsDeopt();
         }
         updateRangeInfo(debugInfoBase, debugMethodInfo);
->>>>>>> 48b46039
+        this.vtableOffset = vtableOffset;
     }
 
     public String methodName() {
@@ -144,7 +125,7 @@
      * to the original source file, thus it will be wrong for substituted methods. As a result when
      * setting a MethodEntry as isInRange we also make sure that its fileEntry reflects the file
      * info associated with the corresponding Range.
-     * 
+     *
      * @param debugInfoBase
      * @param debugMethodInfo
      */
