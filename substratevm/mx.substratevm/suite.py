suite = {
    "mxversion": "5.196.3",
    "name": "substratevm",
<<<<<<< HEAD
    "version" : "1.0.0-rc10",
    "release" : True,
=======
    "version" : "1.0.0-rc11",
    "release" : False,
>>>>>>> e097518e
    "url" : "https://github.com/oracle/graal/tree/master/substratevm",

    "developer" : {
        "name" : "SubstrateVM developers",
        "email" : "graal-dev@openjdk.java.net",
        "organization" : "Graal",
        "organizationUrl" : "http://openjdk.java.net/projects/graal",
    },
    "scm" : {
        "url" : "https://github.com/oracle/graal",
        "read" : "https://github.com/oracle/graal.git",
        "write" : "git@github.com:oracle/graal.git",
    },

    "defaultLicense" : "GPLv2-CPE",

    "versionConflictResolution": "latest",

    "imports": {
        "suites": [
            {
                "name": "compiler",
                "subdir": True,
                "urls" : [
                    {"url" : "https://curio.ssw.jku.at/nexus/content/repositories/snapshots", "kind" : "binary"},
                ]
            },
            {
                "name": "regex",
                "subdir": True,
                "urls" : [
                    {"url" : "https://curio.ssw.jku.at/nexus/content/repositories/snapshots", "kind" : "binary"},
                ]
            },
        ]
    },

    "projects": {
        "com.oracle.svm.core": {
            "subDir": "src",
            "sourceDirs": [
                "src",
                "headers",
            ],
            "dependencies": [
                "sdk:GRAAL_SDK",
                "compiler:GRAAL",
            ],
            "javaCompliance": "8+",
            "checkstyleVersion" : "8.8",
            "annotationProcessors": [
                "compiler:GRAAL_NODEINFO_PROCESSOR",
                "compiler:GRAAL_REPLACEMENTS_PROCESSOR",
                "compiler:GRAAL_OPTIONS_PROCESSOR",
            ],
            "workingSets": "SVM",
        },

        "com.oracle.svm.core.jdk8": {
            "subDir": "src",
            "sourceDirs": ["src"],
            "dependencies": ["com.oracle.svm.core"],
            "javaCompliance": "8",
            "checkstyle": "com.oracle.svm.core",
            "workingSets": "SVM",
        },

        "com.oracle.svm.core.jdk9": {
            "subDir": "src",
            "sourceDirs": ["src"],
            "dependencies": ["com.oracle.svm.core"],
            "imports" : [
                "jdk.internal.misc",
                "jdk.internal.perf",
            ],
            "javaCompliance": "9+",
            "multiReleaseJarVersion": "9",
            "checkstyle": "com.oracle.svm.core",
            "workingSets": "SVM",
        },

        "com.oracle.svm.core.genscavenge": {
            "subDir": "src",
            "sourceDirs": [
                "src",
            ],
            "dependencies": [
                "com.oracle.svm.core.graal",
            ],
            "checkstyle": "com.oracle.svm.core",
            "javaCompliance": "8+",
            "annotationProcessors": [
                "compiler:GRAAL_NODEINFO_PROCESSOR",
                "compiler:GRAAL_REPLACEMENTS_PROCESSOR",
                "compiler:GRAAL_OPTIONS_PROCESSOR",
            ],
            "workingSets": "SVM",
        },

        "com.oracle.svm.core.graal": {
            "subDir": "src",
            "sourceDirs": ["src"],
            "dependencies": [
                "com.oracle.svm.core",
                "compiler:GRAAL",
            ],
            "checkstyle": "com.oracle.svm.core",
            "javaCompliance": "8+",
            "annotationProcessors": [
                "compiler:GRAAL_NODEINFO_PROCESSOR",
                "compiler:GRAAL_REPLACEMENTS_PROCESSOR",
                "compiler:GRAAL_OPTIONS_PROCESSOR",
            ],
            "workingSets": "SVM",
        },

        "com.oracle.svm.core.graal.amd64": {
            "subDir": "src",
            "sourceDirs": ["src"],
            "dependencies": [
                "com.oracle.svm.core.graal",
            ],
            "checkstyle": "com.oracle.svm.core",
            "javaCompliance": "8+",
            "annotationProcessors": [
                "compiler:GRAAL_NODEINFO_PROCESSOR",
                "compiler:GRAAL_REPLACEMENTS_PROCESSOR",
                "compiler:GRAAL_OPTIONS_PROCESSOR",
            ],
            "workingSets": "SVM",
        },

        "com.oracle.svm.core.posix": {
            "subDir": "src",
            "sourceDirs": ["src"],
            "dependencies": ["com.oracle.svm.core"],
            "checkstyle": "com.oracle.svm.core",
            "javaCompliance": "8+",
            "annotationProcessors": [
                "compiler:GRAAL_NODEINFO_PROCESSOR",
                "compiler:GRAAL_REPLACEMENTS_PROCESSOR",
                "compiler:GRAAL_OPTIONS_PROCESSOR",
            ],
            "workingSets": "SVM",
            "findbugs": "false",
        },

        "com.oracle.svm.core.windows": {
            "subDir": "src",
            "sourceDirs": ["src"],
            "dependencies": [
                "com.oracle.svm.hosted",
            ],
            "checkstyle": "com.oracle.svm.core",
            "javaCompliance": "8+",
            "annotationProcessors": [
                "compiler:GRAAL_NODEINFO_PROCESSOR",
                "compiler:GRAAL_REPLACEMENTS_PROCESSOR",
                "compiler:GRAAL_OPTIONS_PROCESSOR",
            ],
            "workingSets": "SVM",
            "findbugs": "false",
        },

        "com.oracle.graal.pointsto": {
            "subDir": "src",
            "sourceDirs": ["src"],
            "dependencies": [
                "compiler:GRAAL",
            ],
            "checkstyle": "com.oracle.graal.pointsto",
            "javaCompliance": "8+",
            "checkstyleVersion" : "8.8",
            "annotationProcessors": [
                "compiler:GRAAL_NODEINFO_PROCESSOR",
                "compiler:GRAAL_REPLACEMENTS_PROCESSOR",
                "compiler:GRAAL_OPTIONS_PROCESSOR",
            ],
            "workingSets": "SVM",
        },

        "com.oracle.svm.hosted": {
            "subDir": "src",
            "sourceDirs": ["src"],
            "dependencies": [
                "com.oracle.objectfile",
                "com.oracle.svm.core.graal.amd64",
                "com.oracle.graal.pointsto",
            ],
            "javaCompliance": "8+",
            "checkstyleVersion" : "8.8",
            "annotationProcessors": [
                "compiler:GRAAL_NODEINFO_PROCESSOR",
                "compiler:GRAAL_REPLACEMENTS_PROCESSOR",
                "compiler:GRAAL_OPTIONS_PROCESSOR",
            ],
            "workingSets": "SVM",
        },

        "com.oracle.svm.native.libchelper": {
            "subDir": "src",
            "native": "static_lib",
            "os_arch": {
                "solaris": {
                    "<others>": {
                        "ignore": "solaris is not supported",
                    },
                },
                "windows": {
                    "<others>": {
                        "cflags": ["-Zi", "-O2", "-D_LITTLE_ENDIAN"],
                    },
                },
                "<others>": {
                    "sparcv9": {
                        "ignore": "sparcv9 is not supported",
                    },
                    "<others>": {
                        "cflags": ["-g", "-fPIC", "-O2", "-D_LITTLE_ENDIAN"],
                    },
                },
            },
        },

        "com.oracle.svm.native.strictmath": {
            "subDir": "src",
            "native": "static_lib",
            "os_arch": {
                "solaris": {
                    "<others>": {
                        "ignore": "solaris is not supported",
                    },
                },
                "windows": {
                    "<others>": {
                        "cflags": ["-O1", "-D_LITTLE_ENDIAN"],
                    },
                },
                "<others>": {
                    "sparcv9": {
                        "ignore": "sparcv9 is not supported",
                    },
                    "<others>": {
                        "cflags": ["-fPIC", "-O1", "-D_LITTLE_ENDIAN"],
                    },
                },
            },
        },

        "com.oracle.svm.native.jvm": {
            "subDir": "src",
            "native": "static_lib",
            "os_arch" : {
                "windows": {
                    "amd64" : {
                        "cflags": ["-MD", "-Zi", "-O2"],
                    },
                },
                "<others>": {
                    "<others>": {
                        "ignore": "only windows is supported",
                    },
                },
            },
        },

        "com.oracle.svm.jni": {
            "subDir": "src",
            "sourceDirs": ["src"],
            "dependencies": [
                "com.oracle.svm.hosted",
            ],
            "checkstyle": "com.oracle.svm.core",
            "workingSets": "SVM",
            "annotationProcessors": [
                "compiler:GRAAL_NODEINFO_PROCESSOR",
                "compiler:GRAAL_REPLACEMENTS_PROCESSOR",
                "compiler:GRAAL_OPTIONS_PROCESSOR",
            ],
            "javaCompliance": "8+",
            "findbugs": "false",
        },

        "com.oracle.svm.driver": {
            "subDir": "src",
            "sourceDirs": [
                "src",
                "resources"
            ],
            "dependencies": [
                "com.oracle.svm.graal",
                "com.oracle.svm.reflect",
            ],
            "checkstyle": "com.oracle.svm.driver",
            "checkstyleVersion" : "8.8",
            "workingSets": "SVM",
            "annotationProcessors": [
                "compiler:GRAAL_NODEINFO_PROCESSOR",
                "compiler:GRAAL_REPLACEMENTS_PROCESSOR",
                "compiler:GRAAL_OPTIONS_PROCESSOR",
            ],
            "javaCompliance": "8+",
            "findbugs": "false",
        },

        "com.oracle.svm.junit": {
            "subDir": "src",
            "sourceDirs": ["src"],
            "dependencies": [
                "com.oracle.svm.reflect",
                "mx:JUNIT_TOOL",
            ],
            "checkstyle": "com.oracle.svm.core",
            "workingSets": "SVM",
            "annotationProcessors": [
                "compiler:GRAAL_OPTIONS_PROCESSOR",
            ],
            "javaCompliance": "8+",
            "findbugs": "false",
        },

        "com.oracle.svm.test": {
            "subDir": "src",
            "sourceDirs": ["src"],
            "dependencies": [
                "mx:JUNIT_TOOL",
                "sdk:GRAAL_SDK",
            ],
            "checkstyle": "com.oracle.svm.core",
            "workingSets": "SVM",
            "annotationProcessors": [
                "compiler:GRAAL_OPTIONS_PROCESSOR",
            ],
            "javaCompliance": "8+",
            "findbugs": "false",
        },

        "com.oracle.svm.reflect": {
            "subDir": "src",
            "sourceDirs": ["src"],
            "dependencies": [
                "com.oracle.svm.hosted",
            ],
            "checkstyle": "com.oracle.svm.core",
            "workingSets": "SVM",
            "annotationProcessors": [
                "compiler:GRAAL_OPTIONS_PROCESSOR",
            ],
            "javaCompliance": "8+",
            "findbugs": "false",
        },

        "com.oracle.svm.tutorial" : {
            "subDir": "src",
            "sourceDirs" : ["src"],
            "dependencies" : ["com.oracle.svm.core"],
            "checkstyle" : "com.oracle.svm.truffle",
            "javaCompliance" : "8+",
            "annotationProcessors" : [
                "compiler:GRAAL_NODEINFO_PROCESSOR",
                "compiler:GRAAL_REPLACEMENTS_PROCESSOR",
                "compiler:GRAAL_OPTIONS_PROCESSOR",
            ],
            "workingSets" : "SVM",
            "findbugs" : "false",
        },

        "com.oracle.objectfile" : {
            "subDir": "src",
            "sourceDirs" : ["src"],
            "dependencies" : [],
            "checkstyle" : "com.oracle.svm.hosted",
            "javaCompliance" : "8+",
            "annotationProcessors" : ["compiler:GRAAL_OPTIONS_PROCESSOR"],
            "workingSets" : "SVM",
            "findbugs" : "false",
        },

        "com.oracle.svm.graal": {
            "subDir": "src",
            "sourceDirs": ["src"],
            "dependencies": [
                "com.oracle.svm.hosted",
                "truffle:TRUFFLE_API",
            ],
            "checkstyle": "com.oracle.svm.hosted",
            "javaCompliance": "8+",
            "annotationProcessors": [
                "compiler:GRAAL_NODEINFO_PROCESSOR",
                "compiler:GRAAL_REPLACEMENTS_PROCESSOR",
                "compiler:GRAAL_OPTIONS_PROCESSOR",
            ],
        },

        "com.oracle.svm.thirdparty": {
            "subDir": "src",
            "sourceDirs": ["src"],
            "dependencies": [
                "com.oracle.svm.core",
            ],
            "checkstyle": "com.oracle.svm.truffle",
            "javaCompliance": "8+",
            "annotationProcessors": [
                "compiler:GRAAL_NODEINFO_PROCESSOR",
                "compiler:GRAAL_REPLACEMENTS_PROCESSOR",
                "compiler:GRAAL_OPTIONS_PROCESSOR",
            ],
            "workingSets": "SVM",
        },

        "com.oracle.svm.truffle": {
            "subDir": "src",
            "sourceDirs": ["src"],
            "dependencies": [
                "com.oracle.svm.graal",
            ],
            "checkstyle": "com.oracle.svm.truffle",
            "javaCompliance": "8+",
            "checkstyleVersion" : "8.8",
            "annotationProcessors": [
                "compiler:GRAAL_SERVICEPROVIDER_PROCESSOR",
                "compiler:GRAAL_NODEINFO_PROCESSOR",
                "compiler:GRAAL_REPLACEMENTS_PROCESSOR",
                "compiler:GRAAL_OPTIONS_PROCESSOR",
            ],
            "workingSets": "SVM",
        },

        "com.oracle.svm.truffle.nfi": {
            "subDir": "src",
            "sourceDirs": ["src"],
            "dependencies": [
                "com.oracle.svm.truffle",
                "truffle:TRUFFLE_NFI",
                "com.oracle.svm.core.posix", # Posix dependency is temporary, see GR-11751
            ],
            "checkstyle": "com.oracle.svm.truffle",
            "javaCompliance": "8+",
            "annotationProcessors": [
                "truffle:TRUFFLE_DSL_PROCESSOR",
            ],
            "workingSets": "SVM",
        },

        "com.oracle.svm.libffi": {
            "subDir": "src",
            "native": True,
            "vpath": True,
            "results": [
                "libffi.a",
                "include/ffi.h",
                "include/ffitarget.h",
                "include/trufflenfi.h",
                "include/svm_libffi.h",
            ],
            "buildEnv": {
                "LIBFFI_SRC": "<path:truffle:LIBFFI>",
                "TRUFFLE_NFI": "<path:truffle:TRUFFLE_NFI_NATIVE>",
                "ARCH": "<arch>",
                "OS": "<os>"
            },
            "buildDependencies": [
                "truffle:TRUFFLE_NFI_NATIVE",
            ],
        },

        "com.oracle.svm.jline": {
            "subDir": "src",
            "sourceDirs": ["src"],
            "dependencies": [
                "com.oracle.svm.core",
                "truffle:JLINE",
            ],
            "checkstyle": "com.oracle.svm.truffle",
            "javaCompliance": "8+",
            "annotationProcessors": [
                "compiler:GRAAL_NODEINFO_PROCESSOR",
                "compiler:GRAAL_REPLACEMENTS_PROCESSOR",
                "compiler:GRAAL_OPTIONS_PROCESSOR",
            ],
            "workingSets": "SVM",
            "findbugs": "false",
        },

        "com.oracle.svm.polyglot": {
            "subDir": "src",
            "sourceDirs": ["src"],
            "generatedDependencies": [
                "com.oracle.svm.graal",
            ],
            "checkstyle": "com.oracle.svm.truffle",
            "javaCompliance": "8+",
            "annotationProcessors": [
                "compiler:GRAAL_NODEINFO_PROCESSOR",
                "compiler:GRAAL_REPLACEMENTS_PROCESSOR",
                "compiler:GRAAL_OPTIONS_PROCESSOR",
            ],
            "workingSets": "SVM",
            "findbugs": "false",
        },

        "org.graalvm.polyglot.nativeapi" : {
            "subDir": "src",
            "sourceDirs" : [
                "src",
                "resources",
            ],
            "dependencies" : [
                "sdk:GRAAL_SDK",
                "com.oracle.svm.hosted",
            ],
            "buildDependencies" : [
                "org.graalvm.polyglot.nativeapi.native",
            ],
            "checkstyle": "org.graalvm.polyglot.nativeapi",
            "checkstyleVersion" : "8.8",
            "javaCompliance" : "8+",
            "annotationProcessors" : [
                "compiler:GRAAL_NODEINFO_PROCESSOR",
                "compiler:GRAAL_REPLACEMENTS_PROCESSOR",
                "compiler:GRAAL_OPTIONS_PROCESSOR",
            ],
            "workingSets" : "SVM",
            "findbugs": "false",
        },

        "org.graalvm.polyglot.nativeapi.native" : {
            "subDir" : "src",
            "native" : True,
            "vpath": True,
            "results" : ["<os>-<arch>/polyglot-nativeapi.o"],
            "buildEnv": {
                "ARCH": "<arch>",
                "OS": "<os>"
            },
            "os_arch": {
                "solaris": {
                    "<others>": {
                        "ignore": "solaris is not supported",
                    },
                },
                "windows": {
                    "<others>": {
                        "ignore": "windows is not supported",  # necessary until GR-12705 is resolved
                    },
                },
                "<others>": {
                    "sparcv9": {
                        "ignore": "sparcv9 is not supported",
                    },
                    "<others>": {
                        "ignore": False,
                    },
                },
            },
        },
    },

    "distributions": {
        #
        # External Distributions
        #
        "SVM": {
            "subDir": "src",
            "description" : "SubstrateVM image builder components",
            "dependencies": [
                "com.oracle.svm.graal",  # necessary until Truffle is fully supported on Windows (GR-7941)
                "com.oracle.svm.truffle",  # necessary until Truffle is fully supported on Windows (GR-7941)
                "com.oracle.svm.hosted",
                "com.oracle.svm.truffle.nfi",
                "com.oracle.svm.core",
                "com.oracle.svm.core.jdk8",
                "com.oracle.svm.core.jdk9",
                "com.oracle.svm.core.posix",
                "com.oracle.svm.core.windows",
                "com.oracle.svm.core.genscavenge",
            ],
            "overlaps" : [
                "SVM_CORE", "SVM_HOSTED",
            ],
            "distDependencies": [
                "SVM_HOSTED_NATIVE",
                "sdk:GRAAL_SDK",
                "OBJECTFILE",
                "POINTSTO",
                "mx:JUNIT_TOOL",
                "truffle:TRUFFLE_NFI",
                "compiler:GRAAL",
            ],
        },

        "SVM_CORE": {
            "subDir": "src",
            "dependencies": [
                "com.oracle.svm.core",
                "com.oracle.svm.core.graal",
                "com.oracle.svm.core.graal.amd64",
                "com.oracle.svm.core.genscavenge",
            ],
            "distDependencies": [
                "sdk:GRAAL_SDK",
                "compiler:GRAAL",
            ],
            "exclude": [
            ],
            "maven": False
        },

        "SVM_HOSTED": {
            "subDir": "src",
            "dependencies": [
                "com.oracle.svm.truffle",
            ],
            "distDependencies": [
                "sdk:GRAAL_SDK",
                "compiler:GRAAL",
                "OBJECTFILE",
                "POINTSTO",
            ],
            "overlaps" : [
                "SVM_CORE",
            ],
            "exclude": [
            ],
            "maven": False
        },

        "LIBRARY_SUPPORT": {
            "subDir": "src",
            "description" : "SubstrateVM basic library-support components",
            "dependencies": [
                "com.oracle.svm.jni",
                "com.oracle.svm.jline",
                "com.oracle.svm.junit",
                "com.oracle.svm.polyglot",
                "com.oracle.svm.thirdparty",
            ],
            "distDependencies": [
                "sdk:GRAAL_SDK",
                "SVM",
                "OBJECTFILE",
                "compiler:GRAAL",
            ],
            "exclude": [
                "truffle:JLINE",
            ],
        },

        "OBJECTFILE": {
            "subDir": "src",
            "description" : "SubstrateVM object file writing library",
            "dependencies": [
                "com.oracle.objectfile"
            ],
        },

        #
        # Native Projects
        #
        "SVM_HOSTED_NATIVE": {
            "dependencies": [
                "com.oracle.svm.native.libchelper",
                "com.oracle.svm.native.strictmath",
                "com.oracle.svm.native.jvm",
                "com.oracle.svm.libffi"
            ],
            "native": True,
            "platformDependent" : True,
            "platforms" : [
                "linux-amd64",
                "darwin-amd64",
                "windows-amd64",
            ],
            "description" : "SubstrateVM image builder native components",
            "relpath": True,
            "auto_prefix": True,
            "output": "clibraries",
            "maven": True
        },

        #
        # Internal Distributions
        #
        "SVM_DRIVER": {
            "subDir": "src",
            "description" : "SubstrateVM native-image building tool",
            "mainClass": "com.oracle.svm.driver.NativeImage",
            "dependencies": [
                "com.oracle.svm.driver",
            ],
            "distDependencies": [
                "LIBRARY_SUPPORT",
            ],
        },

        "POINTSTO": {
            "subDir": "src",
            "description" : "SubstrateVM static analysis to find ahead-of-time the code",
            "dependencies": [
                "com.oracle.graal.pointsto",
            ],
            "distDependencies": [
                "compiler:GRAAL",
            ],
            "exclude": [
            ],
        },

        "SVM_TESTS" : {
          "relpath" : True,
          "dependencies" : [
            "com.oracle.svm.test",
          ],
          "distDependencies": [
            "mx:JUNIT_TOOL",
            "sdk:GRAAL_SDK",
          ],
          "testDistribution" : True,
        },

        "POLYGLOT_NATIVE_API" : {
            "dependencies": [
                "org.graalvm.polyglot.nativeapi",
            ],
            "distDependencies": [
                "sdk:GRAAL_SDK",
                "SVM",
            ],
            "maven": False
        },

        "POLYGLOT_NATIVE_API_HEADERS" : {
            "native" : True,
            "platformDependent" : True,
            "description" : "polyglot.nativeapi header files for the GraalVM build process",
            "layout" : {
                "./" : [
                    "extracted-dependency:POLYGLOT_NATIVE_API/*.h",
                ],
            },
        },

        "POLYGLOT_NATIVE_API_SUPPORT" : {
            "native" : True,
            "platformDependent" : True,
            "description" : "polyglot.nativeapi support distribution for the GraalVM",
            "os_arch" : {
                "linux": {
                    "amd64" : {
                         "layout" : {
                             "./" : [
                                 "dependency:org.graalvm.polyglot.nativeapi.native/<os>-<arch>/*.o",
                             ],
                         },
                    },
                },
                "darwin": {
                    "amd64" : {
                         "layout" : {
                             "./" : [
                                 "dependency:org.graalvm.polyglot.nativeapi.native/<os>-<arch>/*.o",
                             ],
                         },
                    },
                },
                "windows": {
                    "amd64" : {
                         "layout" : {
                             "./" : [
                                 "dependency:org.graalvm.polyglot.nativeapi.native/<os>-<arch>/*.obj",
                             ],
                         },
                    },
                },
            },
        },

        "SVM_GRAALVM_SUPPORT" : {
            "native" : True,
            "platformDependent" : True,
            "description" : "SubstrateVM support distribution for the GraalVM",
            "layout" : {
                "bin/rebuild-images" : "file:mx.substratevm/rebuild-images.sh",
                "clibraries/" : ["extracted-dependency:substratevm:SVM_HOSTED_NATIVE"],
                "builder/clibraries/" : ["extracted-dependency:substratevm:SVM_HOSTED_NATIVE"],
            },
        },

        "NATIVE_IMAGE_JUNIT_SUPPORT" : {
            "native" : True,
            "description" : "Native-image based junit testing support",
            "layout" : {
                "native-image.properties" : "file:mx.substratevm/tools-junit.properties",
            },
        },
    },
}<|MERGE_RESOLUTION|>--- conflicted
+++ resolved
@@ -1,13 +1,8 @@
 suite = {
     "mxversion": "5.196.3",
     "name": "substratevm",
-<<<<<<< HEAD
-    "version" : "1.0.0-rc10",
-    "release" : True,
-=======
     "version" : "1.0.0-rc11",
     "release" : False,
->>>>>>> e097518e
     "url" : "https://github.com/oracle/graal/tree/master/substratevm",
 
     "developer" : {
