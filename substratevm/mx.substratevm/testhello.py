--- conflicted
+++ resolved
@@ -140,12 +140,6 @@
     # n.b. can only get back here with one match
     match = matches[0]
     major = int(match.group(1))
-<<<<<<< HEAD
-    # may need this if 8.x and 9.x get patched
-    # minor = int(match.group(2))
-    # printing object data requires gdb 10+
-    can_print_data = major > 9
-=======
     minor = int(match.group(2))
     # printing object data requires a patched gdb
     # once the patch is in we can check for a suitable
@@ -156,7 +150,6 @@
     can_print_data = False
     if os.environ.get('GDB_CAN_PRINT', '') == 'True':
         can_print_data = True
->>>>>>> 2c3c8abf
 
     if not can_print_data:
         print("Warning: cannot test printing of objects!")
@@ -196,14 +189,6 @@
         exec_string = execute("print /x *(('java.lang.String[]' *)$rdi)")
         checker = Checker("print String[] args",
                           [r"%s = {"%(wildcard_pattern),
-<<<<<<< HEAD
-                           r"%s<_arrhdrA> = {"%(spaces_pattern),
-                           r"%shub = %s,"%(spaces_pattern, address_pattern),
-                           r"%sidHash = %s,"%(spaces_pattern, address_pattern),
-                           r"%slen = 0x0"%(spaces_pattern),
-                           r"%s},"%(spaces_pattern),
-                           r"%smembers of java\.lang\.String\[\]:"%(spaces_pattern),
-=======
                            r"%s<java.lang.Object> = {"%(spaces_pattern),
                            r"%s<_objhdr> = {"%(spaces_pattern),
                            r"%shub = %s,"%(spaces_pattern, address_pattern),
@@ -211,7 +196,6 @@
                            r"%s}, <No data fields>}, "%(spaces_pattern),
                            r"%smembers of java\.lang\.String\[\]:"%(spaces_pattern),
                            r"%slen = 0x0,"%(spaces_pattern),
->>>>>>> 2c3c8abf
                            r"%sdata = %s"%(spaces_pattern, address_pattern),
                            "}"])
 
@@ -249,11 +233,7 @@
         # ensure we can dereference static fields
         exec_string = execute("print 'java.math.BigDecimal'::BIG_TEN_POWERS_TABLE->data[3]->mag->data[0]")
         checker = Checker("print static field value contents",
-<<<<<<< HEAD
-                          r"%s = 1000\$"%(wildcard_pattern))
-=======
                           r"%s = 1000"%(wildcard_pattern))
->>>>>>> 2c3c8abf
         checker.check(exec_string, skip_fails=False)
 
     # look up PrintStream.println methods
@@ -336,22 +316,12 @@
     checker = Checker('ptype _objhdr', rexp)
     checker.check(exec_string, skip_fails=True)
 
-<<<<<<< HEAD
-    exec_string = execute("ptype _arrhdrA")
-    rexp = [r"type = struct _arrhdrA {",
-            r"%sjava\.lang\.Class \*hub;"%(spaces_pattern),
-            r"%sint idHash;"%(spaces_pattern),
-            r"%sint len;"%(spaces_pattern),
-            r"}"]
-    checker = Checker('ptype _objhdr', rexp)
-=======
     exec_string = execute("ptype 'java.lang.String[]'")
     rexp = [r"type = class java.lang.String\[\] : public java.lang.Object {",
             r"%sint len;"%(spaces_pattern),
             r"%sjava\.lang\.String \*data\[0\];"%(spaces_pattern),
             r"}"]
     checker = Checker('ptype String[]', rexp)
->>>>>>> 2c3c8abf
     checker.check(exec_string, skip_fails=True)
 
     # run a backtrace
