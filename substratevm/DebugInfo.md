--- conflicted
+++ resolved
@@ -12,15 +12,7 @@
 format the GNU Debugger (GDB) understands (Windows support is still under development).
 At present it makes no difference which positive value is supplied to the `GenerateDebugInfo` option.
 
-<<<<<<< HEAD
-Note that it is currently recommended to pass flag `-H:-UseIsolates` on the command
-line whenever  debug info generation is enabled. When isolates are enabled field
-values of Object (reference) type are stored as offsets from the heap base rather
-than direct addresses and this confuses the debugger when it tries to read through
-object fields. This problem should be corrected in a later release.
-=======
 ## Source File Caching
->>>>>>> 1b129a93
 
 The `GenerateDebugInfo` option also enables caching of sources for any
 JDK runtime classes, GraalVM classes, and application classes which can
@@ -184,33 +176,17 @@
 So, GDB may switch files even though you are still in the same
 compiled method.
 
-<<<<<<< HEAD
-=======
 ### Currently Missing Features
 
   - reference by name to values boudn to parameter and local vars
 
 This feature is scheduled for inclusion in a later release.
 
->>>>>>> 1b129a93
 ### Special considerations for debugging Java from GDB
 
 GDB does not currently include support for debugging of Java programs.
 In consequence, debug capability has been implemented by generating debug
 info that models the Java program as an equivalent C++ program. Java
-<<<<<<< HEAD
-class, array and interface references are modelled as pointers to
-underlying C++ (class/struct) layout types.
-
-So, for example in the DWARF debug info model `java.lang.String` names
-a pointer type to a class (layout) type named `_java.lang.String`. The
-layout type declares fields like `hash` of type `int` and `value` of
-type `byte[]` and methods like `String(byte[])`, `charAt(int)`,
-etc. It also inherits fields and methods from class (layout) type
-_java.lang.Object using C++ public inheritance. The latter in turn
-inherits standard oop header fields from a special struct class named
-_objhdr which includes a pointer to the object's class.
-=======
 class, array and interface references are actually pointers to records
 that contain the relevant field/array data. In the corresponding C++
 model the Java name is used to label the underlying C++ (class/struct)
@@ -228,28 +204,12 @@
 inherits standard oop header fields from a special struct class named
 _objhdr which includes a single field called `hub` whose type is
 `java.lang.Class *` i.e. it is a pointer to the object's class.
->>>>>>> 1b129a93
 
 The ptype command can be used to print details of a specific type. Note
 that the java type name must be specified in quotes because to escape the
 embedded `.` characters.
 
 ```
-<<<<<<< HEAD
-(gdb) ptype 
-ptype 'java.lang.String'
-type = class _java.lang.String : public _java.lang.Object {
-  private:
-    byte [] value;
-    int hash;
-    byte coder;
-  public:
-    void String(byte []);
-    . . .
-    char charAt(int);
-    . . .
-} *
-=======
 (gdb) ptype 'java.lang.String'
 type = class java.lang.String : public java.lang.Object {
   private:
@@ -267,32 +227,10 @@
     java.lang.String * concat(java.lang.String *);
     . . .
 }
->>>>>>> 1b129a93
 ```
 
 The print command can be used to print the contents of a referenced object
 field by field. Note how a cast is used to convert a raw memory address to
-<<<<<<< HEAD
-a reference of a specific Java type.
-
-```
-(gdb) print/x *('java.lang.String')0x7ffff7c01058
-$1 = {
-  <_java.lang.Object> = {
-    <_objhdr> = {
-      hub = 0x90c670
-    }, <No data fields>}, 
-  members of _java.lang.String:
-  value = 0x7ffff7c01198,
-  hash = 0x0,
-  coder = 0x0
-}
-```
-
-The hub field in the object header is actually a reference of type
-`java.lang/Class`. Note that the field is typed using the pointer type
-rather than the underlying layout type `_java.lang.Class`.
-=======
 a reference for a specific Java type.
 
 ```
@@ -312,45 +250,10 @@
 The hub field in the object header is actually a reference of Java type
 `java.lang.Class`. Note that the field is typed by gdb using a pointer
 to the underlying C++ class (layout) type.
->>>>>>> 1b129a93
 
 ```
 (gdb) ptype _objhdr
 type = struct _objhdr {
-<<<<<<< HEAD
-    java.lang.Class hub;
-}
-```
-
-Given a putative object reference it is possible to identify it's type by
-printing the contents of the String referenced from the hub's name field.
-First the value is cast to an object reference. Then a path expression is
-used to dereference through the the hub field and the hub's name field to
-the `byte[]` value array located in the name String.
-
-```
-(gdb) print/x ((_objhdr *)$rdi)
-$19 = 0x7ffff7c01028
-(gdb) print *$19->hub->name->value
-$21 = {
-  <_arrhdrB> = {
-    hub = 0x90e0a8,
-    len = 19,
-    idHash = 797697923
-  },
-  members of _byte []:
-  data = 0x9046d8 "[Ljava.lang.String;"
-}
-```
-
-A simpler equivalent is as follows
-
-```
-(gdb) x/s $19->hub->name->value->data
-0x9046d8:	"[Ljava.lang.String;"
-```
-
-=======
     java.lang.Class *hub;
 }
 ```
@@ -377,47 +280,10 @@
 }
 ```
 
->>>>>>> 1b129a93
 The value in register rdx is obviously a reference to a String array.
 Casting it to this type shows it has length 1.
 
 ```
-<<<<<<< HEAD
-(gdb) print *('java.lang.String[]')$rdi
-$40 = {
-  <_arrhdrA> = {
-    hub = 0x906b30,
-    len = 1,
-    idHash = 0
-  },
-  members of _java.lang.String[]:
-  data = 0x7ffff7c01038
-}
-
-```
-
-Note that attempting to print the hub name for an invalid reference
-will fail.
-
-```
-(gdb) p/x (_objhdr *)$rdx
-$37 = 0x2
-(gdb) x/s  $37->hub->name->value->data
-Cannot access memory at address 0x2
-```
-
-Array type layouts are modelled with an array header whose fields
-include the hub, array length, idhash plus type-specific padding
-followed by a (zero length) array inlined into the object. The common
-prefix for the array header and object header structs means that they
-are all able to be viewed as oops.
-
-```
-(gdb) ptype 'java.lang.String[]'
-type = struct _java.lang.String[] : public _arrhdrA {
-    java.lang.String data[0];
-} *
-=======
 (gdb) print *('java.lang.String[]' *)$rdi
 $4 = {
   <_arrhdrA> = {
@@ -493,7 +359,6 @@
     int len;
     int idHash;
 }
->>>>>>> 1b129a93
 ```
 
 Interfaces layouts are modelled as union types whose members are the
@@ -507,28 +372,6 @@
     _java.lang.StringBuilder _java.lang.StringBuilder;
     _java.lang.String _java.lang.String;
     _java.nio.CharBuffer _java.nio.CharBuffer;
-<<<<<<< HEAD
-} *
-```
-
-Given a reference typed to an interface it can be resolved to the
-relevant class type by viewing it through the relevant union element
-```
-(gdb) print (('java.lang.String[]')$rdi)->data[0]
-$41 = (java.lang.String) 0x7ffff7c01058
-(gdb) print ('java.lang.CharSequence')$41
-$42 = (java.lang.CharSequence) 0x7ffff7c01058
-(gdb) x/s ((_objhdr*)$42)->hub->name->value->data
-0x7d97e0:	"java.lang.String\250", <incomplete sequence \340\220>
-(gdb) print $42->'_java.lang.String'
-$45 = {
-  <_java.lang.Object> = {
-    <_objhdr> = {
-      hub = 0x90c670
-    }, <No data fields>},
-  members of _java.lang.String:
-  value = 0x7ffff7c01198,
-=======
 }
 ```
 
@@ -559,24 +402,12 @@
     }, <No data fields>}, 
   members of java.lang.String:
   value = 0x7ffff7c011a0,
->>>>>>> 1b129a93
   hash = 0,
   coder = 0 '\000'
 }
 ```
 
 The current debug info model does not include the location info needed
-<<<<<<< HEAD
-to allow symbolic names for local vars and parameter vars to be resolved
-to primitive values or object references. However, the debugger does
-understand method names and static field names.
-
-The following command places a breakpoint on the main entry point for
-class `Hello`. Note that the GDB considers the method to belong to the
-class (layout) type `_Hello` rather than the pointer type `Hello`. Also,
-since GDB thinks this is a C++ program it uses the `::` separator to
-separate the method name from the class name.
-=======
 to allow symbolic names for local vars and parameter vars to be
 resolved to primitive values or object references. However, the
 debugger does understand method names and static field names.
@@ -584,23 +415,12 @@
 The following command places a breakpoint on the main entry point for
 class `Hello`. Note that since GDB thinks this is a C++ method it uses
 the `::` separator to separate the method name from the class name.
->>>>>>> 1b129a93
 
 ```
 (gdb) info func ::main
 All functions matching regular expression "::main":
 
 File Hello.java:
-<<<<<<< HEAD
-	void _Hello::main(java.lang.String[]);
-(gdb)  b _Hello::main
-Breakpoint 1 at 0x4065a0: file Hello.java, line 43.
-(gdb) x/4i _Hello::main
-   0x4065a0 <_Hello::main(java.lang.String[])>:	sub    $0x8,%rsp
-   0x4065a4 <_Hello::main(java.lang.String[])+4>:	cmp    0x8(%r15),%rsp
-   0x4065a8 <_Hello::main(java.lang.String[])+8>:	jbe    0x4065fd <_Hello::main(java.lang.String[])+93>
-   0x4065ae <_Hello::main(java.lang.String[])+14>:	callq  0x406050 <_Hello$Greeter::greeter(java.lang.String[])>
-=======
 	void Hello::main(java.lang.String[] *);
 (gdb) x/4i Hello::main
 => 0x4065a0 <Hello::main(java.lang.String[] *)>:	sub    $0x8,%rsp
@@ -609,7 +429,6 @@
    0x4065ae <Hello::main(java.lang.String[] *)+14>:	callq  0x406050 <Hello$Greeter::greeter(java.lang.String[] *)>
 (gdb) b Hello::main
 Breakpoint 1 at 0x4065a0: file Hello.java, line 43.
->>>>>>> 1b129a93
 ```
 
  An example of a static field containing Object data is provided by
@@ -627,24 +446,16 @@
     int firstNonzeroIntNumPlusTwo;
     static java.math.BigInteger[][] powerCache;
     . . .
-<<<<<<< HEAD
-} *
-=======
   public:
     void BigInteger(byte [] *);
     void BigInteger(java.lang.String *, int);
     . . .    
 }
->>>>>>> 1b129a93
 (gdb) info var powerCache
 All variables matching regular expression "powerCache":
 
 File java/math/BigInteger.java:
-<<<<<<< HEAD
-	java.math.BigInteger[][] _java.math.BigInteger::powerCache;
-=======
 	java.math.BigInteger[][] *java.math.BigInteger::powerCache;
->>>>>>> 1b129a93
 ```
 
 The static variable name can be used to refer to the value stored in
@@ -652,30 +463,18 @@
 the location (address) of the field in the heap.
 
 ```
-<<<<<<< HEAD
-(gdb) p '_java.math.BigInteger'::powerCache
-$56 = (java.math.BigInteger[][]) 0xa6fd98
-(gdb) p &'_java.math.BigInteger'::powerCache
-$55 = (java.math.BigInteger[][] *) 0xa6fbc8
-=======
 (gdb) p 'java.math.BigInteger'::powerCache
 $9 = (java.math.BigInteger[][] *) 0xa6fd98
 (gdb) p &'java.math.BigInteger'::powerCache
 $10 = (java.math.BigInteger[][] **) 0xa6fbd8
->>>>>>> 1b129a93
 ```
 
 gdb dereferences through symbolic names for static fields to access
 the primitive value or object stored in the field
 
 ```
-<<<<<<< HEAD
-(gdb) p *'_java.math.BigInteger'::powerCache
-$33 = {
-=======
 (gdb) p *'java.math.BigInteger'::powerCache
 $11 = {
->>>>>>> 1b129a93
   <_arrhdrA> = {
     hub = 0x9ab3d0,
     len = 37,
@@ -684,35 +483,15 @@
   members of _java.math.BigInteger[][]:
   data = 0xa6fda8
 }
-<<<<<<< HEAD
-(gdb) p '_java.math.BigInteger'::powerCache->data[0]@4
-$51 = {0x0, 0x0, 0xc09378, 0xc09360}
-(gdb) p *'_java.math.BigInteger'::powerCache->data[2]
-$52 = {
-=======
 (gdb) p 'java.math.BigInteger'::powerCache->data[0]@4
 $12 = {0x0, 0x0, 0xc09378, 0xc09360}
 (gdb) p *'java.math.BigInteger'::powerCache->data[2]
 $13 = {
->>>>>>> 1b129a93
   <_arrhdrA> = {
     hub = 0x919898,
     len = 1,
     idHash = 1796421813
   },
-<<<<<<< HEAD
-  members of _java.math.BigInteger[]:
-  data = 0xc09388
-}
-(gdb) p *'_java.math.BigInteger'::powerCache->data[2]->data[0]
-$53 = {
-  <_java.lang.Number> = {
-    <_java.lang.Object> = {
-      <_objhdr> = {
-        hub = 0x919c70
-      }, <No data fields>}, <No data fields>},
-  members of _java.math.BigInteger:
-=======
   members of java.math.BigInteger[]:
   data = 0xc09388
 }
@@ -724,7 +503,6 @@
         hub = 0x919bc8
       }, <No data fields>}, <No data fields>}, 
   members of java.math.BigInteger:
->>>>>>> 1b129a93
   mag = 0xa5b030,
   signum = 1,
   bitLengthPlusOne = 0,
