--- conflicted
+++ resolved
@@ -68,20 +68,10 @@
      * Builds the graph, optimizes it, and computes the linear scan block order.
      */
     public void build() {
-<<<<<<< HEAD
-        if (GraalOptions.PrintTimers) {
-            GraalTimers.HIR_CREATE.start();
-        }
-
-        new GraphBuilderPhase(compilation, compilation.method, false).apply(compilation.graph);
-        verifyAndPrint("After GraphBuilder");
-        //new DuplicationPhase().apply(compilation.graph);
-=======
         new GraphBuilderPhase(compilation, compilation.method, false, false).apply(compilation.graph);
         new DuplicationPhase().apply(compilation.graph);
->>>>>>> 9151187c
         new DeadCodeEliminationPhase().apply(compilation.graph);
-        verifyAndPrint("After DeadCodeElimination");
+        printGraph("After GraphBuilding", compilation.graph);
 
         if (GraalOptions.Inline) {
             new InliningPhase(compilation, this).apply(compilation.graph);
@@ -95,13 +85,8 @@
 
         if (GraalOptions.OptCanonicalizer) {
             new CanonicalizerPhase().apply(graph);
-<<<<<<< HEAD
-            verifyAndPrint("After Canonicalization");
+            printGraph("After Canonicalization", graph);
             new DeadCodeEliminationPhase().apply(compilation.graph);
-            verifyAndPrint("After DeadCodeElimination");
-=======
-            printGraph("After Canonicalization", graph);
->>>>>>> 9151187c
         }
 
         new SplitCriticalEdgesPhase().apply(graph);
