/*
 * Copyright (c) 2009, 2011, Oracle and/or its affiliates. All rights reserved.
 * DO NOT ALTER OR REMOVE COPYRIGHT NOTICES OR THIS FILE HEADER.
 *
 * This code is free software; you can redistribute it and/or modify it
 * under the terms of the GNU General Public License version 2 only, as
 * published by the Free Software Foundation.
 *
 * This code is distributed in the hope that it will be useful, but WITHOUT
 * ANY WARRANTY; without even the implied warranty of MERCHANTABILITY or
 * FITNESS FOR A PARTICULAR PURPOSE.  See the GNU General Public License
 * version 2 for more details (a copy is included in the LICENSE file that
 * accompanied this code).
 *
 * You should have received a copy of the GNU General Public License version
 * 2 along with this work; if not, write to the Free Software Foundation,
 * Inc., 51 Franklin St, Fifth Floor, Boston, MA 02110-1301 USA.
 *
 * Please contact Oracle, 500 Oracle Parkway, Redwood Shores, CA 94065 USA
 * or visit www.oracle.com if you need additional information or have any
 * questions.
 */
package com.oracle.max.graal.compiler.graph;

import java.util.*;

import com.oracle.max.graal.compiler.*;
import com.oracle.max.graal.compiler.ir.*;
import com.oracle.max.graal.compiler.lir.*;
import com.oracle.max.graal.compiler.observer.*;
import com.oracle.max.graal.compiler.phases.*;
import com.oracle.max.graal.compiler.schedule.*;
import com.oracle.max.graal.compiler.value.*;
import com.oracle.max.graal.graph.*;

/**
 * This class implements the overall container for the HIR (high-level IR) graph
 * and directs its construction, optimization, and finalization.
 */
public class IR {

    /**
     * The compilation associated with this IR.
     */
    public final GraalCompilation compilation;

    /**
     * The start block of this IR.
     */
    public LIRBlock startBlock;

    /**
     * The linear-scan ordered list of blocks.
     */
    private List<LIRBlock> orderedBlocks;

    /**
     * Creates a new IR instance for the specified compilation.
     * @param compilation the compilation
     */
    public IR(GraalCompilation compilation) {
        this.compilation = compilation;
    }

    public Map<Node, LIRBlock> valueToBlock;

    /**
     * Builds the graph, optimizes it, and computes the linear scan block order.
     */
    public void build() {
        new GraphBuilderPhase(compilation, compilation.method, false, false).apply(compilation.graph);
<<<<<<< HEAD


        printGraph("After GraphBuilding", compilation.graph);

        if (GraalOptions.TestGraphDuplication) {
            new DuplicationPhase().apply(compilation.graph);
            printGraph("After Duplication", compilation.graph);
        }

=======
        //printGraph("After GraphBuilding", compilation.graph);
        //new DuplicationPhase().apply(compilation.graph);
>>>>>>> 436cb3e9
        new DeadCodeEliminationPhase().apply(compilation.graph);
        //printGraph("After DeadCodeElimination", compilation.graph);

        if (GraalOptions.Inline) {
            new InliningPhase(compilation, this, GraalOptions.TraceInlining).apply(compilation.graph);
            //printGraph("After Ininling", compilation.graph);
        }

        if (GraalOptions.Time) {
            GraalTimers.COMPUTE_LINEAR_SCAN_ORDER.start();
        }

        Graph graph = compilation.graph;

        if (GraalOptions.OptCanonicalizer) {
            new CanonicalizerPhase().apply(graph);
            new DeadCodeEliminationPhase().apply(compilation.graph);
            //printGraph("After Canonicalization", graph);
        }

        new LoopPhase().apply(graph);

        new LoweringPhase().apply(graph);

        IdentifyBlocksPhase schedule = new IdentifyBlocksPhase(true);
        schedule.apply(graph);


        List<Block> blocks = schedule.getBlocks();
        List<LIRBlock> lirBlocks = new ArrayList<LIRBlock>();
        Map<Block, LIRBlock> map = new HashMap<Block, LIRBlock>();
        for (Block b : blocks) {
            LIRBlock block = new LIRBlock(b.blockID());
            map.put(b, block);
            block.setInstructions(b.getInstructions());
            block.setLinearScanNumber(b.blockID());

            block.setFirstInstruction(b.firstNode());
            block.setLastInstruction(b.lastNode());
            lirBlocks.add(block);
        }

        for (Block b : blocks) {
            for (Block succ : b.getSuccessors()) {
                map.get(b).blockSuccessors().add(map.get(succ));
            }

            for (Block pred : b.getPredecessors()) {
                map.get(b).blockPredecessors().add(map.get(pred));
            }
        }

        orderedBlocks = lirBlocks;
        valueToBlock = new HashMap<Node, LIRBlock>();
        for (LIRBlock b : orderedBlocks) {
            for (Node i : b.getInstructions()) {
                valueToBlock.put(i, b);
            }
        }
        startBlock = valueToBlock.get(graph.start());
        assert startBlock != null;
        assert startBlock.blockPredecessors().size() == 0;

        ComputeLinearScanOrder clso = new ComputeLinearScanOrder(lirBlocks.size(), startBlock);
        orderedBlocks = clso.linearScanOrder();
        this.compilation.stats.loopCount = clso.numLoops();

        int z = 0;
        for (LIRBlock b : orderedBlocks) {
            b.setLinearScanNumber(z++);
        }

        printGraph("After linear scan order", compilation.graph);

        if (GraalOptions.Time) {
            GraalTimers.COMPUTE_LINEAR_SCAN_ORDER.stop();
        }
    }

    /**
     * Gets the linear scan ordering of blocks as a list.
     * @return the blocks in linear scan order
     */
    public List<LIRBlock> linearScanOrder() {
        return orderedBlocks;
    }

    public void printGraph(String phase, Graph graph) {
        if (compilation.compiler.isObserved()) {
            compilation.compiler.fireCompilationEvent(new CompilationEvent(compilation, phase, graph, true, false));
        }
    }

    public int numLoops() {
        return compilation.stats.loopCount;
    }

    /**
     * Gets the maximum number of locks in the graph's frame states.
     */
    public final int maxLocks() {
        int maxLocks = 0;
        for (Node node : compilation.graph.getNodes()) {
            if (node instanceof FrameState) {
                FrameState current = (FrameState) node;
                int lockCount = 0;
                while (current != null) {
                    lockCount += current.locksSize();
                    current = current.outerFrameState();
                }
                if (lockCount > maxLocks) {
                    maxLocks = lockCount;
                }
            }
        }
        return maxLocks;
    }

    public Instruction getHIRStartBlock() {
        return (Instruction) compilation.graph.start().successors().get(0);
    }
}<|MERGE_RESOLUTION|>--- conflicted
+++ resolved
@@ -69,20 +69,14 @@
      */
     public void build() {
         new GraphBuilderPhase(compilation, compilation.method, false, false).apply(compilation.graph);
-<<<<<<< HEAD
-
-
-        printGraph("After GraphBuilding", compilation.graph);
+
+        //printGraph("After GraphBuilding", compilation.graph);
 
         if (GraalOptions.TestGraphDuplication) {
             new DuplicationPhase().apply(compilation.graph);
-            printGraph("After Duplication", compilation.graph);
-        }
-
-=======
-        //printGraph("After GraphBuilding", compilation.graph);
-        //new DuplicationPhase().apply(compilation.graph);
->>>>>>> 436cb3e9
+            //printGraph("After Duplication", compilation.graph);
+        }
+
         new DeadCodeEliminationPhase().apply(compilation.graph);
         //printGraph("After DeadCodeElimination", compilation.graph);
 
@@ -100,7 +94,7 @@
         if (GraalOptions.OptCanonicalizer) {
             new CanonicalizerPhase().apply(graph);
             new DeadCodeEliminationPhase().apply(compilation.graph);
-            //printGraph("After Canonicalization", graph);
+            printGraph("After Canonicalization", graph);
         }
 
         new LoopPhase().apply(graph);
