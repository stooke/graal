/*
 * Copyright (c) 2012, Oracle and/or its affiliates. All rights reserved.
 * DO NOT ALTER OR REMOVE COPYRIGHT NOTICES OR THIS FILE HEADER.
 *
 * This code is free software; you can redistribute it and/or modify it
 * under the terms of the GNU General Public License version 2 only, as
 * published by the Free Software Foundation.
 *
 * This code is distributed in the hope that it will be useful, but WITHOUT
 * ANY WARRANTY; without even the implied warranty of MERCHANTABILITY or
 * FITNESS FOR A PARTICULAR PURPOSE.  See the GNU General Public License
 * version 2 for more details (a copy is included in the LICENSE file that
 * accompanied this code).
 *
 * You should have received a copy of the GNU General Public License version
 * 2 along with this work; if not, write to the Free Software Foundation,
 * Inc., 51 Franklin St, Fifth Floor, Boston, MA 02110-1301 USA.
 *
 * Please contact Oracle, 500 Oracle Parkway, Redwood Shores, CA 94065 USA
 * or visit www.oracle.com if you need additional information or have any
 * questions.
 */
package com.oracle.graal.hotspot.snippets;

import static com.oracle.graal.hotspot.snippets.CheckCastSnippets.*;
import static com.oracle.graal.hotspot.snippets.CheckCastSnippets.Templates.*;
import static com.oracle.graal.hotspot.snippets.HotSpotSnippetUtils.*;
import static com.oracle.graal.snippets.SnippetTemplate.Arguments.*;

import com.oracle.graal.api.code.*;
import com.oracle.graal.api.meta.*;
import com.oracle.graal.hotspot.meta.*;
import com.oracle.graal.nodes.*;
import com.oracle.graal.nodes.java.*;
import com.oracle.graal.nodes.spi.*;
import com.oracle.graal.nodes.type.*;
import com.oracle.graal.phases.*;
import com.oracle.graal.snippets.*;
import com.oracle.graal.snippets.Snippet.ConstantParameter;
import com.oracle.graal.snippets.Snippet.Parameter;
import com.oracle.graal.snippets.Snippet.Varargs;
import com.oracle.graal.snippets.Snippet.VarargsParameter;
import com.oracle.graal.snippets.SnippetTemplate.Arguments;
import com.oracle.graal.snippets.SnippetTemplate.Key;
import com.oracle.graal.snippets.nodes.*;

/**
 * Snippets used for implementing the type test of an instanceof instruction.
 * Since instanceof is a floating node, it is lowered separately for each of
 * its usages.
 *
 * The type tests implemented are described in the paper <a href="http://dl.acm.org/citation.cfm?id=583821">
 * Fast subtype checking in the HotSpot JVM</a> by Cliff Click and John Rose.
 */
public class InstanceOfSnippets implements SnippetsInterface {

    /**
     * A test against a final type.
     */
    @Snippet
    public static Object instanceofExact(
                    @Parameter("object") Object object,
                    @Parameter("exactHub") Word exactHub,
                    @Parameter("trueValue") Object trueValue,
                    @Parameter("falseValue") Object falseValue,
                    @ConstantParameter("checkNull") boolean checkNull) {
        if (checkNull && object == null) {
            isNull.inc();
            return falseValue;
        }
        Word objectHub = loadHub(object);
        if (objectHub != exactHub) {
            exactMiss.inc();
            return falseValue;
        }
        exactHit.inc();
        return trueValue;
    }

    /**
     * A test against a primary type.
     */
    @Snippet
    public static Object instanceofPrimary(
                    @Parameter("hub") Word hub,
                    @Parameter("object") Object object,
                    @Parameter("trueValue") Object trueValue,
                    @Parameter("falseValue") Object falseValue,
                    @ConstantParameter("checkNull") boolean checkNull,
                    @ConstantParameter("superCheckOffset") int superCheckOffset) {
        if (checkNull && object == null) {
            isNull.inc();
            return falseValue;
        }
        Word objectHub = loadHub(object);
        if (loadWordFromWord(objectHub, superCheckOffset) != hub) {
            displayMiss.inc();
            return falseValue;
        }
        displayHit.inc();
        return trueValue;
    }

    /**
     * A test against a restricted secondary type type.
     */
    @Snippet
    public static Object instanceofSecondary(
                    @Parameter("hub") Word hub,
                    @Parameter("object") Object object,
                    @Parameter("trueValue") Object trueValue,
                    @Parameter("falseValue") Object falseValue,
                    @VarargsParameter("hints") Word[] hints,
                    @ConstantParameter("checkNull") boolean checkNull) {
        if (checkNull && object == null) {
            isNull.inc();
            return falseValue;
        }
        Word objectHub = loadHub(object);
        // if we get an exact match: succeed immediately
        ExplodeLoopNode.explodeLoop();
        for (int i = 0; i < hints.length; i++) {
            Word hintHub = hints[i];
            if (hintHub == objectHub) {
                hintsHit.inc();
                return trueValue;
            }
        }
        if (!checkSecondarySubType(hub, objectHub)) {
            return falseValue;
        }
        return trueValue;
    }

    static boolean checkSecondarySubType(Word t, Word s) {
        // if (S.cache == T) return true
        if (loadWordFromWord(s, secondarySuperCacheOffset()) == t) {
            cacheHit.inc();
            return true;
        }

        // if (T == S) return true
        if (s == t) {
            T_equals_S.inc();
            return true;
        }

        // if (S.scan_s_s_array(T)) { S.cache = T; return true; }
        Word secondarySupers = loadWordFromWord(s, secondarySupersOffset());
        int length = loadIntFromWord(secondarySupers, metaspaceArrayLengthOffset());
        for (int i = 0; i < length; i++) {
            if (t == loadWordElement(secondarySupers, i)) {
                DirectObjectStoreNode.storeObject(s, secondarySuperCacheOffset(), 0, t);
                secondariesHit.inc();
                return true;
            }
        }
        secondariesMiss.inc();
        return false;
    }

    public static class Templates extends InstanceOfSnippetsTemplates<InstanceOfSnippets> {

        private final ResolvedJavaMethod instanceofExact;
        private final ResolvedJavaMethod instanceofPrimary;
        private final ResolvedJavaMethod instanceofSecondary;

<<<<<<< HEAD
        public Templates(CodeCacheProvider runtime, Assumptions assumptions) {
            super(runtime, assumptions, InstanceOfSnippets.class);
=======
        public Templates(CodeCacheProvider runtime, TargetDescription target) {
            super(runtime, target, InstanceOfSnippets.class);
>>>>>>> 285d9d20
            instanceofExact = snippet("instanceofExact", Object.class, Word.class, Object.class, Object.class, boolean.class);
            instanceofPrimary = snippet("instanceofPrimary", Word.class, Object.class, Object.class, Object.class, boolean.class, int.class);
            instanceofSecondary = snippet("instanceofSecondary", Word.class, Object.class, Object.class, Object.class, Word[].class, boolean.class);
        }

        @Override
        protected KeyAndArguments getKeyAndArguments(InstanceOfUsageReplacer replacer, LoweringTool tool) {
            InstanceOfNode instanceOf = replacer.instanceOf;
            ValueNode trueValue = replacer.trueValue;
            ValueNode falseValue = replacer.falseValue;
            ValueNode object = instanceOf.object();
            TypeCheckHints hintInfo = new TypeCheckHints(instanceOf.type(), instanceOf.profile(), tool.assumptions(), GraalOptions.InstanceOfMinHintHitProbability, GraalOptions.InstanceOfMaxHints);
            final HotSpotResolvedJavaType type = (HotSpotResolvedJavaType) instanceOf.type();
            ConstantNode hub = ConstantNode.forConstant(type.klass(), runtime, instanceOf.graph());
            boolean checkNull = !object.stamp().nonNull();
            Arguments arguments;
            Key key;
            if (hintInfo.exact) {
                ConstantNode[] hints = createHints(hintInfo, runtime, hub.graph());
                assert hints.length == 1;
                key = new Key(instanceofExact).add("checkNull", checkNull);
                arguments = arguments("object", object).add("exactHub", hints[0]).add("trueValue", trueValue).add("falseValue", falseValue);
            } else if (type.isPrimaryType()) {
                key = new Key(instanceofPrimary).add("checkNull", checkNull).add("superCheckOffset", type.superCheckOffset());
                arguments = arguments("hub", hub).add("object", object).add("trueValue", trueValue).add("falseValue", falseValue);
            } else {
                ConstantNode[] hints = createHints(hintInfo, runtime, hub.graph());
                key = new Key(instanceofSecondary).add("hints", Varargs.vargargs(new Word[hints.length], StampFactory.forKind(wordKind()))).add("checkNull", checkNull);
                arguments = arguments("hub", hub).add("object", object).add("hints", hints).add("trueValue", trueValue).add("falseValue", falseValue);
            }
            return new KeyAndArguments(key, arguments);
        }
    }

    private static final SnippetCounter.Group counters = GraalOptions.SnippetCounters ? new SnippetCounter.Group("Checkcast") : null;
    private static final SnippetCounter hintsHit = new SnippetCounter(counters, "hintsHit", "hit a hint type");
    private static final SnippetCounter exactHit = new SnippetCounter(counters, "exactHit", "exact type test succeeded");
    private static final SnippetCounter exactMiss = new SnippetCounter(counters, "exactMiss", "exact type test failed");
    private static final SnippetCounter isNull = new SnippetCounter(counters, "isNull", "object tested was null");
    private static final SnippetCounter cacheHit = new SnippetCounter(counters, "cacheHit", "secondary type cache hit");
    private static final SnippetCounter secondariesHit = new SnippetCounter(counters, "secondariesHit", "secondaries scan succeeded");
    private static final SnippetCounter secondariesMiss = new SnippetCounter(counters, "secondariesMiss", "secondaries scan failed");
    private static final SnippetCounter displayHit = new SnippetCounter(counters, "displayHit", "primary type test succeeded");
    private static final SnippetCounter displayMiss = new SnippetCounter(counters, "displayMiss", "primary type test failed");
    private static final SnippetCounter T_equals_S = new SnippetCounter(counters, "T_equals_S", "object type was equal to secondary type");
}<|MERGE_RESOLUTION|>--- conflicted
+++ resolved
@@ -165,13 +165,8 @@
         private final ResolvedJavaMethod instanceofPrimary;
         private final ResolvedJavaMethod instanceofSecondary;
 
-<<<<<<< HEAD
-        public Templates(CodeCacheProvider runtime, Assumptions assumptions) {
-            super(runtime, assumptions, InstanceOfSnippets.class);
-=======
-        public Templates(CodeCacheProvider runtime, TargetDescription target) {
-            super(runtime, target, InstanceOfSnippets.class);
->>>>>>> 285d9d20
+        public Templates(CodeCacheProvider runtime, Assumptions assumptions, TargetDescription target) {
+            super(runtime, assumptions, target, InstanceOfSnippets.class);
             instanceofExact = snippet("instanceofExact", Object.class, Word.class, Object.class, Object.class, boolean.class);
             instanceofPrimary = snippet("instanceofPrimary", Word.class, Object.class, Object.class, Object.class, boolean.class, int.class);
             instanceofSecondary = snippet("instanceofSecondary", Word.class, Object.class, Object.class, Object.class, Word[].class, boolean.class);
