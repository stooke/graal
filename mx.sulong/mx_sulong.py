--- conflicted
+++ resolved
@@ -539,45 +539,6 @@
     else:
         return installedProgram
 
-<<<<<<< HEAD
-=======
-def getGCCProgramPath(args=None):
-    """gets a path with a supported version of the specified GCC program (e.g. gfortran)"""
-    if args is None or len(args) != 1:
-        exit("please supply one GCC program to be located!")
-    else:
-        mx.log(findGCCProgram(args[0]))
-
-def getLLVMProgramPath(args=None):
-    """gets a path with a supported version of the specified LLVM program (e.g. clang)"""
-    if args is None or len(args) != 1:
-        exit("please supply one LLVM program to be located!")
-    else:
-        mx.log(findLLVMProgram(args[0]))
-
-def compileWithClang(args=None, version=None, out=None, err=None):
-    """runs Clang"""
-    return mx.run([findLLVMProgram('clang', version)] + args, out=out, err=err)
-
-def compileWithGCC(args=None):
-    """runs GCC"""
-    ensureLLVMBinariesExist()
-    gccPath = join(_toolDir, 'llvm', 'bin', 'gcc')
-    return mx.run([gccPath] + args)
-
-def opt(args=None, version=None, out=None, err=None):
-    """runs opt"""
-    return mx.run([findLLVMProgram('opt', version)] + args, out=out, err=err)
-
-def link(args=None):
-    """Links LLVM bitcode into an su file."""
-    return mx.run_java(getClasspathOptions() + ["com.oracle.truffle.llvm.runtime.Linker"] + args)
-
-def compileWithClangPP(args=None, version=None, out=None, err=None):
-    """runs Clang++"""
-    return mx.run([findLLVMProgram('clang++', version)] + args, out=out, err=err)
-
->>>>>>> b1432ac0
 def getClasspathOptions():
     """gets the classpath of the Sulong distributions"""
     return mx.get_runtime_jvm_args('SULONG')
