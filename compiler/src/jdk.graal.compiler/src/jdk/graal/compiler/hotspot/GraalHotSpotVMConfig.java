--- conflicted
+++ resolved
@@ -397,11 +397,7 @@
     public final long verifyOopMask = getFieldValue("CompilerToVM::Data::Universe_verify_oop_mask", Long.class, "uintptr_t");
     public final long verifyOopBits = getFieldValue("CompilerToVM::Data::Universe_verify_oop_bits", Long.class, "uintptr_t");
 
-<<<<<<< HEAD
-    public final int logOfHRGrainBytes = getFieldValue("G1HeapRegion::LogOfHRGrainBytes", Integer.class, JDK >= 22 ? "uint" : "int");
-=======
     public final int logOfHRGrainBytes = getFieldValue(JDK >= 23 ? "G1HeapRegion::LogOfHRGrainBytes" : "HeapRegion::LogOfHRGrainBytes", Integer.class, JDK >= 22 ? "uint" : "int");
->>>>>>> 187834a9
 
     public final int cardtableShift = getFieldValue("CompilerToVM::Data::cardtable_shift", Integer.class, "int");
     public final long cardtableStartAddress = getFieldValue("CompilerToVM::Data::cardtable_start_address", Long.class, "CardTable::CardValue*");
