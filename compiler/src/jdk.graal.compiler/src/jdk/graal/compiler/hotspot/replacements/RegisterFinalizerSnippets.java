/*
 * Copyright (c) 2020, 2025, Oracle and/or its affiliates. All rights reserved.
 * DO NOT ALTER OR REMOVE COPYRIGHT NOTICES OR THIS FILE HEADER.
 *
 * This code is free software; you can redistribute it and/or modify it
 * under the terms of the GNU General Public License version 2 only, as
 * published by the Free Software Foundation.  Oracle designates this
 * particular file as subject to the "Classpath" exception as provided
 * by Oracle in the LICENSE file that accompanied this code.
 *
 * This code is distributed in the hope that it will be useful, but WITHOUT
 * ANY WARRANTY; without even the implied warranty of MERCHANTABILITY or
 * FITNESS FOR A PARTICULAR PURPOSE.  See the GNU General Public License
 * version 2 for more details (a copy is included in the LICENSE file that
 * accompanied this code).
 *
 * You should have received a copy of the GNU General Public License version
 * 2 along with this work; if not, write to the Free Software Foundation,
 * Inc., 51 Franklin St, Fifth Floor, Boston, MA 02110-1301 USA.
 *
 * Please contact Oracle, 500 Oracle Parkway, Redwood Shores, CA 94065 USA
 * or visit www.oracle.com if you need additional information or have any
 * questions.
 */
package jdk.graal.compiler.hotspot.replacements;

import static jdk.graal.compiler.hotspot.GraalHotSpotVMConfig.INJECTED_VMCONFIG;
import static jdk.graal.compiler.hotspot.replacements.HotSpotReplacementsUtil.KLASS_ACCESS_FLAGS_LOCATION;
import static jdk.graal.compiler.hotspot.replacements.HotSpotReplacementsUtil.KLASS_MISC_FLAGS_LOCATION;
import static jdk.graal.compiler.hotspot.replacements.HotSpotReplacementsUtil.jvmAccHasFinalizer;
import static jdk.graal.compiler.hotspot.replacements.HotSpotReplacementsUtil.klassAccessFlagsOffset;
import static jdk.graal.compiler.hotspot.replacements.HotSpotReplacementsUtil.klassMiscFlagsOffset;
import static jdk.graal.compiler.hotspot.replacements.HotSpotReplacementsUtil.shouldUseKlassMiscFlags;
import static jdk.graal.compiler.nodes.extended.BranchProbabilityNode.SLOW_PATH_PROBABILITY;
import static jdk.graal.compiler.nodes.extended.BranchProbabilityNode.probability;

import jdk.graal.compiler.api.replacements.Snippet;
import jdk.graal.compiler.debug.Assertions;
import jdk.graal.compiler.hotspot.meta.HotSpotProviders;
import jdk.graal.compiler.hotspot.word.KlassPointer;
import jdk.graal.compiler.nodes.StructuredGraph;
import jdk.graal.compiler.nodes.java.LoweredRegisterFinalizerNode;
import jdk.graal.compiler.nodes.java.RegisterFinalizerNode;
import jdk.graal.compiler.nodes.spi.LoweringTool;
import jdk.graal.compiler.options.OptionValues;
import jdk.graal.compiler.replacements.SnippetTemplate;
import jdk.graal.compiler.replacements.SnippetTemplate.AbstractTemplates;
import jdk.graal.compiler.replacements.SnippetTemplate.Arguments;
import jdk.graal.compiler.replacements.SnippetTemplate.SnippetInfo;
import jdk.graal.compiler.replacements.Snippets;

/**
 * Performs conditional finalizer registration via a runtime call. The condition will be constant
 * folded if the exact class is available.
 *
 * @see RegisterFinalizerNode
 */
public class RegisterFinalizerSnippets implements Snippets {

    @Snippet
    public static void registerFinalizerSnippet(final Object thisObj) {
        KlassPointer klass = HotSpotReplacementsUtil.loadHub(thisObj);

        int flags = shouldUseKlassMiscFlags() ? klass.readByte(klassMiscFlagsOffset(INJECTED_VMCONFIG), KLASS_MISC_FLAGS_LOCATION)
                        : klass.readInt(klassAccessFlagsOffset(INJECTED_VMCONFIG), KLASS_ACCESS_FLAGS_LOCATION);
        if (probability(SLOW_PATH_PROBABILITY, (flags & jvmAccHasFinalizer(INJECTED_VMCONFIG)) != 0)) {
            LoweredRegisterFinalizerNode.registerFinalizer(thisObj);
        }
    }

    public static class Templates extends AbstractTemplates {

        private final SnippetInfo registerFinalizerSnippet;

        @SuppressWarnings("this-escape")
        public Templates(OptionValues options, HotSpotProviders providers) {
            super(options, providers);

            this.registerFinalizerSnippet = snippet(providers, RegisterFinalizerSnippets.class, "registerFinalizerSnippet",
<<<<<<< HEAD
                    shouldUseKlassMiscFlags() ? KLASS_MISC_FLAGS_LOCATION : KLASS_ACCESS_FLAGS_LOCATION);
=======
                            shouldUseKlassMiscFlags() ? KLASS_MISC_FLAGS_LOCATION : KLASS_ACCESS_FLAGS_LOCATION);
>>>>>>> 516c2cfa
        }

        public void lower(RegisterFinalizerNode node, LoweringTool tool) {
            assert !(node instanceof LoweredRegisterFinalizerNode) : Assertions.errorMessage(node);
            StructuredGraph graph = node.graph();
            Arguments args = new Arguments(registerFinalizerSnippet, graph.getGuardsStage(), tool.getLoweringStage());
            args.add("thisObj", node.getValue());
            SnippetTemplate template = template(tool, node, args);
            template.instantiate(tool.getMetaAccess(), node, SnippetTemplate.DEFAULT_REPLACER, args);
        }

    }

}<|MERGE_RESOLUTION|>--- conflicted
+++ resolved
@@ -77,11 +77,7 @@
             super(options, providers);
 
             this.registerFinalizerSnippet = snippet(providers, RegisterFinalizerSnippets.class, "registerFinalizerSnippet",
-<<<<<<< HEAD
-                    shouldUseKlassMiscFlags() ? KLASS_MISC_FLAGS_LOCATION : KLASS_ACCESS_FLAGS_LOCATION);
-=======
                             shouldUseKlassMiscFlags() ? KLASS_MISC_FLAGS_LOCATION : KLASS_ACCESS_FLAGS_LOCATION);
->>>>>>> 516c2cfa
         }
 
         public void lower(RegisterFinalizerNode node, LoweringTool tool) {
