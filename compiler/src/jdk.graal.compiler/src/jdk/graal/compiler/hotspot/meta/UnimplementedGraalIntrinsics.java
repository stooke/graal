--- conflicted
+++ resolved
@@ -128,11 +128,6 @@
                         // handled by an intrinsic for StringUTF16.indexOfLatin1Unsafe
                         "java/lang/StringUTF16.indexOfLatin1([BI[BII)I",
                         "java/lang/StringUTF16.indexOfLatin1([B[B)I",
-<<<<<<< HEAD
-                        // implemented through lowering
-                        "java/lang/ref/Reference.get0()Ljava/lang/Object;",
-=======
->>>>>>> fa4c9628
                         // Relevant for Java flight recorder
                         // [GR-10106] These JFR intrinsics are used for firing socket/file events
                         // via Java instrumentation and are of low priority.
