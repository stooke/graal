--- conflicted
+++ resolved
@@ -79,11 +79,8 @@
         this.multiValue = readBooleanOption(WasmOptions.MultiValue);
         this.bulkMemoryAndRefTypes = readBooleanOption(WasmOptions.BulkMemoryAndRefTypes);
         this.memory64 = readBooleanOption(WasmOptions.Memory64);
-<<<<<<< HEAD
+        this.multiMemory = readBooleanOption(WasmOptions.MultiMemory);
         this.threads = readBooleanOption(WasmOptions.Threads);
-=======
-        this.multiMemory = readBooleanOption(WasmOptions.MultiMemory);
->>>>>>> b35d79c3
         this.unsafeMemory = readBooleanOption(WasmOptions.UseUnsafeMemory);
         this.memoryOverheadMode = readBooleanOption(WasmOptions.MemoryOverheadMode);
         this.constantRandomGet = readBooleanOption(WasmOptions.WasiConstantRandomGet);
@@ -128,13 +125,12 @@
         return memory64;
     }
 
-<<<<<<< HEAD
+    public boolean supportMultiMemory() {
+        return multiMemory;
+    }
+
     public boolean supportThreads() {
         return threads;
-=======
-    public boolean supportMultiMemory() {
-        return multiMemory;
->>>>>>> b35d79c3
     }
 
     public boolean useUnsafeMemory() {
@@ -196,11 +192,10 @@
         if (this.memory64 != other.memory64) {
             return false;
         }
-<<<<<<< HEAD
+        if (this.multiMemory != other.multiMemory) {
+            return false;
+        }
         if (this.threads != other.threads) {
-=======
-        if (this.multiMemory != other.multiMemory) {
->>>>>>> b35d79c3
             return false;
         }
         if (this.unsafeMemory != other.unsafeMemory) {
