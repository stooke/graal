/*
 * Copyright (c) 2020, 2021, Oracle and/or its affiliates. All rights reserved.
 * DO NOT ALTER OR REMOVE COPYRIGHT NOTICES OR THIS FILE HEADER.
 *
 * This code is free software; you can redistribute it and/or modify it
 * under the terms of the GNU General Public License version 2 only, as
 * published by the Free Software Foundation.
 *
 * This code is distributed in the hope that it will be useful, but WITHOUT
 * ANY WARRANTY; without even the implied warranty of MERCHANTABILITY or
 * FITNESS FOR A PARTICULAR PURPOSE.  See the GNU General Public License
 * version 2 for more details (a copy is included in the LICENSE file that
 * accompanied this code).
 *
 * You should have received a copy of the GNU General Public License version
 * 2 along with this work; if not, write to the Free Software Foundation,
 * Inc., 51 Franklin St, Fifth Floor, Boston, MA 02110-1301 USA.
 *
 * Please contact Oracle, 500 Oracle Parkway, Redwood Shores, CA 94065 USA
 * or visit www.oracle.com if you need additional information or have any
 * questions.
 */
package com.oracle.truffle.espresso.nodes.interop;

import com.oracle.truffle.api.CallTarget;
import com.oracle.truffle.api.CompilerDirectives;
import com.oracle.truffle.api.dsl.Cached;
import com.oracle.truffle.api.dsl.GenerateUncached;
import com.oracle.truffle.api.dsl.Specialization;
import com.oracle.truffle.api.interop.ArityException;
import com.oracle.truffle.api.interop.UnsupportedTypeException;
import com.oracle.truffle.api.nodes.DirectCallNode;
import com.oracle.truffle.api.nodes.ExplodeLoop;
import com.oracle.truffle.api.nodes.IndirectCallNode;
import com.oracle.truffle.api.nodes.Node;
import com.oracle.truffle.api.profiles.BranchProfile;
import com.oracle.truffle.espresso.impl.Klass;
import com.oracle.truffle.espresso.impl.Method;
import com.oracle.truffle.espresso.meta.EspressoError;
import com.oracle.truffle.espresso.runtime.StaticObject;

@GenerateUncached
public abstract class InvokeEspressoNode extends Node {
    static final int LIMIT = 4;

    public final Object execute(Method method, Object receiver, Object[] arguments) throws ArityException, UnsupportedTypeException {
<<<<<<< HEAD
        Method.MethodVersion resolutionSeed = method.getMethodVersion();
        if (!resolutionSeed.getAssumption().isValid()) {
            // OK, we know it's a removed method then
            resolutionSeed = method.getContext().getClassRedefinition().handleRemovedMethod(
                            method,
                            method.isStatic() ? method.getDeclaringKlass() : ((StaticObject) receiver).getKlass(),
                            (StaticObject) receiver).getMethodVersion();
=======
        Method resolutionSeed = method;
        if (resolutionSeed.isRemovedByRedefition()) {
            resolutionSeed = ClassRedefinition.handleRemovedMethod(method, method.isStatic() ? method.getDeclaringKlass() : ((StaticObject) receiver).getKlass());
>>>>>>> 1e2676fd
        }
        Object result = executeMethod(resolutionSeed, receiver, arguments);
        /*
         * Unwrap foreign objects (invariant: foreign objects are always wrapped when coming in
         * Espresso and unwrapped when going out)
         */
        if (result instanceof StaticObject && ((StaticObject) result).isForeignObject()) {
            return ((StaticObject) result).rawForeignObject();
        }
        return result;
    }

    static ToEspressoNode[] createToEspresso(long argsLength) {
        ToEspressoNode[] toEspresso = new ToEspressoNode[(int) argsLength];
        for (int i = 0; i < argsLength; i++) {
            toEspresso[i] = ToEspressoNodeGen.create();
        }
        return toEspresso;
    }

    static DirectCallNode createDirectCallNode(CallTarget callTarget) {
        return DirectCallNode.create(callTarget);
    }

    abstract Object executeMethod(Method.MethodVersion method, Object receiver, Object[] arguments) throws ArityException, UnsupportedTypeException;

    @ExplodeLoop
    @Specialization(guards = "method == cachedMethod", limit = "LIMIT", assumptions = "cachedMethod.getAssumption()")
    Object doCached(Method.MethodVersion method, Object receiver, Object[] arguments,
                    @Cached("method") Method.MethodVersion cachedMethod,
                    @Cached("createToEspresso(method.getMethod().getParameterCount())") ToEspressoNode[] toEspressoNodes,
                    @Cached(value = "createDirectCallNode(method.getCallTargetNoInit())") DirectCallNode directCallNode,
                    @Cached BranchProfile badArityProfile)
                    throws ArityException, UnsupportedTypeException {

        checkValidInvoke(method.getMethod(), receiver);
        // explicitly ensure declaring class is initialized, since we use the
        // NoInit variant of getCallTarget, because obtaining the cached direct
        // call node is run under AST locking
        if (!cachedMethod.getMethod().getDeclaringKlass().isInitialized()) {
            CompilerDirectives.transferToInterpreterAndInvalidate();
            cachedMethod.getMethod().getDeclaringKlass().safeInitialize();
        }

        int expectedArity = cachedMethod.getMethod().getParameterCount();
        if (arguments.length != expectedArity) {
            badArityProfile.enter();
            throw ArityException.create(expectedArity, expectedArity, arguments.length);
        }

        Klass[] parameterKlasses = method.getMethod().resolveParameterKlasses();

        Object[] convertedArguments = new Object[expectedArity];
        for (int i = 0; i < expectedArity; i++) {
            convertedArguments[i] = toEspressoNodes[i].execute(arguments[i], parameterKlasses[i]);
        }

        if (!method.getMethod().isStatic()) {
            Object[] argumentsWithReceiver = new Object[convertedArguments.length + 1];
            argumentsWithReceiver[0] = receiver;
            System.arraycopy(convertedArguments, 0, argumentsWithReceiver, 1, convertedArguments.length);
            return directCallNode.call(argumentsWithReceiver);
        }

        return directCallNode.call(/* static => no receiver */ convertedArguments);
    }

    @Specialization(replaces = "doCached")
    Object doGeneric(Method.MethodVersion method, Object receiver, Object[] arguments,
                    @Cached ToEspressoNode toEspressoNode,
                    @Cached IndirectCallNode indirectCallNode)
                    throws ArityException, UnsupportedTypeException {

        checkValidInvoke(method.getMethod(), receiver);

        int expectedArity = method.getMethod().getParameterCount();
        if (arguments.length != expectedArity) {
            throw ArityException.create(expectedArity, expectedArity, arguments.length);
        }

        Klass[] parameterKlasses = method.getMethod().resolveParameterKlasses();

        Object[] convertedArguments = new Object[expectedArity];
        for (int i = 0; i < expectedArity; i++) {
            convertedArguments[i] = toEspressoNode.execute(arguments[i], parameterKlasses[i]);
        }

        if (!method.getMethod().isStatic()) {
            Object[] argumentsWithReceiver = new Object[convertedArguments.length + 1];
            argumentsWithReceiver[0] = receiver;
            System.arraycopy(convertedArguments, 0, argumentsWithReceiver, 1, convertedArguments.length);
            return indirectCallNode.call(method.getCallTarget(), argumentsWithReceiver);
        }

        return indirectCallNode.call(method.getCallTarget(), /* static => no receiver */ convertedArguments);
    }

    private static void checkValidInvoke(Method method, Object receiver) {
        EspressoError.guarantee(!method.isSignaturePolymorphicDeclared(), "Espresso interop does not support signature polymorphic methods.");
        EspressoError.guarantee(((method.isStatic() && receiver == null) ||
                        (!method.isStatic() && method.isPublic() && receiver != null)),
                        "Espresso interop only supports static methods and public instance method");
    }
}<|MERGE_RESOLUTION|>--- conflicted
+++ resolved
@@ -44,19 +44,12 @@
     static final int LIMIT = 4;
 
     public final Object execute(Method method, Object receiver, Object[] arguments) throws ArityException, UnsupportedTypeException {
-<<<<<<< HEAD
         Method.MethodVersion resolutionSeed = method.getMethodVersion();
         if (!resolutionSeed.getAssumption().isValid()) {
             // OK, we know it's a removed method then
             resolutionSeed = method.getContext().getClassRedefinition().handleRemovedMethod(
                             method,
-                            method.isStatic() ? method.getDeclaringKlass() : ((StaticObject) receiver).getKlass(),
-                            (StaticObject) receiver).getMethodVersion();
-=======
-        Method resolutionSeed = method;
-        if (resolutionSeed.isRemovedByRedefition()) {
-            resolutionSeed = ClassRedefinition.handleRemovedMethod(method, method.isStatic() ? method.getDeclaringKlass() : ((StaticObject) receiver).getKlass());
->>>>>>> 1e2676fd
+                            method.isStatic() ? method.getDeclaringKlass() : ((StaticObject) receiver).getKlass()).getMethodVersion();
         }
         Object result = executeMethod(resolutionSeed, receiver, arguments);
         /*
