--- conflicted
+++ resolved
@@ -48,11 +48,7 @@
     public static final int NOT_IMPLEMENTED = 99;
     public static final int ABSENT_INFORMATION = 101;
     public static final int INVALID_EVENT_TYPE = 102;
-<<<<<<< HEAD
-    public static final int INTERNAL_ERROR = 113;
-=======
     public static final int INTERNAL = 113;
->>>>>>> 39fc6a22
     public static final int INVALID_LENGTH = 504;
     public static final int INVALID_STRING = 506;
     public static final int INVALID_CLASS_LOADER = 507;
